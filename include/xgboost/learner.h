/*!
 * Copyright 2015-2019 by Contributors
 * \file learner.h
 * \brief Learner interface that integrates objective, gbm and evaluation together.
 *  This is the user facing XGBoost training module.
 * \author Tianqi Chen
 */
#ifndef XGBOOST_LEARNER_H_
#define XGBOOST_LEARNER_H_

#include <rabit/rabit.h>

#include <xgboost/base.h>
#include <xgboost/gbm.h>
#include <xgboost/metric.h>
#include <xgboost/objective.h>
#include <xgboost/generic_parameters.h>

#include <utility>
#include <map>
#include <memory>
#include <string>
#include <vector>
<<<<<<< HEAD
#include "./base.h"
#include "./gbm.h"
#include "./metric.h"
#include "./objective.h"
#include "./model_visitor.h"
=======
>>>>>>> c589eff9

namespace xgboost {
/*!
 * \brief Learner class that does training and prediction.
 *  This is the user facing module of xgboost training.
 *  The Load/Save function corresponds to the model used in python/R.
 *  \code
 *
 *  std::unique_ptr<Learner> learner(new Learner::Create(cache_mats));
 *  learner.Configure(configs);
 *
 *  for (int iter = 0; iter < max_iter; ++iter) {
 *    learner->UpdateOneIter(iter, train_mat);
 *    LOG(INFO) << learner->EvalOneIter(iter, data_sets, data_names);
 *  }
 *
 *  \endcode
 */
class Learner : public rabit::Serializable {
 public:
  /*! \brief virtual destructor */
  ~Learner() override = default;
  /*!
   * \brief set configuration from pair iterators.
   * \param begin The beginning iterator.
   * \param end The end iterator.
   * \tparam PairIter iterator<std::pair<std::string, std::string> >
   */
  template<typename PairIter>
  inline void Configure(PairIter begin, PairIter end);
  /*!
   * \brief Set the configuration of gradient boosting.
   *  User must call configure once before InitModel and Training.
   *
   * \param cfg configurations on both training and model parameters.
   */
  virtual void Configure(const std::vector<std::pair<std::string, std::string> >& cfg) = 0;
  /*!
   * \brief Initialize the model using the specified configurations via Configure.
   *  An model have to be either Loaded or initialized before Update/Predict/Save can be called.
   */
  virtual void InitModel() = 0;
  /*!
   * \brief load model from stream
   * \param fi input stream.
   */
  void Load(dmlc::Stream* fi) override = 0;
  /*!
   * \brief save model to stream.
   * \param fo output stream
   */
  void Save(dmlc::Stream* fo) const override = 0;
  /*!
   * \brief update the model for one iteration
   *  With the specified objective function.
   * \param iter current iteration number
   * \param train reference to the data matrix.
   */
  virtual void UpdateOneIter(int iter, DMatrix* train) = 0;
  /*!
   * \brief Do customized gradient boosting with in_gpair.
   *  in_gair can be mutated after this call.
   * \param iter current iteration number
   * \param train reference to the data matrix.
   * \param in_gpair The input gradient statistics.
   */
  virtual void BoostOneIter(int iter,
                            DMatrix* train,
                            HostDeviceVector<GradientPair>* in_gpair) = 0;
  /*!
   * \brief evaluate the model for specific iteration using the configured metrics.
   * \param iter iteration number
   * \param data_sets datasets to be evaluated.
   * \param data_names name of each dataset
   * \return a string corresponding to the evaluation result
   */
  virtual std::string EvalOneIter(int iter,
                                  const std::vector<DMatrix*>& data_sets,
                                  const std::vector<std::string>& data_names) = 0;
  /*!
   * \brief get prediction given the model.
   * \param data input data
   * \param output_margin whether to only predict margin value instead of transformed prediction
   * \param out_preds output vector that stores the prediction
   * \param ntree_limit limit number of trees used for boosted tree
   *   predictor, when it equals 0, this means we are using all the trees
   * \param pred_leaf whether to only predict the leaf index of each tree in a boosted tree predictor
   * \param pred_contribs whether to only predict the feature contributions
   * \param approx_contribs whether to approximate the feature contributions for speed
   * \param pred_interactions whether to compute the feature pair contributions
   */
  virtual void Predict(DMatrix* data,
                       bool output_margin,
                       HostDeviceVector<bst_float> *out_preds,
                       unsigned ntree_limit = 0,
                       bool pred_leaf = false,
                       bool pred_contribs = false,
                       bool approx_contribs = false,
                       bool pred_interactions = false) const = 0;

  /*!
   * \brief Set additional attribute to the Booster.
   *  The property will be saved along the booster.
   * \param key The key of the property.
   * \param value The value of the property.
   */
  virtual void SetAttr(const std::string& key, const std::string& value) = 0;
  /*!
   * \brief Get attribute from the booster.
   *  The property will be saved along the booster.
   * \param key The key of the attribute.
   * \param out The output value.
   * \return Whether the key exists among booster's attributes.
   */
  virtual bool GetAttr(const std::string& key, std::string* out) const = 0;
  /*!
   * \brief Delete an attribute from the booster.
   * \param key The key of the attribute.
   * \return Whether the key was found among booster's attributes.
   */
  virtual bool DelAttr(const std::string& key) = 0;
  /*!
   * \brief Get a vector of attribute names from the booster.
   * \return vector of attribute name strings.
   */
  virtual std::vector<std::string> GetAttrNames() const = 0;

  virtual LearnerTrainParam const& GetLearnerTrainParameter() const = 0;
  /*!
   * \return whether the model allow lazy checkpoint in rabit.
   */
  bool AllowLazyCheckPoint() const;
  /*!
   * \brief dump the model in the requested format
   * \param fmap feature map that may help give interpretations of feature
   * \param with_stats extra statistics while dumping model
   * \param format the format to dump the model in
   * \return a vector of dump for boosters.
   */
  std::vector<std::string> DumpModel(const FeatureMap& fmap,
                                     bool with_stats,
                                     std::string format) const;
  /*!
   * \brief online prediction function, predict score for one instance at a time
   *  NOTE: use the batch prediction interface if possible, batch prediction is usually
   *        more efficient than online prediction
   *        This function is NOT threadsafe, make sure you only call from one thread.
   *
   * \param inst the instance you want to predict
   * \param output_margin whether to only predict margin value instead of transformed prediction
   * \param out_preds output vector to hold the predictions
   * \param ntree_limit limit the number of trees used in prediction
   */
  inline void Predict(const SparsePage::Inst &inst,
                      bool output_margin,
                      HostDeviceVector<bst_float> *out_preds,
                      unsigned ntree_limit = 0) const;
  /*!
   * \brief Create a new instance of learner.
   * \param cache_data The matrix to cache the prediction.
   * \return Created learner.
   */
  static Learner* Create(const std::vector<std::shared_ptr<DMatrix> >& cache_data);

  /*!
   * \brief Allow model access via visitor interface.
   * \param v  visitor for this class
   */
  void Accept(ModelVisitor& v) {
       v.Visit(*this);
       // Also visit the booster
      gbm_->Accept(v);
  }
  /*!
   * \brief Get configuration arguments currently stored by the learner
   * \return Key-value pairs representing configuration arguments
   */
  virtual const std::map<std::string, std::string>& GetConfigurationArguments() const = 0;

 protected:
  /*! \brief internal base score of the model */
  bst_float base_score_;
  /*! \brief objective function */
  std::unique_ptr<ObjFunction> obj_;
  /*! \brief The gradient booster used by the model*/
  std::unique_ptr<GradientBooster> gbm_;
  /*! \brief The evaluation metrics used to evaluate the model. */
  std::vector<std::unique_ptr<Metric> > metrics_;
  /*! \brief Training parameter. */
  LearnerTrainParam tparam_;
};

// implementation of inline functions.
inline void Learner::Predict(const SparsePage::Inst& inst,
                             bool output_margin,
                             HostDeviceVector<bst_float>* out_preds,
                             unsigned ntree_limit) const {
  gbm_->PredictInstance(inst, &out_preds->HostVector(), ntree_limit);
  if (!output_margin) {
    obj_->PredTransform(out_preds);
  }
}

// implementing configure.
template<typename PairIter>
inline void Learner::Configure(PairIter begin, PairIter end) {
  std::vector<std::pair<std::string, std::string> > vec(begin, end);
  this->Configure(vec);
}

}  // namespace xgboost
#endif  // XGBOOST_LEARNER_H_<|MERGE_RESOLUTION|>--- conflicted
+++ resolved
@@ -21,14 +21,7 @@
 #include <memory>
 #include <string>
 #include <vector>
-<<<<<<< HEAD
-#include "./base.h"
-#include "./gbm.h"
-#include "./metric.h"
-#include "./objective.h"
 #include "./model_visitor.h"
-=======
->>>>>>> c589eff9
 
 namespace xgboost {
 /*!
