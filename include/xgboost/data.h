/**
 * Copyright 2015-2024, XGBoost Contributors
 * \file data.h
 * \brief The input data structure of xgboost.
 * \author Tianqi Chen
 */
#ifndef XGBOOST_DATA_H_
#define XGBOOST_DATA_H_

#include <dmlc/base.h>
#include <dmlc/data.h>
#include <dmlc/serializer.h>
#include <xgboost/base.h>
#include <xgboost/host_device_vector.h>
#include <xgboost/linalg.h>
#include <xgboost/span.h>
#include <xgboost/string_view.h>

#include <algorithm>
#include <limits>
#include <memory>
#include <string>
#include <utility>
#include <vector>

namespace xgboost {
// forward declare dmatrix.
class DMatrix;
struct Context;

/*! \brief data type accepted by xgboost interface */
enum class DataType : uint8_t {
  kFloat32 = 1,
  kDouble = 2,
  kUInt32 = 3,
  kUInt64 = 4,
  kStr = 5
};

enum class FeatureType : uint8_t { kNumerical = 0, kCategorical = 1 };

enum class DataSplitMode : int { kRow = 0, kCol = 1, kColSecure = 2 };

/*!
 * \brief Meta information about dataset, always sit in memory.
 */
class MetaInfo {
 public:
  /*! \brief number of data fields in MetaInfo */
  static constexpr uint64_t kNumField = 12;

  /*! \brief number of rows in the data */
  uint64_t num_row_{0};  // NOLINT
  /*! \brief number of columns in the data */
  uint64_t num_col_{0};  // NOLINT
  /*! \brief number of nonzero entries in the data */
  uint64_t num_nonzero_{0};  // NOLINT
  /*! \brief label of each instance */
  linalg::Tensor<float, 2> labels;
  /*! \brief data split mode */
  DataSplitMode data_split_mode{DataSplitMode::kRow};
  /*!
   * \brief the index of begin and end of a group
   *  needed when the learning task is ranking.
   */
  std::vector<bst_group_t> group_ptr_;  // NOLINT
  /*! \brief weights of each instance, optional */
  HostDeviceVector<bst_float> weights_;  // NOLINT
  /*!
   * \brief initialized margins,
   * if specified, xgboost will start from this init margin
   * can be used to specify initial prediction to boost from.
   */
  linalg::Tensor<float, 2> base_margin_;  // NOLINT
  /*!
   * \brief lower bound of the label, to be used for survival analysis (censored regression)
   */
  HostDeviceVector<bst_float> labels_lower_bound_;  // NOLINT
  /*!
   * \brief upper bound of the label, to be used for survival analysis (censored regression)
   */
  HostDeviceVector<bst_float> labels_upper_bound_;  // NOLINT

  /*!
   * \brief Name of type for each feature provided by users. Eg. "int"/"float"/"i"/"q"
   */
  std::vector<std::string> feature_type_names;
  /*!
   * \brief Name for each feature.
   */
  std::vector<std::string> feature_names;
  /*
   * \brief Type of each feature.  Automatically set when feature_type_names is specifed.
   */
  HostDeviceVector<FeatureType> feature_types;
  /*
   * \brief Weight of each feature, used to define the probability of each feature being
   *        selected when using column sampling.
   */
  HostDeviceVector<float> feature_weights;

  /*! \brief default constructor */
  MetaInfo()  = default;
  MetaInfo(MetaInfo&& that) = default;
  MetaInfo& operator=(MetaInfo&& that) = default;
  MetaInfo& operator=(MetaInfo const& that) = delete;

  /**
   * @brief Validate all metainfo.
   */
  void Validate(DeviceOrd device) const;

  MetaInfo Slice(common::Span<int32_t const> ridxs) const;

  MetaInfo Copy() const;

  /*!
   * \brief Get weight of each instances.
   * \param i Instance index.
   * \return The weight.
   */
  inline bst_float GetWeight(size_t i) const {
    return weights_.Size() != 0 ?  weights_.HostVector()[i] : 1.0f;
  }
  /*! \brief get sorted indexes (argsort) of labels by absolute value (used by cox loss) */
  const std::vector<size_t>& LabelAbsSort(Context const* ctx) const;
  /*! \brief clear all the information */
  void Clear();
  /*!
   * \brief Load the Meta info from binary stream.
   * \param fi The input stream
   */
  void LoadBinary(dmlc::Stream* fi);
  /*!
   * \brief Save the Meta info to binary stream
   * \param fo The output stream.
   */
  void SaveBinary(dmlc::Stream* fo) const;
  /*!
   * \brief Set information in the meta info with array interface.
   * \param key The key of the information.
   * \param interface_str String representation of json format array interface.
   */
  void SetInfo(Context const& ctx, StringView key, StringView interface_str);

  void GetInfo(char const* key, bst_ulong* out_len, DataType dtype,
               const void** out_dptr) const;

  void SetFeatureInfo(const char *key, const char **info, const bst_ulong size);
  void GetFeatureInfo(const char *field, std::vector<std::string>* out_str_vecs) const;

  /**
   * @brief Extend with other MetaInfo.
   *
   * @param that The other MetaInfo object.
   *
   * @param accumulate_rows Whether rows need to be accumulated in this function.  If
   *                        client code knows number of rows in advance, set this
   *                        parameter to false.
   * @param check_column Whether the extend method should check the consistency of
   *                     columns.
   */
  void Extend(MetaInfo const& that, bool accumulate_rows, bool check_column);

  /**
   * @brief Synchronize the number of columns across all workers.
   *
   * Normally we just need to find the maximum number of columns across all workers, but
   * in vertical federated learning, since each worker loads its own list of columns,
   * we need to sum them.
   */
  void SynchronizeNumberOfColumns(Context const* ctx);

  /*! \brief Whether the data is split row-wise. */
  bool IsRowSplit() const {
    return data_split_mode == DataSplitMode::kRow;
  }

  /** @brief Whether the data is split column-wise. */
  bool IsColumnSplit() const { return (data_split_mode == DataSplitMode::kCol)
  || (data_split_mode == DataSplitMode::kColSecure); }

  /** @brief Whether the data is split column-wise with secure computation. */
  bool IsSecure() const { return data_split_mode == DataSplitMode::kColSecure; }

  /** @brief Whether this is a learning to rank data. */
  bool IsRanking() const { return !group_ptr_.empty(); }

  /*!
   * \brief A convenient method to check if we are doing vertical federated learning, which requires
   * some special processing.
   */
  bool IsVerticalFederated() const;

  /*!
   * \brief A convenient method to check if the MetaInfo should contain labels.
   *
   * Normally we assume labels are available everywhere. The only exception is in vertical federated
   * learning where labels are only available on worker 0.
   */
  bool ShouldHaveLabels() const;
  /**
   * @brief Flag for whether the DMatrix has categorical features.
   */
  bool HasCategorical() const { return has_categorical_; }

 private:
  void SetInfoFromHost(Context const& ctx, StringView key, Json arr);
  void SetInfoFromCUDA(Context const& ctx, StringView key, Json arr);

  /*! \brief argsort of labels */
  mutable std::vector<size_t> label_order_cache_;
  bool has_categorical_{false};
};

/*! \brief Element from a sparse vector */
struct Entry {
  /*! \brief feature index */
  bst_feature_t index;
  /*! \brief feature value */
  bst_float fvalue;
  /*! \brief default constructor */
  Entry() = default;
  /*!
   * \brief constructor with index and value
   * \param index The feature or row index.
   * \param fvalue The feature value.
   */
  XGBOOST_DEVICE Entry(bst_feature_t index, bst_float fvalue) : index(index), fvalue(fvalue) {}
  /*! \brief reversely compare feature values */
  inline static bool CmpValue(const Entry& a, const Entry& b) {
    return a.fvalue < b.fvalue;
  }
  static bool CmpIndex(Entry const& a, Entry const& b) {
    return a.index < b.index;
  }
  inline bool operator==(const Entry& other) const {
    return (this->index == other.index && this->fvalue == other.fvalue);
  }
};

/**
 * \brief Parameters for constructing histogram index batches.
 */
struct BatchParam {
  /**
   * \brief Maximum number of bins per feature for histograms.
   */
  bst_bin_t max_bin{0};
  /**
   * \brief Hessian, used for sketching with future approx implementation.
   */
  common::Span<float const> hess;
  /**
   * \brief Whether should we force DMatrix to regenerate the batch.  Only used for
   *        GHistIndex.
   */
  bool regen{false};
  /**
   * \brief Forbid regenerating the gradient index. Used for internal validation.
   */
  bool forbid_regen{false};
  /**
   * \brief Parameter used to generate column matrix for hist.
   */
  double sparse_thresh{std::numeric_limits<double>::quiet_NaN()};

  /**
   * \brief Exact or others that don't need histogram.
   */
  BatchParam() = default;
  /**
   * \brief Used by the hist tree method.
   */
  BatchParam(bst_bin_t max_bin, double sparse_thresh)
      : max_bin{max_bin}, sparse_thresh{sparse_thresh} {}
  /**
   * \brief Used by the approx tree method.
   *
   *   Get batch with sketch weighted by hessian.  The batch will be regenerated if the
   *   span is changed, so caller should keep the span for each iteration.
   */
  BatchParam(bst_bin_t max_bin, common::Span<float const> hessian, bool regenerate)
      : max_bin{max_bin}, hess{hessian}, regen{regenerate} {}

  [[nodiscard]] bool ParamNotEqual(BatchParam const& other) const {
    // Check non-floating parameters.
    bool cond = max_bin != other.max_bin;
    // Check sparse thresh.
    bool l_nan = std::isnan(sparse_thresh);
    bool r_nan = std::isnan(other.sparse_thresh);
    bool st_chg = (l_nan != r_nan) || (!l_nan && !r_nan && (sparse_thresh != other.sparse_thresh));
    cond |= st_chg;

    return cond;
  }
  [[nodiscard]] bool Initialized() const { return max_bin != 0; }
  /**
   * \brief Make a copy of self for DMatrix to describe how its existing index was generated.
   */
  [[nodiscard]] BatchParam MakeCache() const {
    auto p = *this;
    // These parameters have nothing to do with how the gradient index was generated in the
    // first place.
    p.regen = false;
    p.forbid_regen = false;
    return p;
  }
};

struct HostSparsePageView {
  using Inst = common::Span<Entry const>;

  common::Span<bst_idx_t const> offset;
  common::Span<Entry const> data;

  Inst operator[](size_t i) const {
    auto size = *(offset.data() + i + 1) - *(offset.data() + i);
    return {data.data() + *(offset.data() + i),
            static_cast<Inst::index_type>(size)};
  }

  [[nodiscard]] size_t Size() const { return offset.size() == 0 ? 0 : offset.size() - 1; }
};

/*!
 * \brief In-memory storage unit of sparse batch, stored in CSR format.
 */
class SparsePage {
 public:
  // Offset for each row.
  HostDeviceVector<bst_idx_t> offset;
  /*! \brief the data of the segments */
  HostDeviceVector<Entry> data;

  size_t base_rowid {0};

  /*! \brief an instance of sparse vector in the batch */
  using Inst = common::Span<Entry const>;

  [[nodiscard]] HostSparsePageView GetView() const {
    return {offset.ConstHostSpan(), data.ConstHostSpan()};
  }

  /*! \brief constructor */
  SparsePage() {
    this->Clear();
  }

  SparsePage(SparsePage const& that) = delete;
  SparsePage(SparsePage&& that) = default;
  SparsePage& operator=(SparsePage const& that) = delete;
  SparsePage& operator=(SparsePage&& that) = default;
  virtual ~SparsePage() = default;

  /*! \return Number of instances in the page. */
  [[nodiscard]] size_t Size() const {
    return offset.Size() == 0 ? 0 : offset.Size() - 1;
  }

  /*! \return estimation of memory cost of this page */
  [[nodiscard]] size_t MemCostBytes() const {
    return offset.Size() * sizeof(size_t) + data.Size() * sizeof(Entry);
  }

  /*! \brief clear the page */
  inline void Clear() {
    base_rowid = 0;
    auto& offset_vec = offset.HostVector();
    offset_vec.clear();
    offset_vec.push_back(0);
    data.HostVector().clear();
  }

  /*! \brief Set the base row id for this page. */
  inline void SetBaseRowId(size_t row_id) {
    base_rowid = row_id;
  }

  [[nodiscard]] SparsePage GetTranspose(int num_columns, int32_t n_threads) const;

  /**
   * \brief Sort the column index.
   */
  void SortIndices(int32_t n_threads);
  /**
   * \brief Check wether the column index is sorted.
   */
  [[nodiscard]] bool IsIndicesSorted(int32_t n_threads) const;
  /**
   * \brief Reindex the column index with an offset.
   */
  void Reindex(uint64_t feature_offset, int32_t n_threads);

  void SortRows(int32_t n_threads);

  /**
   * \brief Pushes external data batch onto this page
   *
   * \tparam  AdapterBatchT
   * \param batch
   * \param missing
   * \param nthread
   *
   * \return  The maximum number of columns encountered in this input batch. Useful when pushing many adapter batches to work out the total number of columns.
   */
  template <typename AdapterBatchT>
  uint64_t Push(const AdapterBatchT& batch, float missing, int nthread);

  /*!
   * \brief Push a sparse page
   * \param batch the row page
   */
  void Push(const SparsePage &batch);
  /*!
   * \brief Push a SparsePage stored in CSC format
   * \param batch The row batch to be pushed
   */
  void PushCSC(const SparsePage& batch);
};

class CSCPage: public SparsePage {
 public:
  CSCPage() : SparsePage() {}
  explicit CSCPage(SparsePage page) : SparsePage(std::move(page)) {}
};

/**
 * \brief Sparse page for exporting DMatrix. Same as SparsePage, just a different type to
 *        prevent being used internally.
 */
class ExtSparsePage {
 public:
  std::shared_ptr<SparsePage const> page;
  explicit ExtSparsePage(std::shared_ptr<SparsePage const> p) : page{std::move(p)} {}
};

class SortedCSCPage : public SparsePage {
 public:
  SortedCSCPage() : SparsePage() {}
  explicit SortedCSCPage(SparsePage page) : SparsePage(std::move(page)) {}
};

class EllpackPage;
class GHistIndexMatrix;

template<typename T>
class BatchIteratorImpl {
 public:
  using iterator_category = std::forward_iterator_tag;  // NOLINT
  virtual ~BatchIteratorImpl() = default;
  virtual const T& operator*() const = 0;
  virtual BatchIteratorImpl& operator++() = 0;
  [[nodiscard]] virtual bool AtEnd() const = 0;
  virtual std::shared_ptr<T const> Page() const = 0;
};

template<typename T>
class BatchIterator {
 public:
  using iterator_category = std::forward_iterator_tag;  // NOLINT
  explicit BatchIterator(BatchIteratorImpl<T>* impl) { impl_.reset(impl); }
  explicit BatchIterator(std::shared_ptr<BatchIteratorImpl<T>> impl) { impl_ = impl; }

  BatchIterator &operator++() {
    CHECK(impl_ != nullptr);
    ++(*impl_);
    return *this;
  }

  const T& operator*() const {
    CHECK(impl_ != nullptr);
    return *(*impl_);
  }

  [[nodiscard]] bool operator!=(const BatchIterator&) const { return !this->AtEnd(); }

  [[nodiscard]] bool AtEnd() const {
    CHECK(impl_ != nullptr);
    return impl_->AtEnd();
  }

  [[nodiscard]] std::shared_ptr<T const> Page() const {
    return impl_->Page();
  }

 private:
  std::shared_ptr<BatchIteratorImpl<T>> impl_;
};

template<typename T>
class BatchSet {
 public:
  explicit BatchSet(BatchIterator<T> begin_iter) : begin_iter_(std::move(begin_iter)) {}
  BatchIterator<T> begin() { return begin_iter_; }  // NOLINT
  BatchIterator<T> end() { return BatchIterator<T>(nullptr); }  // NOLINT

 private:
  BatchIterator<T> begin_iter_;
};

struct XGBAPIThreadLocalEntry;

/*!
 * \brief Internal data structured used by XGBoost during training.
 */
class DMatrix {
 public:
  /*! \brief default constructor */
  DMatrix()  = default;
<<<<<<< HEAD
  /*! \brief meta information of the dataset */
  virtual MetaInfo& Info() = 0;
=======
  /** @brief meta information of the dataset */
  [[nodiscard]] virtual MetaInfo& Info() = 0;
>>>>>>> 0c440677
  virtual void SetInfo(const char* key, std::string const& interface_str) {
    auto const& ctx = *this->Ctx();
    this->Info().SetInfo(ctx, key, StringView{interface_str});
  }
  /** @brief meta information of the dataset */
  [[nodiscard]] virtual const MetaInfo& Info() const = 0;

  /*! \brief Get thread local memory for returning data from DMatrix. */
  [[nodiscard]] XGBAPIThreadLocalEntry& GetThreadLocal() const;
  /**
   * \brief Get the context object of this DMatrix.  The context is created during construction of
   *        DMatrix with user specified `nthread` parameter.
   */
  [[nodiscard]] virtual Context const* Ctx() const = 0;

  /**
   * \brief Gets batches. Use range based for loop over BatchSet to access individual batches.
   */
  template <typename T>
  BatchSet<T> GetBatches();
  template <typename T>
  BatchSet<T> GetBatches(Context const* ctx);
  template <typename T>
  BatchSet<T> GetBatches(Context const* ctx, const BatchParam& param);
  template <typename T>
  [[nodiscard]] bool PageExists() const;

  // the following are column meta data, should be able to answer them fast.
  /*! \return Whether the data columns single column block. */
  [[nodiscard]] virtual bool SingleColBlock() const = 0;
  /*! \brief virtual destructor */
  virtual ~DMatrix();

  /*! \brief Whether the matrix is dense. */
  [[nodiscard]] bool IsDense() const {
    return Info().num_nonzero_ == Info().num_row_ * Info().num_col_;
  }

  /**
   * \brief Load DMatrix from URI.
   *
   * \param uri The URI of input.
   * \param silent Whether print information during loading.
   * \param data_split_mode Indicate how the data was split beforehand.
   * \return The created DMatrix.
   */
  static DMatrix* Load(const std::string& uri, bool silent = true,
                       DataSplitMode data_split_mode = DataSplitMode::kRow);

  /**
   * \brief Creates a new DMatrix from an external data adapter.
   *
   * \tparam  AdapterT  Type of the adapter.
   * \param [in,out]  adapter         View onto an external data.
   * \param           missing         Values to count as missing.
   * \param           nthread         Number of threads for construction.
   * \param           cache_prefix    (Optional) The cache prefix for external memory.
   * \param           data_split_mode (Optional) Data split mode.
   *
   * \return  a Created DMatrix.
   */
  template <typename AdapterT>
  static DMatrix* Create(AdapterT* adapter, float missing, int nthread,
                         const std::string& cache_prefix = "",
                         DataSplitMode data_split_mode = DataSplitMode::kRow);

  /**
   * \brief Create a new Quantile based DMatrix used for histogram based algorithm.
   *
   * \tparam DataIterHandle         External iterator type, defined in C API.
   * \tparam DMatrixHandle          DMatrix handle, defined in C API.
   * \tparam DataIterResetCallback  Callback for reset, prototype defined in C API.
   * \tparam XGDMatrixCallbackNext  Callback for next, prototype defined in C API.
   *
   * \param iter    External data iterator
   * \param proxy   A hanlde to ProxyDMatrix
   * \param ref     Reference Quantile DMatrix.
   * \param reset   Callback for reset
   * \param next    Callback for next
   * \param missing Value that should be treated as missing.
   * \param nthread number of threads used for initialization.
   * \param max_bin Maximum number of bins.
   *
   * \return A created quantile based DMatrix.
   */
  template <typename DataIterHandle, typename DMatrixHandle, typename DataIterResetCallback,
            typename XGDMatrixCallbackNext>
  static DMatrix* Create(DataIterHandle iter, DMatrixHandle proxy, std::shared_ptr<DMatrix> ref,
                         DataIterResetCallback* reset, XGDMatrixCallbackNext* next, float missing,
                         int nthread, bst_bin_t max_bin);

  /**
   * \brief Create an external memory DMatrix with callbacks.
   *
   * \tparam DataIterHandle         External iterator type, defined in C API.
   * \tparam DMatrixHandle          DMatrix handle, defined in C API.
   * \tparam DataIterResetCallback  Callback for reset, prototype defined in C API.
   * \tparam XGDMatrixCallbackNext  Callback for next, prototype defined in C API.
   *
   * \param iter    External data iterator
   * \param proxy   A hanlde to ProxyDMatrix
   * \param reset   Callback for reset
   * \param next    Callback for next
   * \param missing Value that should be treated as missing.
   * \param nthread number of threads used for initialization.
   * \param cache   Prefix of cache file path.
   *
   * \return A created external memory DMatrix.
   */
  template <typename DataIterHandle, typename DMatrixHandle,
            typename DataIterResetCallback, typename XGDMatrixCallbackNext>
  static DMatrix *Create(DataIterHandle iter, DMatrixHandle proxy,
                         DataIterResetCallback *reset,
                         XGDMatrixCallbackNext *next, float missing,
                         int32_t nthread, std::string cache);

  virtual DMatrix *Slice(common::Span<int32_t const> ridxs) = 0;

  /**
   * \brief Slice a DMatrix by columns.
   *
   * @param num_slices Total number of slices
   * @param slice_id Index of the current slice
   * @return DMatrix containing the slice of columns
   */
  virtual DMatrix *SliceCol(int num_slices, int slice_id) = 0;

 protected:
  virtual BatchSet<SparsePage> GetRowBatches() = 0;
  virtual BatchSet<CSCPage> GetColumnBatches(Context const* ctx) = 0;
  virtual BatchSet<SortedCSCPage> GetSortedColumnBatches(Context const* ctx) = 0;
  virtual BatchSet<EllpackPage> GetEllpackBatches(Context const* ctx, BatchParam const& param) = 0;
  virtual BatchSet<GHistIndexMatrix> GetGradientIndex(Context const* ctx,
                                                      BatchParam const& param) = 0;
  virtual BatchSet<ExtSparsePage> GetExtBatches(Context const* ctx, BatchParam const& param) = 0;

  [[nodiscard]] virtual bool EllpackExists() const = 0;
  [[nodiscard]] virtual bool GHistIndexExists() const = 0;
  [[nodiscard]] virtual bool SparsePageExists() const = 0;
};

template <>
inline BatchSet<SparsePage> DMatrix::GetBatches() {
  return GetRowBatches();
}

template <>
inline bool DMatrix::PageExists<EllpackPage>() const {
  return this->EllpackExists();
}

template <>
inline bool DMatrix::PageExists<GHistIndexMatrix>() const {
  return this->GHistIndexExists();
}

template <>
inline bool DMatrix::PageExists<SparsePage>() const {
  return this->SparsePageExists();
}

template <>
inline BatchSet<SparsePage> DMatrix::GetBatches(Context const*) {
  return GetRowBatches();
}

template <>
inline BatchSet<CSCPage> DMatrix::GetBatches(Context const* ctx) {
  return GetColumnBatches(ctx);
}

template <>
inline BatchSet<SortedCSCPage> DMatrix::GetBatches(Context const* ctx) {
  return GetSortedColumnBatches(ctx);
}

template <>
inline BatchSet<EllpackPage> DMatrix::GetBatches(Context const* ctx, BatchParam const& param) {
  return GetEllpackBatches(ctx, param);
}

template <>
inline BatchSet<GHistIndexMatrix> DMatrix::GetBatches(Context const* ctx, BatchParam const& param) {
  return GetGradientIndex(ctx, param);
}

template <>
inline BatchSet<ExtSparsePage> DMatrix::GetBatches(Context const* ctx, BatchParam const& param) {
  return GetExtBatches(ctx, param);
}
}  // namespace xgboost

DECLARE_FIELD_ENUM_CLASS(xgboost::DataSplitMode);

namespace dmlc {
DMLC_DECLARE_TRAITS(is_pod, xgboost::Entry, true);

namespace serializer {

template <>
struct Handler<xgboost::Entry> {
  inline static void Write(Stream* strm, const xgboost::Entry& data) {
    strm->Write(data.index);
    strm->Write(data.fvalue);
  }

  inline static bool Read(Stream* strm, xgboost::Entry* data) {
    return strm->Read(&data->index) && strm->Read(&data->fvalue);
  }
};

}  // namespace serializer
}  // namespace dmlc
#endif  // XGBOOST_DATA_H_<|MERGE_RESOLUTION|>--- conflicted
+++ resolved
@@ -39,7 +39,7 @@
 
 enum class FeatureType : uint8_t { kNumerical = 0, kCategorical = 1 };
 
-enum class DataSplitMode : int { kRow = 0, kCol = 1, kColSecure = 2 };
+enum class DataSplitMode : int { kRow = 0, kCol = 1 };
 
 /*!
  * \brief Meta information about dataset, always sit in memory.
@@ -177,12 +177,7 @@
   }
 
   /** @brief Whether the data is split column-wise. */
-  bool IsColumnSplit() const { return (data_split_mode == DataSplitMode::kCol)
-  || (data_split_mode == DataSplitMode::kColSecure); }
-
-  /** @brief Whether the data is split column-wise with secure computation. */
-  bool IsSecure() const { return data_split_mode == DataSplitMode::kColSecure; }
-
+  bool IsColumnSplit() const { return data_split_mode == DataSplitMode::kCol; }
   /** @brief Whether this is a learning to rank data. */
   bool IsRanking() const { return !group_ptr_.empty(); }
 
@@ -508,13 +503,8 @@
  public:
   /*! \brief default constructor */
   DMatrix()  = default;
-<<<<<<< HEAD
-  /*! \brief meta information of the dataset */
-  virtual MetaInfo& Info() = 0;
-=======
   /** @brief meta information of the dataset */
   [[nodiscard]] virtual MetaInfo& Info() = 0;
->>>>>>> 0c440677
   virtual void SetInfo(const char* key, std::string const& interface_str) {
     auto const& ctx = *this->Ctx();
     this->Info().SetInfo(ctx, key, StringView{interface_str});
