--- conflicted
+++ resolved
@@ -622,7 +622,6 @@
                          int32_t nthread, std::string cache);
 
   virtual DMatrix *Slice(common::Span<int32_t const> ridxs) = 0;
-<<<<<<< HEAD
 
   /**
    * \brief Slice a DMatrix by columns.
@@ -632,12 +631,6 @@
    * @return DMatrix containing the slice of columns
    */
   virtual DMatrix *SliceCol(std::size_t start, std::size_t size) = 0;
-
-  /*! \brief Number of rows per page in external memory.  Approximately 100MB per page for
-   *  dataset with 100 features. */
-  static const size_t kPageSize = 32UL << 12UL;
-=======
->>>>>>> 3b8a0e08
 
  protected:
   virtual BatchSet<SparsePage> GetRowBatches() = 0;
