--- conflicted
+++ resolved
@@ -164,15 +164,10 @@
 
   /*! \brief get i-th row from the batch */
   inline Inst operator[](size_t i) const {
-<<<<<<< HEAD
     const auto& data_vec = data.HostVector();
     const auto& offset_vec = offset.HostVector();
     return {data_vec.data() + offset_vec[i],
-            static_cast<bst_uint>(offset_vec[i + 1] - offset_vec[i])};
-=======
-    return {data.data() + offset[i],
-            static_cast<Inst::index_type>(offset[i + 1] - offset[i])};
->>>>>>> 725f4c36
+            static_cast<Inst::index_type>(offset_vec[i + 1] - offset_vec[i])};
   }
 
   /*! \brief constructor */
@@ -241,23 +236,14 @@
    *  \param inst an instance row
    */
   inline void Push(const Inst &inst) {
-<<<<<<< HEAD
     auto& data_vec = data.HostVector();
     auto& offset_vec = offset.HostVector();
-    offset_vec.push_back(offset_vec.back() + inst.length);
-    size_t begin = data.Size();
-    data_vec.resize(begin + inst.length);
-    if (inst.length != 0) {
-      std::memcpy(dmlc::BeginPtr(data_vec) + begin, inst.data,
-                  sizeof(Entry) * inst.length);
-=======
-    offset.push_back(offset.back() + inst.size());
-    size_t begin = data.size();
-    data.resize(begin + inst.size());
+    offset_vec.push_back(offset_vec.back() + inst.size());
+    size_t begin = data_vec.size();
+    data_vec.resize(begin + inst.size());
     if (inst.size() != 0) {
-      std::memcpy(dmlc::BeginPtr(data) + begin, inst.data(),
+      std::memcpy(dmlc::BeginPtr(data_vec) + begin, inst.data(),
                   sizeof(Entry) * inst.size());
->>>>>>> 725f4c36
     }
   }
 
