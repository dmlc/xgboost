--- conflicted
+++ resolved
@@ -1137,7 +1137,6 @@
                                   const char*** out);
 
 /*!
-<<<<<<< HEAD
 * \brief Xgbfi: XGBoost Feature Interactions & Importance
 * \param handle BoosterHandle
 * \param max_fi_depth upper bound for depth of interactions
@@ -1160,7 +1159,6 @@
                                             const char ***out_fi_array,
                                             int nthread);
 
-=======
  * \brief Set string encoded feature info in Booster, similar to the feature
  *        info in DMatrix.
  *
@@ -1201,5 +1199,4 @@
 XGB_DLL int XGBoosterGetStrFeatureInfo(BoosterHandle handle, const char *field,
                                        bst_ulong *len,
                                        const char ***out_features);
->>>>>>> 2320aa0d
 #endif  // XGBOOST_C_API_H_