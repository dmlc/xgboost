/*!
 * Copyright (c) 2015 by Contributors
 * \file c_api.h
 * \author Tianqi Chen
 * \brief C API of XGBoost, used for interfacing to other languages.
 */
#ifndef XGBOOST_C_API_H_
#define XGBOOST_C_API_H_

#ifdef __cplusplus
#define XGB_EXTERN_C extern "C"
#include <cstdio>
#include <cstdint>
#else
#define XGB_EXTERN_C
#include <stdio.h>
#include <stdint.h>
#endif  // __cplusplus

#if defined(_MSC_VER) || defined(_WIN32)
#define XGB_DLL XGB_EXTERN_C __declspec(dllexport)
#else
#define XGB_DLL XGB_EXTERN_C
#endif  // defined(_MSC_VER) || defined(_WIN32)

// manually define unsigned long
typedef uint64_t bst_ulong;  // NOLINT(*)


/*! \brief handle to DMatrix */
typedef void *DMatrixHandle;  // NOLINT(*)
/*! \brief handle to Booster */
typedef void *BoosterHandle;  // NOLINT(*)
/*! \brief handle to a data iterator */
typedef void *DataIterHandle;  // NOLINT(*)
/*! \brief handle to a internal data holder. */
typedef void *DataHolderHandle;  // NOLINT(*)

/*! \brief Mini batch used in XGBoost Data Iteration */
typedef struct {  // NOLINT(*)
  /*! \brief number of rows in the minibatch */
  size_t size;
  /*! \brief row pointer to the rows in the data */
#ifdef __APPLE__
  /* Necessary as Java on MacOS defines jlong as long int
   * and gcc defines int64_t as long long int. */
  long* offset; // NOLINT(*)
#else
  int64_t* offset;  // NOLINT(*)
#endif  // __APPLE__
  /*! \brief labels of each instance */
  float* label;
  /*! \brief weight of each instance, can be NULL */
  float* weight;
  /*! \brief feature index */
  int* index;
  /*! \brief feature values */
  float* value;
} XGBoostBatchCSR;

/*!
 * \brief Return the version of the XGBoost library being currently used.
 *
 *  The output variable is only written if it's not NULL.
 *
 * \param major Store the major version number
 * \param minor Store the minor version number
 * \param patch Store the patch (revision) number
 */
XGB_DLL void XGBoostVersion(int* major, int* minor, int* patch);

/*!
 * \brief Callback to set the data to handle,
 * \param handle The handle to the callback.
 * \param batch The data content to be set.
 */
XGB_EXTERN_C typedef int XGBCallbackSetData(  // NOLINT(*)
    DataHolderHandle handle, XGBoostBatchCSR batch);

/*!
 * \brief The data reading callback function.
 *  The iterator will be able to give subset of batch in the data.
 *
 *  If there is data, the function will call set_function to set the data.
 *
 * \param data_handle The handle to the callback.
 * \param set_function The batch returned by the iterator
 * \param set_function_handle The handle to be passed to set function.
 * \return 0 if we are reaching the end and batch is not returned.
 */
XGB_EXTERN_C typedef int XGBCallbackDataIterNext(  // NOLINT(*)
    DataIterHandle data_handle, XGBCallbackSetData *set_function,
    DataHolderHandle set_function_handle);

/*!
 * \brief get string message of the last error
 *
 *  all function in this file will return 0 when success
 *  and -1 when an error occurred,
 *  XGBGetLastError can be called to retrieve the error
 *
 *  this function is thread safe and can be called by different thread
 * \return const char* error information
 */
XGB_DLL const char *XGBGetLastError(void);

/*!
 * \brief register callback function for LOG(INFO) messages -- helpful messages
 *        that are not errors.
 * Note: this function can be called by multiple threads. The callback function
 *       will run on the thread that registered it
 * \return 0 for success, -1 for failure
 */
XGB_DLL int XGBRegisterLogCallback(void (*callback)(const char*));

/*!
 * \brief load a data matrix
 * \param fname the name of the file
 * \param silent whether print messages during loading
 * \param out a loaded data matrix
 * \return 0 when success, -1 when failure happens
 */
XGB_DLL int XGDMatrixCreateFromFile(const char *fname,
                                    int silent,
                                    DMatrixHandle *out);

/*!
 * \brief Create a DMatrix from a data iterator.
 * \param data_handle The handle to the data.
 * \param callback The callback to get the data.
 * \param cache_info Additional information about cache file, can be null.
 * \param out The created DMatrix
 * \return 0 when success, -1 when failure happens.
 */
XGB_DLL int XGDMatrixCreateFromDataIter(
    DataIterHandle data_handle,
    XGBCallbackDataIterNext* callback,
    const char* cache_info,
    DMatrixHandle *out);

/*!
 * \brief create a matrix content from CSR format
 * \param indptr pointer to row headers
 * \param indices findex
 * \param data fvalue
 * \param nindptr number of rows in the matrix + 1
 * \param nelem number of nonzero elements in the matrix
 * \param num_col number of columns; when it's set to 0, then guess from data
 * \param out created dmatrix
 * \return 0 when success, -1 when failure happens
 */
XGB_DLL int XGDMatrixCreateFromCSREx(const size_t* indptr,
                                     const unsigned* indices,
                                     const float* data,
                                     size_t nindptr,
                                     size_t nelem,
                                     size_t num_col,
                                     DMatrixHandle* out);
/*!
 * \brief create a matrix content from CSC format
 * \param col_ptr pointer to col headers
 * \param indices findex
 * \param data fvalue
 * \param nindptr number of rows in the matrix + 1
 * \param nelem number of nonzero elements in the matrix
 * \param num_row number of rows; when it's set to 0, then guess from data
 * \param out created dmatrix
 * \return 0 when success, -1 when failure happens
 */
XGB_DLL int XGDMatrixCreateFromCSCEx(const size_t* col_ptr,
                                     const unsigned* indices,
                                     const float* data,
                                     size_t nindptr,
                                     size_t nelem,
                                     size_t num_row,
                                     DMatrixHandle* out);

/*!
 * \brief create matrix content from dense matrix
 * \param data pointer to the data space
 * \param nrow number of rows
 * \param ncol number columns
 * \param missing which value to represent missing value
 * \param out created dmatrix
 * \return 0 when success, -1 when failure happens
 */
XGB_DLL int XGDMatrixCreateFromMat(const float *data,
                                   bst_ulong nrow,
                                   bst_ulong ncol,
                                   float missing,
                                   DMatrixHandle *out);
/*!
 * \brief create matrix content from dense matrix
 * \param data pointer to the data space
 * \param nrow number of rows
 * \param ncol number columns
 * \param missing which value to represent missing value
 * \param out created dmatrix
 * \param nthread number of threads (up to maximum cores available, if <=0 use all cores)
 * \return 0 when success, -1 when failure happens
 */
XGB_DLL int XGDMatrixCreateFromMat_omp(const float *data,  // NOLINT
                                       bst_ulong nrow, bst_ulong ncol,
                                       float missing, DMatrixHandle *out,
                                       int nthread);
/*!
 * \brief create matrix content from python data table
 * \param data pointer to pointer to column data
 * \param feature_stypes pointer to strings
 * \param nrow number of rows
 * \param ncol number columns
 * \param out created dmatrix
 * \param nthread number of threads (up to maximum cores available, if <=0 use all cores)
 * \return 0 when success, -1 when failure happens
 */
XGB_DLL int XGDMatrixCreateFromDT(void** data,
                                  const char ** feature_stypes,
                                  bst_ulong nrow,
                                  bst_ulong ncol,
                                  DMatrixHandle* out,
                                  int nthread);
/*!
 * \brief create a new dmatrix from sliced content of existing matrix
 * \param handle instance of data matrix to be sliced
 * \param idxset index set
 * \param len length of index set
 * \param out a sliced new matrix
 * \return 0 when success, -1 when failure happens
 */
XGB_DLL int XGDMatrixSliceDMatrix(DMatrixHandle handle,
                                  const int *idxset,
                                  bst_ulong len,
                                  DMatrixHandle *out);
/*!
 * \brief create a new dmatrix from sliced content of existing matrix
 * \param handle instance of data matrix to be sliced
 * \param idxset index set
 * \param len length of index set
 * \param out a sliced new matrix
 * \param allow_groups allow slicing of an array with groups
 * \return 0 when success, -1 when failure happens
 */
XGB_DLL int XGDMatrixSliceDMatrixEx(DMatrixHandle handle,
                                    const int *idxset,
                                    bst_ulong len,
                                    DMatrixHandle *out,
                                    int allow_groups);
/*!
 * \brief free space in data matrix
 * \return 0 when success, -1 when failure happens
 */
XGB_DLL int XGDMatrixFree(DMatrixHandle handle);
/*!
 * \brief load a data matrix into binary file
 * \param handle a instance of data matrix
 * \param fname file name
 * \param silent print statistics when saving
 * \return 0 when success, -1 when failure happens
 */
XGB_DLL int XGDMatrixSaveBinary(DMatrixHandle handle,
                                const char *fname, int silent);
/*!
 * \brief set float vector to a content in info
 * \param handle a instance of data matrix
 * \param field field name, can be label, weight
 * \param array pointer to float vector
 * \param len length of array
 * \return 0 when success, -1 when failure happens
 */
XGB_DLL int XGDMatrixSetFloatInfo(DMatrixHandle handle,
                                  const char *field,
                                  const float *array,
                                  bst_ulong len);
/*!
 * \brief set uint32 vector to a content in info
 * \param handle a instance of data matrix
 * \param field field name
 * \param array pointer to unsigned int vector
 * \param len length of array
 * \return 0 when success, -1 when failure happens
 */
XGB_DLL int XGDMatrixSetUIntInfo(DMatrixHandle handle,
                                 const char *field,
                                 const unsigned *array,
                                 bst_ulong len);

/*!
 * \brief (deprecated) Use XGDMatrixSetUIntInfo instead. Set group of the training matrix
 * \param handle a instance of data matrix
 * \param group pointer to group size
 * \param len length of array
 * \return 0 when success, -1 when failure happens
 */
XGB_DLL int XGDMatrixSetGroup(DMatrixHandle handle,
                              const unsigned *group,
                              bst_ulong len);

/*!
 * \brief get float info vector from matrix.
 * \param handle a instance of data matrix
 * \param field field name
 * \param out_len used to set result length
 * \param out_dptr pointer to the result
 * \return 0 when success, -1 when failure happens
 */
XGB_DLL int XGDMatrixGetFloatInfo(const DMatrixHandle handle,
                                  const char *field,
                                  bst_ulong* out_len,
                                  const float **out_dptr);
/*!
 * \brief get uint32 info vector from matrix
 * \param handle a instance of data matrix
 * \param field field name
 * \param out_len The length of the field.
 * \param out_dptr pointer to the result
 * \return 0 when success, -1 when failure happens
 */
XGB_DLL int XGDMatrixGetUIntInfo(const DMatrixHandle handle,
                                 const char *field,
                                 bst_ulong* out_len,
                                 const unsigned **out_dptr);
/*!
 * \brief get number of rows.
 * \param handle the handle to the DMatrix
 * \param out The address to hold number of rows.
 * \return 0 when success, -1 when failure happens
 */
XGB_DLL int XGDMatrixNumRow(DMatrixHandle handle,
                            bst_ulong *out);
/*!
 * \brief get number of columns
 * \param handle the handle to the DMatrix
 * \param out The output of number of columns
 * \return 0 when success, -1 when failure happens
 */
XGB_DLL int XGDMatrixNumCol(DMatrixHandle handle,
                            bst_ulong *out);
// --- start XGBoost class
/*!
 * \brief create xgboost learner
 * \param dmats matrices that are set to be cached
 * \param len length of dmats
 * \param out handle to the result booster
 * \return 0 when success, -1 when failure happens
 */
XGB_DLL int XGBoosterCreate(const DMatrixHandle dmats[],
                            bst_ulong len,
                            BoosterHandle *out);
/*!
 * \brief free obj in handle
 * \param handle handle to be freed
 * \return 0 when success, -1 when failure happens
 */
XGB_DLL int XGBoosterFree(BoosterHandle handle);

/*!
 * \brief set parameters
 * \param handle handle
 * \param name  parameter name
 * \param value value of parameter
 * \return 0 when success, -1 when failure happens
 */
XGB_DLL int XGBoosterSetParam(BoosterHandle handle,
                              const char *name,
                              const char *value);

/*!
 * \brief update the model in one round using dtrain
 * \param handle handle
 * \param iter current iteration rounds
 * \param dtrain training data
 * \return 0 when success, -1 when failure happens
 */
XGB_DLL int XGBoosterUpdateOneIter(BoosterHandle handle,
                                   int iter,
                                   DMatrixHandle dtrain);
/*!
 * \brief update the model, by directly specify gradient and second order gradient,
 *        this can be used to replace UpdateOneIter, to support customized loss function
 * \param handle handle
 * \param dtrain training data
 * \param grad gradient statistics
 * \param hess second order gradient statistics
 * \param len length of grad/hess array
 * \return 0 when success, -1 when failure happens
 */
XGB_DLL int XGBoosterBoostOneIter(BoosterHandle handle,
                                  DMatrixHandle dtrain,
                                  float *grad,
                                  float *hess,
                                  bst_ulong len);
/*!
 * \brief get evaluation statistics for xgboost
 * \param handle handle
 * \param iter current iteration rounds
 * \param dmats pointers to data to be evaluated
 * \param evnames pointers to names of each data
 * \param len length of dmats
 * \param out_result the string containing evaluation statistics
 * \return 0 when success, -1 when failure happens
 */
XGB_DLL int XGBoosterEvalOneIter(BoosterHandle handle,
                                 int iter,
                                 DMatrixHandle dmats[],
                                 const char *evnames[],
                                 bst_ulong len,
                                 const char **out_result);
/*!
 * \brief make prediction based on dmat
 * \param handle handle
 * \param dmat data matrix
 * \param option_mask bit-mask of options taken in prediction, possible values
 *          0:normal prediction
 *          1:output margin instead of transformed value
 *          2:output leaf index of trees instead of leaf value, note leaf index is unique per tree
 *          4:output feature contributions to individual predictions
 * \param ntree_limit limit number of trees used for prediction, this is only valid for boosted trees
 *    when the parameter is set to 0, we will use all the trees
 * \param training Whether the prediction value is used for training.
 * \param out_len used to store length of returning result
 * \param out_result used to set a pointer to array
 * \return 0 when success, -1 when failure happens
 */
XGB_DLL int XGBoosterPredict(BoosterHandle handle,
                             DMatrixHandle dmat,
                             int option_mask,
                             unsigned ntree_limit,
                             int training,
                             bst_ulong *out_len,
                             const float **out_result);
/*
 * Short note for serialization APIs.  There are 3 different sets of serialization API.
 *
 * - Functions with the term "Model" handles saving/loading XGBoost model like trees or
 *   linear weights.  Striping out parameters configuration like training algorithms or
 *   CUDA device ID helps user to reuse the trained model for different tasks, examples
 *   are prediction, training continuation or interpretation.
 *
 * - Functions with the term "Config" handles save/loading configuration.  It helps user
 *   to study the internal of XGBoost.  Also user can use the load method for specifying
 *   paramters in a structured way.  These functions are introduced in 1.0.0, and are not
 *   yet stable.
 *
 * - Functions with the term "Serialization" are combined of above two.  They are used in
 *   situations like check-pointing, or continuing training task in distributed
 *   environment.  In these cases the task must be carried out without any user
 *   intervention.
 */

/*!
 * \brief Load model from existing file
 * \param handle handle
 * \param fname file name
* \return 0 when success, -1 when failure happens
 */
XGB_DLL int XGBoosterLoadModel(BoosterHandle handle,
                               const char *fname);
/*!
 * \brief Save model into existing file
 * \param handle handle
 * \param fname file name
 * \return 0 when success, -1 when failure happens
 */
XGB_DLL int XGBoosterSaveModel(BoosterHandle handle,
                               const char *fname);
/*!
 * \brief load model from in memory buffer
 * \param handle handle
 * \param buf pointer to the buffer
 * \param len the length of the buffer
 * \return 0 when success, -1 when failure happens
 */
XGB_DLL int XGBoosterLoadModelFromBuffer(BoosterHandle handle,
                                         const void *buf,
                                         bst_ulong len);
/*!
 * \brief save model into binary raw bytes, return header of the array
 * user must copy the result out, before next xgboost call
 * \param handle handle
 * \param out_len the argument to hold the output length
 * \param out_dptr the argument to hold the output data pointer
 * \return 0 when success, -1 when failure happens
 */
XGB_DLL int XGBoosterGetModelRaw(BoosterHandle handle, bst_ulong *out_len,
                                 const char **out_dptr);

/*!
 * \brief Memory snapshot based serialization method.  Saves everything states
 * into buffer.
 *
 * \param handle handle
 * \param out_len the argument to hold the output length
 * \param out_dptr the argument to hold the output data pointer
 * \return 0 when success, -1 when failure happens
 */
XGB_DLL int XGBoosterSerializeToBuffer(BoosterHandle handle, bst_ulong *out_len,
                                       const char **out_dptr);
/*!
 * \brief Memory snapshot based serialization method.  Loads the buffer returned
 *        from `XGBoosterSerializeToBuffer'.
 *
 * \param handle handle
 * \param buf pointer to the buffer
 * \param len the length of the buffer
 * \return 0 when success, -1 when failure happens
 */
XGB_DLL int XGBoosterUnserializeFromBuffer(BoosterHandle handle,
                                           const void *buf, bst_ulong len);

/*!
 * \brief Initialize the booster from rabit checkpoint.
 *  This is used in distributed training API.
 * \param handle handle
 * \param version The output version of the model.
 * \return 0 when success, -1 when failure happens
 */
XGB_DLL int XGBoosterLoadRabitCheckpoint(BoosterHandle handle,
                                         int* version);

/*!
 * \brief Save the current checkpoint to rabit.
 * \param handle handle
 * \return 0 when success, -1 when failure happens
 */
XGB_DLL int XGBoosterSaveRabitCheckpoint(BoosterHandle handle);


/*!
 * \brief Save XGBoost's internal configuration into a JSON document.  Currently the
 *        support is experimental, function signature may change in the future without
 *        notice.
 *
 * \param handle handle to Booster object.
 * \param out_str A valid pointer to array of characters.  The characters array is
 *                allocated and managed by XGBoost, while pointer to that array needs to
 *                be managed by caller.
 * \return 0 when success, -1 when failure happens
 */
XGB_DLL int XGBoosterSaveJsonConfig(BoosterHandle handle, bst_ulong *out_len,
                                    char const **out_str);
/*!
 * \brief Load XGBoost's internal configuration from a JSON document.  Currently the
 *        support is experimental, function signature may change in the future without
 *        notice.
 *
 * \param handle handle to Booster object.
 * \param json_parameters string representation of a JSON document.
 * \return 0 when success, -1 when failure happens
 */
XGB_DLL int XGBoosterLoadJsonConfig(BoosterHandle handle,
                                    char const *json_parameters);

/*!
 * \brief dump model, return array of strings representing model dump
 * \param handle handle
 * \param fmap  name to fmap can be empty string
 * \param with_stats whether to dump with statistics
 * \param out_len length of output array
 * \param out_dump_array pointer to hold representing dump of each model
 * \return 0 when success, -1 when failure happens
 */
XGB_DLL int XGBoosterDumpModel(BoosterHandle handle,
                               const char *fmap,
                               int with_stats,
                               bst_ulong *out_len,
                               const char ***out_dump_array);

/*!
 * \brief dump model, return array of strings representing model dump
 * \param handle handle
 * \param fmap  name to fmap can be empty string
 * \param with_stats whether to dump with statistics
 * \param format the format to dump the model in
 * \param out_len length of output array
 * \param out_dump_array pointer to hold representing dump of each model
 * \return 0 when success, -1 when failure happens
 */
XGB_DLL int XGBoosterDumpModelEx(BoosterHandle handle,
                                 const char *fmap,
                                 int with_stats,
                                 const char *format,
                                 bst_ulong *out_len,
                                 const char ***out_dump_array);

/*!
 * \brief dump model, return array of strings representing model dump
 * \param handle handle
 * \param fnum number of features
 * \param fname names of features
 * \param ftype types of features
 * \param with_stats whether to dump with statistics
 * \param out_len length of output array
 * \param out_models pointer to hold representing dump of each model
 * \return 0 when success, -1 when failure happens
 */
XGB_DLL int XGBoosterDumpModelWithFeatures(BoosterHandle handle,
                                           int fnum,
                                           const char **fname,
                                           const char **ftype,
                                           int with_stats,
                                           bst_ulong *out_len,
                                           const char ***out_models);

/*!
 * \brief dump model, return array of strings representing model dump
 * \param handle handle
 * \param fnum number of features
 * \param fname names of features
 * \param ftype types of features
 * \param with_stats whether to dump with statistics
 * \param format the format to dump the model in
 * \param out_len length of output array
 * \param out_models pointer to hold representing dump of each model
 * \return 0 when success, -1 when failure happens
 */
XGB_DLL int XGBoosterDumpModelExWithFeatures(BoosterHandle handle,
                                             int fnum,
                                             const char **fname,
                                             const char **ftype,
                                             int with_stats,
                                             const char *format,
                                             bst_ulong *out_len,
                                             const char ***out_models);

/*!
 * \brief Get string attribute from Booster.
 * \param handle handle
 * \param key The key of the attribute.
 * \param out The result attribute, can be NULL if the attribute do not exist.
 * \param success Whether the result is contained in out.
 * \return 0 when success, -1 when failure happens
 */
XGB_DLL int XGBoosterGetAttr(BoosterHandle handle,
                             const char* key,
                             const char** out,
                             int *success);
/*!
 * \brief Set or delete string attribute.
 *
 * \param handle handle
 * \param key The key of the attribute.
 * \param value The value to be saved.
 *              If nullptr, the attribute would be deleted.
 * \return 0 when success, -1 when failure happens
 */
XGB_DLL int XGBoosterSetAttr(BoosterHandle handle,
                             const char* key,
                             const char* value);
/*!
 * \brief Get the names of all attribute from Booster.
 * \param handle handle
 * \param out_len the argument to hold the output length
 * \param out pointer to hold the output attribute stings
 * \return 0 when success, -1 when failure happens
 */
XGB_DLL int XGBoosterGetAttrNames(BoosterHandle handle,
                                  bst_ulong* out_len,
                                  const char*** out);
<<<<<<< HEAD

// --- Distributed training API----
// NOTE: functions in rabit/c_api.h will be also available in libxgboost.so
/*!
 * \brief Initialize the booster from rabit checkpoint.
 *  This is used in distributed training API.
 * \param handle handle
 * \param version The output version of the model.
 * \return 0 when success, -1 when failure happens
 */
XGB_DLL int XGBoosterLoadRabitCheckpoint(
    BoosterHandle handle,
    int* version);

/*!
 * \brief Save the current checkpoint to rabit.
 * \param handle handle
 * \return 0 when success, -1 when failure happens
 */
XGB_DLL int XGBoosterSaveRabitCheckpoint(BoosterHandle handle);

/*!
* \brief Xgbfi: XGBoost Feature Interactions & Importance
* \param handle BoosterHandle
* \param max_fi_depth upper bound for depth of interactions
* \param max_tree_depth upper bound for tree depth to be traversed
* \param max_deepening upper bound for tree deepening
* \param ntrees amount of trees to be traversed
* \param fmap path to fmap file, feature names "F1|F2|.." or empty string
* \param nthread number of threads to use
* \param out_len pointer to hold feature interactions
* \param out_fi_array pointer to hold feature interactions
* \return 0 when success, -1 when failure happens
*/
XGB_DLL int XGBoosterGetFeatureInteractions(BoosterHandle handle,
                                            int max_fi_depth,
                                            int max_tree_depth,
                                            int max_deepening,
                                            int ntrees,
                                            const char *fmap,
                                            bst_ulong *out_len,
                                            const char ***out_fi_array,
                                            int nthread);

=======
>>>>>>> 44469a0c
#endif  // XGBOOST_C_API_H_<|MERGE_RESOLUTION|>--- conflicted
+++ resolved
@@ -656,7 +656,6 @@
 XGB_DLL int XGBoosterGetAttrNames(BoosterHandle handle,
                                   bst_ulong* out_len,
                                   const char*** out);
-<<<<<<< HEAD
 
 // --- Distributed training API----
 // NOTE: functions in rabit/c_api.h will be also available in libxgboost.so
@@ -701,6 +700,4 @@
                                             const char ***out_fi_array,
                                             int nthread);
 
-=======
->>>>>>> 44469a0c
 #endif  // XGBOOST_C_API_H_