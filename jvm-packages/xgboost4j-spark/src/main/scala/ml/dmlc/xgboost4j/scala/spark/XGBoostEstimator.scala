--- conflicted
+++ resolved
@@ -32,20 +32,6 @@
  * XGBoost Estimator to produce a XGBoost model
  */
 class XGBoostEstimator private[spark](
-<<<<<<< HEAD
-    override val uid: String, xgboostParams: Map[String, Any], round: Int, nWorkers: Int,
-    obj: ObjectiveTrait, eval: EvalTrait, useExternalMemory: Boolean, missing: Float,
-    trackerConf: TrackerConf)
-  extends Predictor[MLVector, XGBoostEstimator, XGBoostModel] {
-
-  def this(xgboostParams: Map[String, Any], round: Int, nWorkers: Int,
-           obj: ObjectiveTrait = null,
-           eval: EvalTrait = null, useExternalMemory: Boolean = false, missing: Float = Float.NaN,
-           trackerConf: TrackerConf) =
-    this(Identifiable.randomUID("XGBoostEstimator"), xgboostParams: Map[String, Any], round: Int,
-      nWorkers: Int, obj: ObjectiveTrait, eval: EvalTrait, useExternalMemory: Boolean,
-      missing: Float, trackerConf: TrackerConf)
-=======
   override val uid: String, private[spark] var xgboostParams: Map[String, Any])
   extends Predictor[MLVector, XGBoostEstimator, XGBoostModel]
   with LearningTaskParams with GeneralParams with BoosterParams {
@@ -119,7 +105,6 @@
     xgboostParams = xgbParamMap.toMap
     xgbParamMap.toMap
   }
->>>>>>> 378eb7d7
 
   /**
    * produce a XGBoostModel by fitting the given dataset
@@ -131,13 +116,9 @@
         LabeledPoint(label, feature)
     }
     transformSchema(trainingSet.schema, logging = true)
-<<<<<<< HEAD
-    val trainedModel = XGBoost.trainWithRDD(instances, xgboostParams, round, nWorkers, obj,
-      eval, useExternalMemory, missing, trackerConf).setParent(this)
-=======
+    val trackerConf = TrackerConf($(workerConnectionTimeout), $(trainingTimeout), $(trackerImpl))
     val trainedModel = XGBoost.trainWithRDD(instances, xgboostParams, $(round), $(nWorkers),
-      $(customObj), $(customEval), $(useExternalMemory), $(missing)).setParent(this)
->>>>>>> 378eb7d7
+      $(customObj), $(customEval), $(useExternalMemory), $(missing), trackerConf).setParent(this)
     val returnedModel = copyValues(trainedModel)
     if (XGBoost.isClassificationTask(xgboostParams)) {
       val numClass = {
