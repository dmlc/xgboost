--- conflicted
+++ resolved
@@ -53,7 +53,6 @@
     s" {${LearningTaskParams.supportedEvalMetrics.mkString(",")}}",
     (value: String) => LearningTaskParams.supportedEvalMetrics.contains(value))
 
-<<<<<<< HEAD
   /**
     * group data specify each group sizes for ranking task. To correspond to partition of
     * training data, it is nested.
@@ -61,10 +60,7 @@
   val groupData = new Param[Seq[Seq[Int]]](this, "groupData", "group data specify each group size" +
     " for ranking task. To correspond to partition of training data, it is nested.")
 
-  setDefault(objective -> "reg:linear", baseScore -> 0.5, groupData -> null)
-=======
-  setDefault(objective -> "reg:linear", baseScore -> 0.5, numClasses -> 2)
->>>>>>> ab13fd72
+  setDefault(objective -> "reg:linear", baseScore -> 0.5, numClasses -> 2, groupData -> null)
 }
 
 private[spark] object LearningTaskParams {
