--- conflicted
+++ resolved
@@ -41,18 +41,11 @@
 
 import org.apache.spark.broadcast.Broadcast
 
-<<<<<<< HEAD
-private[spark] trait XGBoostRegressorParams extends GeneralParams with BoosterParams
-  with LearningTaskParams with RabitParams with HasBaseMarginCol with HasWeightCol with HasGroupCol
-  with ParamMapFuncs with HasLeafPredictionCol with HasContribPredictionCol with NonParamVariables
-
-=======
->>>>>>> 0b89cd1d
 class XGBoostRegressor (
     override val uid: String,
     private val xgboostParams: Map[String, Any])
   extends Predictor[Vector, XGBoostRegressor, XGBoostRegressionModel]
-    with XGBoostRegressorParams with DefaultParamsWritable {
+    with XGBoostRegressorParams with RabitParams with DefaultParamsWritable {
 
   def this() = this(Identifiable.randomUID("xgbr"), Map[String, Any]())
 
