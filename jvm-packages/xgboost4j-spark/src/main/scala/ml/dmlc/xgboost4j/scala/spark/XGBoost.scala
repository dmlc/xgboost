/*
 Copyright (c) 2014 by Contributors

 Licensed under the Apache License, Version 2.0 (the "License");
 you may not use this file except in compliance with the License.
 You may obtain a copy of the License at

 http://www.apache.org/licenses/LICENSE-2.0

 Unless required by applicable law or agreed to in writing, software
 distributed under the License is distributed on an "AS IS" BASIS,
 WITHOUT WARRANTIES OR CONDITIONS OF ANY KIND, either express or implied.
 See the License for the specific language governing permissions and
 limitations under the License.
 */

package ml.dmlc.xgboost4j.scala.spark

import java.io.File
import java.nio.file.Files

import scala.collection.{AbstractIterator, mutable}
import scala.util.Random
import scala.collection.JavaConverters._

import ml.dmlc.xgboost4j.java.{IRabitTracker, Rabit, XGBoostError, RabitTracker => PyRabitTracker}
import ml.dmlc.xgboost4j.scala.rabit.RabitTracker
import ml.dmlc.xgboost4j.scala.spark.params.LearningTaskParams
import ml.dmlc.xgboost4j.scala.ExternalCheckpointManager
import ml.dmlc.xgboost4j.scala.{XGBoost => SXGBoost, _}
import ml.dmlc.xgboost4j.{LabeledPoint => XGBLabeledPoint}
import org.apache.commons.io.FileUtils
import org.apache.commons.logging.LogFactory
import org.apache.hadoop.fs.FileSystem

import org.apache.spark.rdd.RDD
import org.apache.spark.{SparkContext, SparkParallelismTracker, TaskContext, TaskFailedListener}
import org.apache.spark.sql.SparkSession
import org.apache.spark.storage.StorageLevel


/**
 * Rabit tracker configurations.
 *
 * @param workerConnectionTimeout The timeout for all workers to connect to the tracker.
 *                                Set timeout length to zero to disable timeout.
 *                                Use a finite, non-zero timeout value to prevent tracker from
 *                                hanging indefinitely (in milliseconds)
 *                                (supported by "scala" implementation only.)
 * @param trackerImpl Choice between "python" or "scala". The former utilizes the Java wrapper of
 *                    the Python Rabit tracker (in dmlc_core), whereas the latter is implemented
 *                    in Scala without Python components, and with full support of timeouts.
 *                    The Scala implementation is currently experimental, use at your own risk.
 */
case class TrackerConf(workerConnectionTimeout: Long, trackerImpl: String)

object TrackerConf {
  def apply(): TrackerConf = TrackerConf(0L, "python")
}

private[this] case class XGBoostExecutionEarlyStoppingParams(numEarlyStoppingRounds: Int,
                                                             maximizeEvalMetrics: Boolean)

private[this] case class XGBoostExecutionInputParams(trainTestRatio: Double, seed: Long)

private[this] case class XGBoostExecutionParams(
    numWorkers: Int,
    numRounds: Int,
    useExternalMemory: Boolean,
    obj: ObjectiveTrait,
    eval: EvalTrait,
    missing: Float,
    allowNonZeroForMissing: Boolean,
    trackerConf: TrackerConf,
    timeoutRequestWorkers: Long,
    checkpointParam: Option[ExternalCheckpointParams],
    xgbInputParams: XGBoostExecutionInputParams,
    earlyStoppingParams: XGBoostExecutionEarlyStoppingParams,
    cacheTrainingSet: Boolean) {

  private var rawParamMap: Map[String, Any] = _

  def setRawParamMap(inputMap: Map[String, Any]): Unit = {
    rawParamMap = inputMap
  }

  def toMap: Map[String, Any] = {
    rawParamMap
  }
}

private[this] class XGBoostExecutionParamsFactory(rawParams: Map[String, Any], sc: SparkContext){

  private val logger = LogFactory.getLog("XGBoostSpark")

  private val overridedParams = overrideParams(rawParams, sc)

  /**
   * Check to see if Spark expects SSL encryption (`spark.ssl.enabled` set to true).
   * If so, throw an exception unless this safety measure has been explicitly overridden
   * via conf `xgboost.spark.ignoreSsl`.
   */
  private def validateSparkSslConf: Unit = {
    val (sparkSslEnabled: Boolean, xgboostSparkIgnoreSsl: Boolean) =
      SparkSession.getActiveSession match {
        case Some(ss) =>
          (ss.conf.getOption("spark.ssl.enabled").getOrElse("false").toBoolean,
            ss.conf.getOption("xgboost.spark.ignoreSsl").getOrElse("false").toBoolean)
        case None =>
          (sc.getConf.getBoolean("spark.ssl.enabled", false),
            sc.getConf.getBoolean("xgboost.spark.ignoreSsl", false))
      }
    if (sparkSslEnabled) {
      if (xgboostSparkIgnoreSsl) {
        logger.warn(s"spark-xgboost is being run without encrypting data in transit!  " +
          s"Spark Conf spark.ssl.enabled=true was overridden with xgboost.spark.ignoreSsl=true.")
      } else {
        throw new Exception("xgboost-spark found spark.ssl.enabled=true to encrypt data " +
          "in transit, but xgboost-spark sends non-encrypted data over the wire for efficiency. " +
          "To override this protection and still use xgboost-spark at your own risk, " +
          "you can set the SparkSession conf to use xgboost.spark.ignoreSsl=true.")
      }
    }
  }

  /**
   * we should not include any nested structure in the output of this function as the map is
   * eventually to be feed to xgboost4j layer
   */
  private def overrideParams(
      params: Map[String, Any],
      sc: SparkContext): Map[String, Any] = {
    val coresPerTask = sc.getConf.getInt("spark.task.cpus", 1)
    var overridedParams = params
    if (overridedParams.contains("nthread")) {
      val nThread = overridedParams("nthread").toString.toInt
      require(nThread <= coresPerTask,
        s"the nthread configuration ($nThread) must be no larger than " +
          s"spark.task.cpus ($coresPerTask)")
    } else {
      overridedParams = overridedParams + ("nthread" -> coresPerTask)
    }

    val numEarlyStoppingRounds = overridedParams.getOrElse(
      "num_early_stopping_rounds", 0).asInstanceOf[Int]
    overridedParams += "num_early_stopping_rounds" -> numEarlyStoppingRounds
    if (numEarlyStoppingRounds > 0 &&
      !overridedParams.contains("maximize_evaluation_metrics")) {
      if (overridedParams.contains("custom_eval")) {
        throw new IllegalArgumentException("custom_eval does not support early stopping")
      }
      val eval_metric = overridedParams("eval_metric").toString
      val maximize = LearningTaskParams.evalMetricsToMaximize contains eval_metric
      logger.info("parameter \"maximize_evaluation_metrics\" is set to " + maximize)
      overridedParams += ("maximize_evaluation_metrics" -> maximize)
    }
    overridedParams
  }

  def buildXGBRuntimeParams: XGBoostExecutionParams = {
    val nWorkers = overridedParams("num_workers").asInstanceOf[Int]
    val round = overridedParams("num_round").asInstanceOf[Int]
    val useExternalMemory = overridedParams("use_external_memory").asInstanceOf[Boolean]
    val obj = overridedParams.getOrElse("custom_obj", null).asInstanceOf[ObjectiveTrait]
    val eval = overridedParams.getOrElse("custom_eval", null).asInstanceOf[EvalTrait]
    val missing = overridedParams.getOrElse("missing", Float.NaN).asInstanceOf[Float]
<<<<<<< HEAD
    val allowNonZeroForMissing = overridedParams.getOrElse("allow_non_zero_for_missing", false).
      asInstanceOf[Boolean]
=======
    val allowNonZeroForMissing = overridedParams
                                 .getOrElse("allow_non_zero_for_missing", false)
                                 .asInstanceOf[Boolean]
>>>>>>> 37fdfa03
    validateSparkSslConf

    if (overridedParams.contains("tree_method")) {
      require(overridedParams("tree_method") == "hist" ||
        overridedParams("tree_method") == "approx" ||
        overridedParams("tree_method") == "auto", "xgboost4j-spark only supports tree_method as" +
        " 'hist', 'approx' and 'auto'")
    }
    if (overridedParams.contains("train_test_ratio")) {
      logger.warn("train_test_ratio is deprecated since XGBoost 0.82, we recommend to explicitly" +
        " pass a training and multiple evaluation datasets by passing 'eval_sets' and " +
        "'eval_set_names'")
    }
    require(nWorkers > 0, "you must specify more than 0 workers")
    if (obj != null) {
      require(overridedParams.get("objective_type").isDefined, "parameter \"objective_type\" " +
        "is not defined, you have to specify the objective type as classification or regression" +
        " with a customized objective function")
    }
    val trackerConf = overridedParams.get("tracker_conf") match {
      case None => TrackerConf()
      case Some(conf: TrackerConf) => conf
      case _ => throw new IllegalArgumentException("parameter \"tracker_conf\" must be an " +
        "instance of TrackerConf.")
    }
    val timeoutRequestWorkers: Long = overridedParams.get("timeout_request_workers") match {
      case None => 0L
      case Some(interval: Long) => interval
      case _ => throw new IllegalArgumentException("parameter \"timeout_request_workers\" must be" +
        " an instance of Long.")
    }
    val checkpointParam =
      ExternalCheckpointParams.extractParams(overridedParams)

    val trainTestRatio = overridedParams.getOrElse("train_test_ratio", 1.0)
      .asInstanceOf[Double]
    val seed = overridedParams.getOrElse("seed", System.nanoTime()).asInstanceOf[Long]
    val inputParams = XGBoostExecutionInputParams(trainTestRatio, seed)

    val earlyStoppingRounds = overridedParams.getOrElse(
      "num_early_stopping_rounds", 0).asInstanceOf[Int]
    val maximizeEvalMetrics = overridedParams.getOrElse(
      "maximize_evaluation_metrics", true).asInstanceOf[Boolean]
    val xgbExecEarlyStoppingParams = XGBoostExecutionEarlyStoppingParams(earlyStoppingRounds,
      maximizeEvalMetrics)

    val cacheTrainingSet = overridedParams.getOrElse("cache_training_set", false)
      .asInstanceOf[Boolean]

    val xgbExecParam = XGBoostExecutionParams(nWorkers, round, useExternalMemory, obj, eval,
      missing, allowNonZeroForMissing, trackerConf,
      timeoutRequestWorkers,
      checkpointParam,
      inputParams,
      xgbExecEarlyStoppingParams,
      cacheTrainingSet)
    xgbExecParam.setRawParamMap(overridedParams)
    xgbExecParam
  }

  private[spark] def buildRabitParams : Map[String, String] = Map(
    "rabit_reduce_ring_mincount" ->
      overridedParams.getOrElse("rabit_ring_reduce_threshold", 32 << 10).toString,
    "rabit_debug" ->
      (overridedParams.getOrElse("verbosity", 0).toString.toInt == 3).toString,
    "rabit_timeout" ->
      (overridedParams.getOrElse("rabit_timeout", -1).toString.toInt >= 0).toString,
    "rabit_timeout_sec" -> {
      if (overridedParams.getOrElse("rabit_timeout", -1).toString.toInt >= 0) {
        overridedParams.get("rabit_timeout").toString
      } else {
        "1800"
      }
    },
    "DMLC_WORKER_CONNECT_RETRY" ->
      overridedParams.getOrElse("dmlc_worker_connect_retry", 5).toString
  )
}

/**
 * Traing data group in a RDD partition.
 * @param groupId The group id
 * @param points Array of XGBLabeledPoint within the same group.
 * @param isEdgeGroup whether it is a frist or last group in a RDD partition.
 */
private[spark] case class XGBLabeledPointGroup(
    groupId: Int,
    points: Array[XGBLabeledPoint],
    isEdgeGroup: Boolean)

object XGBoost extends Serializable {
  private val logger = LogFactory.getLog("XGBoostSpark")

  private def verifyMissingSetting(
      xgbLabelPoints: Iterator[XGBLabeledPoint],
      missing: Float,
      allowNonZeroMissing: Boolean): Iterator[XGBLabeledPoint] = {
    if (missing != 0.0f && !allowNonZeroMissing) {
      xgbLabelPoints.map(labeledPoint => {
        if (labeledPoint.indices != null) {
            throw new RuntimeException(s"you can only specify missing value as 0.0 (the currently" +
              s" set value $missing) when you have SparseVector or Empty vector as your feature" +
              s" format. If you didn't use Spark's VectorAssembler class to build your feature " +
              s"vector but instead did so in a way that preserves zeros in your feature vector " +
              s"you can avoid this check by using the 'allow_non_zero_missing parameter'" +
              s" (only use if you know what you are doing)")
        }
        labeledPoint
      })
    } else {
      xgbLabelPoints
    }
  }

  private def removeMissingValues(
      xgbLabelPoints: Iterator[XGBLabeledPoint],
      missing: Float,
      keepCondition: Float => Boolean): Iterator[XGBLabeledPoint] = {
    xgbLabelPoints.map { labeledPoint =>
      val indicesBuilder = new mutable.ArrayBuilder.ofInt()
      val valuesBuilder = new mutable.ArrayBuilder.ofFloat()
      for ((value, i) <- labeledPoint.values.zipWithIndex if keepCondition(value)) {
        indicesBuilder += (if (labeledPoint.indices == null) i else labeledPoint.indices(i))
        valuesBuilder += value
      }
      labeledPoint.copy(indices = indicesBuilder.result(), values = valuesBuilder.result())
    }
  }

  private[spark] def processMissingValues(
      xgbLabelPoints: Iterator[XGBLabeledPoint],
      missing: Float,
      allowNonZeroMissing: Boolean): Iterator[XGBLabeledPoint] = {
    if (!missing.isNaN) {
      removeMissingValues(verifyMissingSetting(xgbLabelPoints, missing, allowNonZeroMissing),
        missing, (v: Float) => v != missing)
    } else {
      removeMissingValues(verifyMissingSetting(xgbLabelPoints, missing, allowNonZeroMissing),
        missing, (v: Float) => !v.isNaN)
    }
  }

  private def processMissingValuesWithGroup(
      xgbLabelPointGroups: Iterator[Array[XGBLabeledPoint]],
      missing: Float,
      allowNonZeroMissing: Boolean): Iterator[Array[XGBLabeledPoint]] = {
    if (!missing.isNaN) {
      xgbLabelPointGroups.map {
        labeledPoints => XGBoost.processMissingValues(
          labeledPoints.iterator,
          missing,
          allowNonZeroMissing
        ).toArray
      }
    } else {
      xgbLabelPointGroups
    }
  }

  private def getCacheDirName(useExternalMemory: Boolean): Option[String] = {
    val taskId = TaskContext.getPartitionId().toString
    if (useExternalMemory) {
      val dir = Files.createTempDirectory(s"${TaskContext.get().stageId()}-cache-$taskId")
      Some(dir.toAbsolutePath.toString)
    } else {
      None
    }
  }

  private def buildDistributedBooster(
      watches: Watches,
      xgbExecutionParam: XGBoostExecutionParams,
      rabitEnv: java.util.Map[String, String],
      obj: ObjectiveTrait,
      eval: EvalTrait,
      prevBooster: Booster): Iterator[(Booster, Map[String, Array[Float]])] = {
    // to workaround the empty partitions in training dataset,
    // this might not be the best efficient implementation, see
    // (https://github.com/dmlc/xgboost/issues/1277)
    if (watches.toMap("train").rowNum == 0) {
      throw new XGBoostError(
        s"detected an empty partition in the training data, partition ID:" +
          s" ${TaskContext.getPartitionId()}")
    }
    val taskId = TaskContext.getPartitionId().toString
    val attempt = TaskContext.get().attemptNumber.toString
    rabitEnv.put("DMLC_TASK_ID", taskId)
    rabitEnv.put("DMLC_NUM_ATTEMPT", attempt)
    rabitEnv.put("DMLC_WORKER_STOP_PROCESS_ON_ERROR", "false")
    val numRounds = xgbExecutionParam.numRounds
    val makeCheckpoint = xgbExecutionParam.checkpointParam.isDefined && taskId.toInt == 0
    try {
      Rabit.init(rabitEnv)
      val numEarlyStoppingRounds = xgbExecutionParam.earlyStoppingParams.numEarlyStoppingRounds
      val metrics = Array.tabulate(watches.size)(_ => Array.ofDim[Float](numRounds))
      val externalCheckpointParams = xgbExecutionParam.checkpointParam
      val booster = if (makeCheckpoint) {
        SXGBoost.trainAndSaveCheckpoint(
          watches.toMap("train"), xgbExecutionParam.toMap, numRounds,
          watches.toMap, metrics, obj, eval,
          earlyStoppingRound = numEarlyStoppingRounds, prevBooster, externalCheckpointParams)
      } else {
        SXGBoost.train(watches.toMap("train"), xgbExecutionParam.toMap, numRounds,
          watches.toMap, metrics, obj, eval,
          earlyStoppingRound = numEarlyStoppingRounds, prevBooster)
      }
      Iterator(booster -> watches.toMap.keys.zip(metrics).toMap)
    } catch {
      case xgbException: XGBoostError =>
        logger.error(s"XGBooster worker $taskId has failed $attempt times due to ", xgbException)
        throw xgbException
    } finally {
      Rabit.shutdown()
      watches.delete()
    }
  }

  private def startTracker(nWorkers: Int, trackerConf: TrackerConf): IRabitTracker = {
    val tracker: IRabitTracker = trackerConf.trackerImpl match {
      case "scala" => new RabitTracker(nWorkers)
      case "python" => new PyRabitTracker(nWorkers)
      case _ => new PyRabitTracker(nWorkers)
    }

    require(tracker.start(trackerConf.workerConnectionTimeout), "FAULT: Failed to start tracker")
    tracker
  }

  class IteratorWrapper[T](arrayOfXGBLabeledPoints: Array[(String, Iterator[T])])
    extends Iterator[(String, Iterator[T])] {

    private var currentIndex = 0

    override def hasNext: Boolean = currentIndex <= arrayOfXGBLabeledPoints.length - 1

    override def next(): (String, Iterator[T]) = {
      currentIndex += 1
      arrayOfXGBLabeledPoints(currentIndex - 1)
    }
  }

  private def coPartitionNoGroupSets(
      trainingData: RDD[XGBLabeledPoint],
      evalSets: Map[String, RDD[XGBLabeledPoint]],
      nWorkers: Int) = {
    // eval_sets is supposed to be set by the caller of [[trainDistributed]]
    val allDatasets = Map("train" -> trainingData) ++ evalSets
    val repartitionedDatasets = allDatasets.map{case (name, rdd) =>
      if (rdd.getNumPartitions != nWorkers) {
        (name, rdd.repartition(nWorkers))
      } else {
        (name, rdd)
      }
    }
    repartitionedDatasets.foldLeft(trainingData.sparkContext.parallelize(
      Array.fill[(String, Iterator[XGBLabeledPoint])](nWorkers)(null), nWorkers)){
      case (rddOfIterWrapper, (name, rddOfIter)) =>
        rddOfIterWrapper.zipPartitions(rddOfIter){
          (itrWrapper, itr) =>
            if (!itr.hasNext) {
              logger.error("when specifying eval sets as dataframes, you have to ensure that " +
                "the number of elements in each dataframe is larger than the number of workers")
              throw new Exception("too few elements in evaluation sets")
            }
            val itrArray = itrWrapper.toArray
            if (itrArray.head != null) {
              new IteratorWrapper(itrArray :+ (name -> itr))
            } else {
              new IteratorWrapper(Array(name -> itr))
            }
        }
    }
  }

  private def trainForNonRanking(
      trainingData: RDD[XGBLabeledPoint],
      xgbExecutionParams: XGBoostExecutionParams,
      rabitEnv: java.util.Map[String, String],
      prevBooster: Booster,
      evalSetsMap: Map[String, RDD[XGBLabeledPoint]]): RDD[(Booster, Map[String, Array[Float]])] = {
    if (evalSetsMap.isEmpty) {
      trainingData.mapPartitions(labeledPoints => {
        val watches = Watches.buildWatches(xgbExecutionParams,
          processMissingValues(labeledPoints, xgbExecutionParams.missing,
            xgbExecutionParams.allowNonZeroForMissing),
          getCacheDirName(xgbExecutionParams.useExternalMemory))
        buildDistributedBooster(watches, xgbExecutionParams, rabitEnv, xgbExecutionParams.obj,
          xgbExecutionParams.eval, prevBooster)
      }).cache()
    } else {
      coPartitionNoGroupSets(trainingData, evalSetsMap, xgbExecutionParams.numWorkers).
        mapPartitions {
          nameAndLabeledPointSets =>
            val watches = Watches.buildWatches(
              nameAndLabeledPointSets.map {
                case (name, iter) => (name, processMissingValues(iter,
                  xgbExecutionParams.missing, xgbExecutionParams.allowNonZeroForMissing))
              },
              getCacheDirName(xgbExecutionParams.useExternalMemory))
            buildDistributedBooster(watches, xgbExecutionParams, rabitEnv, xgbExecutionParams.obj,
              xgbExecutionParams.eval, prevBooster)
        }.cache()
    }
  }

  private def trainForRanking(
      trainingData: RDD[Array[XGBLabeledPoint]],
      xgbExecutionParam: XGBoostExecutionParams,
      rabitEnv: java.util.Map[String, String],
      prevBooster: Booster,
      evalSetsMap: Map[String, RDD[XGBLabeledPoint]]): RDD[(Booster, Map[String, Array[Float]])] = {
    if (evalSetsMap.isEmpty) {
      trainingData.mapPartitions(labeledPointGroups => {
        val watches = Watches.buildWatchesWithGroup(xgbExecutionParam,
          processMissingValuesWithGroup(labeledPointGroups, xgbExecutionParam.missing,
            xgbExecutionParam.allowNonZeroForMissing),
          getCacheDirName(xgbExecutionParam.useExternalMemory))
        buildDistributedBooster(watches, xgbExecutionParam, rabitEnv,
          xgbExecutionParam.obj, xgbExecutionParam.eval, prevBooster)
      }).cache()
    } else {
      coPartitionGroupSets(trainingData, evalSetsMap, xgbExecutionParam.numWorkers).mapPartitions(
        labeledPointGroupSets => {
          val watches = Watches.buildWatchesWithGroup(
            labeledPointGroupSets.map {
              case (name, iter) => (name, processMissingValuesWithGroup(iter,
                xgbExecutionParam.missing, xgbExecutionParam.allowNonZeroForMissing))
            },
            getCacheDirName(xgbExecutionParam.useExternalMemory))
          buildDistributedBooster(watches, xgbExecutionParam, rabitEnv,
            xgbExecutionParam.obj,
            xgbExecutionParam.eval,
            prevBooster)
        }).cache()
    }
  }

  private def cacheData(ifCacheDataBoolean: Boolean, input: RDD[_]): RDD[_] = {
    if (ifCacheDataBoolean) input.persist(StorageLevel.MEMORY_AND_DISK) else input
  }

  private def composeInputData(
    trainingData: RDD[XGBLabeledPoint],
    ifCacheDataBoolean: Boolean,
    hasGroup: Boolean,
    nWorkers: Int): Either[RDD[Array[XGBLabeledPoint]], RDD[XGBLabeledPoint]] = {
    if (hasGroup) {
      val repartitionedData = repartitionForTrainingGroup(trainingData, nWorkers)
      Left(cacheData(ifCacheDataBoolean, repartitionedData).
        asInstanceOf[RDD[Array[XGBLabeledPoint]]])
    } else {
      Right(cacheData(ifCacheDataBoolean, trainingData).asInstanceOf[RDD[XGBLabeledPoint]])
    }
  }

  /**
   * @return A tuple of the booster and the metrics used to build training summary
   */
  @throws(classOf[XGBoostError])
  private[spark] def trainDistributed(
      trainingData: RDD[XGBLabeledPoint],
      params: Map[String, Any],
      hasGroup: Boolean = false,
      evalSetsMap: Map[String, RDD[XGBLabeledPoint]] = Map()):
    (Booster, Map[String, Array[Float]]) = {
    logger.info(s"Running XGBoost ${spark.VERSION} with parameters:\n${params.mkString("\n")}")
    val xgbParamsFactory = new XGBoostExecutionParamsFactory(params, trainingData.sparkContext)
    val xgbExecParams = xgbParamsFactory.buildXGBRuntimeParams
    val sc = trainingData.sparkContext
    val transformedTrainingData = composeInputData(trainingData, xgbExecParams.cacheTrainingSet,
      hasGroup, xgbExecParams.numWorkers)
    val prevBooster = xgbExecParams.checkpointParam.map { checkpointParam =>
      val checkpointManager = new ExternalCheckpointManager(
        checkpointParam.checkpointPath,
        FileSystem.get(sc.hadoopConfiguration))
      checkpointManager.cleanUpHigherVersions(xgbExecParams.numRounds)
      checkpointManager.loadCheckpointAsScalaBooster()
    }.orNull
    try {
      // Train for every ${savingRound} rounds and save the partially completed booster
      val tracker = startTracker(xgbExecParams.numWorkers, xgbExecParams.trackerConf)
      val (booster, metrics) = try {
        val parallelismTracker = new SparkParallelismTracker(sc,
          xgbExecParams.timeoutRequestWorkers,
          xgbExecParams.numWorkers)
        val rabitEnv = tracker.getWorkerEnvs
        val boostersAndMetrics = if (hasGroup) {
          trainForRanking(transformedTrainingData.left.get, xgbExecParams, rabitEnv, prevBooster,
            evalSetsMap)
        } else {
          trainForNonRanking(transformedTrainingData.right.get, xgbExecParams, rabitEnv,
            prevBooster, evalSetsMap)
        }
        val sparkJobThread = new Thread() {
          override def run() {
            // force the job
            boostersAndMetrics.foreachPartition(() => _)
          }
        }
        sparkJobThread.setUncaughtExceptionHandler(tracker)
        sparkJobThread.start()
        val trackerReturnVal = parallelismTracker.execute(tracker.waitFor(0L))
        logger.info(s"Rabit returns with exit code $trackerReturnVal")
        val (booster, metrics) = postTrackerReturnProcessing(trackerReturnVal,
          boostersAndMetrics, sparkJobThread)
        (booster, metrics)
      } finally {
        tracker.stop()
      }
      // we should delete the checkpoint directory after a successful training
      xgbExecParams.checkpointParam.foreach {
        cpParam =>
          if (!xgbExecParams.checkpointParam.get.skipCleanCheckpoint) {
            val checkpointManager = new ExternalCheckpointManager(
              cpParam.checkpointPath,
              FileSystem.get(sc.hadoopConfiguration))
            checkpointManager.cleanPath()
          }
      }
      (booster, metrics)
    } catch {
      case t: Throwable =>
        // if the job was aborted due to an exception
        logger.error("the job was aborted due to ", t)
        trainingData.sparkContext.stop()
        throw t
    } finally {
      uncacheTrainingData(xgbExecParams.cacheTrainingSet, transformedTrainingData)
    }
  }

  private def uncacheTrainingData(
      cacheTrainingSet: Boolean,
      transformedTrainingData: Either[RDD[Array[XGBLabeledPoint]], RDD[XGBLabeledPoint]]): Unit = {
    if (cacheTrainingSet) {
      if (transformedTrainingData.isLeft) {
        transformedTrainingData.left.get.unpersist()
      } else {
        transformedTrainingData.right.get.unpersist()
      }
    }
  }

  private def aggByGroupInfo(trainingData: RDD[XGBLabeledPoint]) = {
    val normalGroups: RDD[Array[XGBLabeledPoint]] = trainingData.mapPartitions(
      // LabeledPointGroupIterator returns (Boolean, Array[XGBLabeledPoint])
      new LabeledPointGroupIterator(_)).filter(!_.isEdgeGroup).map(_.points)

    // edge groups with partition id.
    val edgeGroups: RDD[(Int, XGBLabeledPointGroup)] = trainingData.mapPartitions(
      new LabeledPointGroupIterator(_)).filter(_.isEdgeGroup).map(
      group => (TaskContext.getPartitionId(), group))

    // group chunks from different partitions together by group id in XGBLabeledPoint.
    // use groupBy instead of aggregateBy since all groups within a partition have unique group ids.
    val stitchedGroups: RDD[Array[XGBLabeledPoint]] = edgeGroups.groupBy(_._2.groupId).map(
      groups => {
        val it: Iterable[(Int, XGBLabeledPointGroup)] = groups._2
        // sorted by partition id and merge list of Array[XGBLabeledPoint] into one array
        it.toArray.sortBy(_._1).flatMap(_._2.points)
      })
    normalGroups.union(stitchedGroups)
  }

  private[spark] def repartitionForTrainingGroup(
      trainingData: RDD[XGBLabeledPoint], nWorkers: Int): RDD[Array[XGBLabeledPoint]] = {
    val allGroups = aggByGroupInfo(trainingData)
    logger.info(s"repartitioning training group set to $nWorkers partitions")
    allGroups.repartition(nWorkers)
  }

  private def coPartitionGroupSets(
      aggedTrainingSet: RDD[Array[XGBLabeledPoint]],
      evalSets: Map[String, RDD[XGBLabeledPoint]],
      nWorkers: Int): RDD[(String, Iterator[Array[XGBLabeledPoint]])] = {
    val repartitionedDatasets = Map("train" -> aggedTrainingSet) ++ evalSets.map {
      case (name, rdd) => {
        val aggedRdd = aggByGroupInfo(rdd)
        if (aggedRdd.getNumPartitions != nWorkers) {
          name -> aggedRdd.repartition(nWorkers)
        } else {
          name -> aggedRdd
        }
      }
    }
    repartitionedDatasets.foldLeft(aggedTrainingSet.sparkContext.parallelize(
      Array.fill[(String, Iterator[Array[XGBLabeledPoint]])](nWorkers)(null), nWorkers)){
      case (rddOfIterWrapper, (name, rddOfIter)) =>
        rddOfIterWrapper.zipPartitions(rddOfIter){
          (itrWrapper, itr) =>
            if (!itr.hasNext) {
              logger.error("when specifying eval sets as dataframes, you have to ensure that " +
                "the number of elements in each dataframe is larger than the number of workers")
              throw new Exception("too few elements in evaluation sets")
            }
            val itrArray = itrWrapper.toArray
            if (itrArray.head != null) {
              new IteratorWrapper(itrArray :+ (name -> itr))
            } else {
              new IteratorWrapper(Array(name -> itr))
            }
        }
    }
  }

  private def postTrackerReturnProcessing(
      trackerReturnVal: Int,
      distributedBoostersAndMetrics: RDD[(Booster, Map[String, Array[Float]])],
      sparkJobThread: Thread): (Booster, Map[String, Array[Float]]) = {
    if (trackerReturnVal == 0) {
      // Copies of the final booster and the corresponding metrics
      // reside in each partition of the `distributedBoostersAndMetrics`.
      // Any of them can be used to create the model.
      // it's safe to block here forever, as the tracker has returned successfully, and the Spark
      // job should have finished, there is no reason for the thread cannot return
      sparkJobThread.join()
      val (booster, metrics) = distributedBoostersAndMetrics.first()
      distributedBoostersAndMetrics.unpersist(false)
      (booster, metrics)
    } else {
      try {
        if (sparkJobThread.isAlive) {
          sparkJobThread.interrupt()
        }
      } catch {
        case _: InterruptedException =>
          logger.info("spark job thread is interrupted")
      }
      throw new XGBoostError("XGBoostModel training failed")
    }
  }

}

private class Watches private(
    val datasets: Array[DMatrix],
    val names: Array[String],
    val cacheDirName: Option[String]) {

  def toMap: Map[String, DMatrix] = {
    names.zip(datasets).toMap.filter { case (_, matrix) => matrix.rowNum > 0 }
  }

  def size: Int = toMap.size

  def delete(): Unit = {
    toMap.values.foreach(_.delete())
    cacheDirName.foreach { name =>
      FileUtils.deleteDirectory(new File(name))
    }
  }

  override def toString: String = toMap.toString
}

private object Watches {

  private def fromBaseMarginsToArray(baseMargins: Iterator[Float]): Option[Array[Float]] = {
    val builder = new mutable.ArrayBuilder.ofFloat()
    var nTotal = 0
    var nUndefined = 0
    while (baseMargins.hasNext) {
      nTotal += 1
      val baseMargin = baseMargins.next()
      if (baseMargin.isNaN) {
        nUndefined += 1  // don't waste space for all-NaNs.
      } else {
        builder += baseMargin
      }
    }
    if (nUndefined == nTotal) {
      None
    } else if (nUndefined == 0) {
      Some(builder.result())
    } else {
      throw new IllegalArgumentException(
        s"Encountered a partition with $nUndefined NaN base margin values. " +
          s"If you want to specify base margin, ensure all values are non-NaN.")
    }
  }

  def buildWatches(
      nameAndLabeledPointSets: Iterator[(String, Iterator[XGBLabeledPoint])],
      cachedDirName: Option[String]): Watches = {
    val dms = nameAndLabeledPointSets.map {
      case (name, labeledPoints) =>
        val baseMargins = new mutable.ArrayBuilder.ofFloat
        val duplicatedItr = labeledPoints.map(labeledPoint => {
          baseMargins += labeledPoint.baseMargin
          labeledPoint
        })
        val dMatrix = new DMatrix(duplicatedItr, cachedDirName.map(_ + s"/$name").orNull)
        val baseMargin = fromBaseMarginsToArray(baseMargins.result().iterator)
        if (baseMargin.isDefined) {
          dMatrix.setBaseMargin(baseMargin.get)
        }
        (name, dMatrix)
    }.toArray
    new Watches(dms.map(_._2), dms.map(_._1), cachedDirName)
  }

  def buildWatches(
      xgbExecutionParams: XGBoostExecutionParams,
      labeledPoints: Iterator[XGBLabeledPoint],
      cacheDirName: Option[String]): Watches = {
    val trainTestRatio = xgbExecutionParams.xgbInputParams.trainTestRatio
    val seed = xgbExecutionParams.xgbInputParams.seed
    val r = new Random(seed)
    val testPoints = mutable.ArrayBuffer.empty[XGBLabeledPoint]
    val trainBaseMargins = new mutable.ArrayBuilder.ofFloat
    val testBaseMargins = new mutable.ArrayBuilder.ofFloat
    val trainPoints = labeledPoints.filter { labeledPoint =>
      val accepted = r.nextDouble() <= trainTestRatio
      if (!accepted) {
        testPoints += labeledPoint
        testBaseMargins += labeledPoint.baseMargin
      } else {
        trainBaseMargins += labeledPoint.baseMargin
      }
      accepted
    }
    val trainMatrix = new DMatrix(trainPoints, cacheDirName.map(_ + "/train").orNull)
    val testMatrix = new DMatrix(testPoints.iterator, cacheDirName.map(_ + "/test").orNull)

    val trainMargin = fromBaseMarginsToArray(trainBaseMargins.result().iterator)
    val testMargin = fromBaseMarginsToArray(testBaseMargins.result().iterator)
    if (trainMargin.isDefined) trainMatrix.setBaseMargin(trainMargin.get)
    if (testMargin.isDefined) testMatrix.setBaseMargin(testMargin.get)

    new Watches(Array(trainMatrix, testMatrix), Array("train", "test"), cacheDirName)
  }

  def buildWatchesWithGroup(
      nameAndlabeledPointGroupSets: Iterator[(String, Iterator[Array[XGBLabeledPoint]])],
      cachedDirName: Option[String]): Watches = {
    val dms = nameAndlabeledPointGroupSets.map {
      case (name, labeledPointsGroups) =>
        val baseMargins = new mutable.ArrayBuilder.ofFloat
        val groupsInfo = new mutable.ArrayBuilder.ofInt
        val weights = new mutable.ArrayBuilder.ofFloat
        val iter = labeledPointsGroups.filter(labeledPointGroup => {
          var groupWeight = -1.0f
          var groupSize = 0
          labeledPointGroup.map { labeledPoint => {
            if (groupWeight < 0) {
              groupWeight = labeledPoint.weight
            } else if (groupWeight != labeledPoint.weight) {
              throw new IllegalArgumentException("the instances in the same group have to be" +
                s" assigned with the same weight (unexpected weight ${labeledPoint.weight}")
            }
            baseMargins += labeledPoint.baseMargin
            groupSize += 1
            labeledPoint
          }
          }
          weights += groupWeight
          groupsInfo += groupSize
          true
        })
        val dMatrix = new DMatrix(iter.flatMap(_.iterator), cachedDirName.map(_ + s"/$name").orNull)
        val baseMargin = fromBaseMarginsToArray(baseMargins.result().iterator)
        if (baseMargin.isDefined) {
          dMatrix.setBaseMargin(baseMargin.get)
        }
        dMatrix.setGroup(groupsInfo.result())
        dMatrix.setWeight(weights.result())
        (name, dMatrix)
    }.toArray
    new Watches(dms.map(_._2), dms.map(_._1), cachedDirName)
  }

  def buildWatchesWithGroup(
      xgbExecutionParams: XGBoostExecutionParams,
      labeledPointGroups: Iterator[Array[XGBLabeledPoint]],
      cacheDirName: Option[String]): Watches = {
    val trainTestRatio = xgbExecutionParams.xgbInputParams.trainTestRatio
    val seed = xgbExecutionParams.xgbInputParams.seed
    val r = new Random(seed)
    val testPoints = mutable.ArrayBuilder.make[XGBLabeledPoint]
    val trainBaseMargins = new mutable.ArrayBuilder.ofFloat
    val testBaseMargins = new mutable.ArrayBuilder.ofFloat

    val trainGroups = new mutable.ArrayBuilder.ofInt
    val testGroups = new mutable.ArrayBuilder.ofInt

    val trainWeights = new mutable.ArrayBuilder.ofFloat
    val testWeights = new mutable.ArrayBuilder.ofFloat

    val trainLabelPointGroups = labeledPointGroups.filter { labeledPointGroup =>
      val accepted = r.nextDouble() <= trainTestRatio
      if (!accepted) {
        var groupWeight = -1.0f
        var groupSize = 0
        labeledPointGroup.foreach(labeledPoint => {
          testPoints += labeledPoint
          testBaseMargins += labeledPoint.baseMargin
          if (groupWeight < 0) {
            groupWeight = labeledPoint.weight
          } else if (labeledPoint.weight != groupWeight) {
            throw new IllegalArgumentException("the instances in the same group have to be" +
              s" assigned with the same weight (unexpected weight ${labeledPoint.weight}")
          }
          groupSize += 1
        })
        testWeights += groupWeight
        testGroups += groupSize
      } else {
        var groupWeight = -1.0f
        var groupSize = 0
        labeledPointGroup.foreach { labeledPoint => {
          if (groupWeight < 0) {
            groupWeight = labeledPoint.weight
          } else if (labeledPoint.weight != groupWeight) {
            throw new IllegalArgumentException("the instances in the same group have to be" +
              s" assigned with the same weight (unexpected weight ${labeledPoint.weight}")
          }
          trainBaseMargins += labeledPoint.baseMargin
          groupSize += 1
        }}
        trainWeights += groupWeight
        trainGroups += groupSize
      }
      accepted
    }

    val trainPoints = trainLabelPointGroups.flatMap(_.iterator)
    val trainMatrix = new DMatrix(trainPoints, cacheDirName.map(_ + "/train").orNull)
    trainMatrix.setGroup(trainGroups.result())
    trainMatrix.setWeight(trainWeights.result())

    val testMatrix = new DMatrix(testPoints.result().iterator, cacheDirName.map(_ + "/test").orNull)
    if (trainTestRatio < 1.0) {
      testMatrix.setGroup(testGroups.result())
      testMatrix.setWeight(testWeights.result())
    }

    val trainMargin = fromBaseMarginsToArray(trainBaseMargins.result().iterator)
    val testMargin = fromBaseMarginsToArray(testBaseMargins.result().iterator)
    if (trainMargin.isDefined) trainMatrix.setBaseMargin(trainMargin.get)
    if (testMargin.isDefined) testMatrix.setBaseMargin(testMargin.get)

    new Watches(Array(trainMatrix, testMatrix), Array("train", "test"), cacheDirName)
  }
}

/**
 * Within each RDD partition, group the <code>XGBLabeledPoint</code> by group id.</p>
 * And the first and the last groups may not have all the items due to the data partition.
 * <code>LabeledPointGroupIterator</code> orginaizes data in a tuple format:
 * (isFistGroup || isLastGroup, Array[XGBLabeledPoint]).</p>
 * The edge groups across partitions can be stitched together later.
 * @param base collection of <code>XGBLabeledPoint</code>
 */
private[spark] class LabeledPointGroupIterator(base: Iterator[XGBLabeledPoint])
  extends AbstractIterator[XGBLabeledPointGroup] {

  private var firstPointOfNextGroup: XGBLabeledPoint = null
  private var isNewGroup = false

  override def hasNext: Boolean = {
    base.hasNext || isNewGroup
  }

  override def next(): XGBLabeledPointGroup = {
    val builder = mutable.ArrayBuilder.make[XGBLabeledPoint]
    var isFirstGroup = true
    if (firstPointOfNextGroup != null) {
      builder += firstPointOfNextGroup
      isFirstGroup = false
    }

    isNewGroup = false
    while (!isNewGroup && base.hasNext) {
      val point = base.next()
      val groupId = if (firstPointOfNextGroup != null) firstPointOfNextGroup.group else point.group
      firstPointOfNextGroup = point
      if (point.group == groupId) {
        // add to current group
        builder += point
      } else {
        // start a new group
        isNewGroup = true
      }
    }

    val isLastGroup = !isNewGroup
    val result = builder.result()
    val group = XGBLabeledPointGroup(result(0).group, result, isFirstGroup || isLastGroup)

    group
  }
}
<|MERGE_RESOLUTION|>--- conflicted
+++ resolved
@@ -164,16 +164,10 @@
     val obj = overridedParams.getOrElse("custom_obj", null).asInstanceOf[ObjectiveTrait]
     val eval = overridedParams.getOrElse("custom_eval", null).asInstanceOf[EvalTrait]
     val missing = overridedParams.getOrElse("missing", Float.NaN).asInstanceOf[Float]
-<<<<<<< HEAD
-    val allowNonZeroForMissing = overridedParams.getOrElse("allow_non_zero_for_missing", false).
-      asInstanceOf[Boolean]
-=======
     val allowNonZeroForMissing = overridedParams
                                  .getOrElse("allow_non_zero_for_missing", false)
                                  .asInstanceOf[Boolean]
->>>>>>> 37fdfa03
     validateSparkSslConf
-
     if (overridedParams.contains("tree_method")) {
       require(overridedParams("tree_method") == "hist" ||
         overridedParams("tree_method") == "approx" ||
