--- conflicted
+++ resolved
@@ -69,6 +69,7 @@
     obj: ObjectiveTrait,
     eval: EvalTrait,
     missing: Float,
+    allowNonZeroForMissing: Boolean,
     trackerConf: TrackerConf,
     timeoutRequestWorkers: Long,
     checkpointParam: CheckpointParam,
@@ -162,12 +163,9 @@
     val obj = overridedParams.getOrElse("custom_obj", null).asInstanceOf[ObjectiveTrait]
     val eval = overridedParams.getOrElse("custom_eval", null).asInstanceOf[EvalTrait]
     val missing = overridedParams.getOrElse("missing", Float.NaN).asInstanceOf[Float]
-<<<<<<< HEAD
-=======
     val allowNonZeroForMissing = overridedParams
                                  .getOrElse("allow_non_zero_for_missing", false)
                                  .asInstanceOf[Boolean]
->>>>>>> 37fdfa03
     validateSparkSslConf
 
     if (overridedParams.contains("tree_method")) {
@@ -218,7 +216,7 @@
       .asInstanceOf[Boolean]
 
     val xgbExecParam = XGBoostExecutionParams(nWorkers, round, useExternalMemory, obj, eval,
-      missing, trackerConf,
+      missing, allowNonZeroForMissing, trackerConf,
       timeoutRequestWorkers,
       checkpointParam,
       inputParams,
@@ -261,29 +259,19 @@
 object XGBoost extends Serializable {
   private val logger = LogFactory.getLog("XGBoostSpark")
 
-<<<<<<< HEAD
-  private def verifyMissingSetting(xgbLabelPoints: Iterator[XGBLabeledPoint], missing: Float):
-      Iterator[XGBLabeledPoint] = {
-    if (missing != 0.0f) {
-=======
   private def verifyMissingSetting(
       xgbLabelPoints: Iterator[XGBLabeledPoint],
       missing: Float,
       allowNonZeroMissing: Boolean): Iterator[XGBLabeledPoint] = {
     if (missing != 0.0f && !allowNonZeroMissing) {
->>>>>>> 37fdfa03
       xgbLabelPoints.map(labeledPoint => {
         if (labeledPoint.indices != null) {
             throw new RuntimeException(s"you can only specify missing value as 0.0 (the currently" +
               s" set value $missing) when you have SparseVector or Empty vector as your feature" +
-<<<<<<< HEAD
-              " format")
-=======
               s" format. If you didn't use Spark's VectorAssembler class to build your feature " +
               s"vector but instead did so in a way that preserves zeros in your feature vector " +
               s"you can avoid this check by using the 'allow_non_zero_missing parameter'" +
               s" (only use if you know what you are doing)")
->>>>>>> 37fdfa03
         }
         labeledPoint
       })
@@ -309,14 +297,6 @@
 
   private[spark] def processMissingValues(
       xgbLabelPoints: Iterator[XGBLabeledPoint],
-<<<<<<< HEAD
-      missing: Float): Iterator[XGBLabeledPoint] = {
-    if (!missing.isNaN) {
-      removeMissingValues(verifyMissingSetting(xgbLabelPoints, missing),
-        missing, (v: Float) => v != missing)
-    } else {
-      removeMissingValues(verifyMissingSetting(xgbLabelPoints, missing),
-=======
       missing: Float,
       allowNonZeroMissing: Boolean): Iterator[XGBLabeledPoint] = {
     if (!missing.isNaN) {
@@ -324,19 +304,12 @@
         missing, (v: Float) => v != missing)
     } else {
       removeMissingValues(verifyMissingSetting(xgbLabelPoints, missing, allowNonZeroMissing),
->>>>>>> 37fdfa03
         missing, (v: Float) => !v.isNaN)
     }
   }
 
   private def processMissingValuesWithGroup(
       xgbLabelPointGroups: Iterator[Array[XGBLabeledPoint]],
-<<<<<<< HEAD
-      missing: Float): Iterator[Array[XGBLabeledPoint]] = {
-    if (!missing.isNaN) {
-      xgbLabelPointGroups.map {
-        labeledPoints => XGBoost.processMissingValues(labeledPoints.iterator, missing).toArray
-=======
       missing: Float,
       allowNonZeroMissing: Boolean): Iterator[Array[XGBLabeledPoint]] = {
     if (!missing.isNaN) {
@@ -346,7 +319,6 @@
           missing,
           allowNonZeroMissing
         ).toArray
->>>>>>> 37fdfa03
       }
     } else {
       xgbLabelPointGroups
@@ -471,12 +443,8 @@
     if (evalSetsMap.isEmpty) {
       trainingData.mapPartitions(labeledPoints => {
         val watches = Watches.buildWatches(xgbExecutionParams,
-<<<<<<< HEAD
-          processMissingValues(labeledPoints, xgbExecutionParams.missing),
-=======
           processMissingValues(labeledPoints, xgbExecutionParams.missing,
             xgbExecutionParams.allowNonZeroForMissing),
->>>>>>> 37fdfa03
           getCacheDirName(xgbExecutionParams.useExternalMemory))
         buildDistributedBooster(watches, xgbExecutionParams, rabitEnv, checkpointRound,
           xgbExecutionParams.obj, xgbExecutionParams.eval, prevBooster)
@@ -488,7 +456,7 @@
             val watches = Watches.buildWatches(
               nameAndLabeledPointSets.map {
                 case (name, iter) => (name, processMissingValues(iter,
-                  xgbExecutionParams.missing))
+                  xgbExecutionParams.missing, xgbExecutionParams.allowNonZeroForMissing))
               },
               getCacheDirName(xgbExecutionParams.useExternalMemory))
             buildDistributedBooster(watches, xgbExecutionParams, rabitEnv, checkpointRound,
@@ -507,12 +475,8 @@
     if (evalSetsMap.isEmpty) {
       trainingData.mapPartitions(labeledPointGroups => {
         val watches = Watches.buildWatchesWithGroup(xgbExecutionParam,
-<<<<<<< HEAD
-          processMissingValuesWithGroup(labeledPointGroups, xgbExecutionParam.missing),
-=======
           processMissingValuesWithGroup(labeledPointGroups, xgbExecutionParam.missing,
             xgbExecutionParam.allowNonZeroForMissing),
->>>>>>> 37fdfa03
           getCacheDirName(xgbExecutionParam.useExternalMemory))
         buildDistributedBooster(watches, xgbExecutionParam, rabitEnv, checkpointRound,
           xgbExecutionParam.obj, xgbExecutionParam.eval, prevBooster)
@@ -523,7 +487,7 @@
           val watches = Watches.buildWatchesWithGroup(
             labeledPointGroupSets.map {
               case (name, iter) => (name, processMissingValuesWithGroup(iter,
-                xgbExecutionParam.missing))
+                xgbExecutionParam.missing, xgbExecutionParam.allowNonZeroForMissing))
             },
             getCacheDirName(xgbExecutionParam.useExternalMemory))
           buildDistributedBooster(watches, xgbExecutionParam, rabitEnv, checkpointRound,
