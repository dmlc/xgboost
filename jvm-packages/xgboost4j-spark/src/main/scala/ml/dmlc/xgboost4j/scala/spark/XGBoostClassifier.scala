/*
 Copyright (c) 2014 by Contributors

 Licensed under the Apache License, Version 2.0 (the "License");
 you may not use this file except in compliance with the License.
 You may obtain a copy of the License at

 http://www.apache.org/licenses/LICENSE-2.0

 Unless required by applicable law or agreed to in writing, software
 distributed under the License is distributed on an "AS IS" BASIS,
 WITHOUT WARRANTIES OR CONDITIONS OF ANY KIND, either express or implied.
 See the License for the specific language governing permissions and
 limitations under the License.
 */

package ml.dmlc.xgboost4j.scala.spark

import ml.dmlc.xgboost4j.java.Rabit
import ml.dmlc.xgboost4j.scala.spark.params._
import ml.dmlc.xgboost4j.scala.{Booster, DMatrix, EvalTrait, ObjectiveTrait, XGBoost => SXGBoost}
import ml.dmlc.xgboost4j.{LabeledPoint => XGBLabeledPoint}
import org.apache.hadoop.fs.Path
import org.apache.spark.TaskContext
import org.apache.spark.broadcast.Broadcast
import org.apache.spark.ml.classification._
import org.apache.spark.ml.linalg._
import org.apache.spark.ml.param._
import org.apache.spark.ml.param.shared.HasWeightCol
import org.apache.spark.ml.util._
import org.apache.spark.rdd.RDD
import org.apache.spark.sql._
import org.apache.spark.sql.functions._
import org.apache.spark.sql.types._
import org.json4s.DefaultFormats

import scala.collection.JavaConverters._
import scala.collection.{AbstractIterator, Iterator, mutable}

<<<<<<< HEAD
private[spark] trait XGBoostClassifierParams extends GeneralParams with LearningTaskParams
  with BoosterParams with RabitParams with HasWeightCol with HasBaseMarginCol
  with HasNumClass with ParamMapFuncs with HasLeafPredictionCol with HasContribPredictionCol
  with NonParamVariables

=======
>>>>>>> 0b89cd1d
class XGBoostClassifier (
    override val uid: String,
    private val xgboostParams: Map[String, Any])
  extends ProbabilisticClassifier[Vector, XGBoostClassifier, XGBoostClassificationModel]
    with XGBoostClassifierParams with DefaultParamsWritable {

  def this() = this(Identifiable.randomUID("xgbc"), Map[String, Any]())

  def this(uid: String) = this(uid, Map[String, Any]())

  def this(xgboostParams: Map[String, Any]) = this(
    Identifiable.randomUID("xgbc"), xgboostParams)

  XGBoostToMLlibParams(xgboostParams)

  def setWeightCol(value: String): this.type = set(weightCol, value)

  def setBaseMarginCol(value: String): this.type = set(baseMarginCol, value)

  def setNumClass(value: Int): this.type = set(numClass, value)

  // setters for general params
  def setNumRound(value: Int): this.type = set(numRound, value)

  def setNumWorkers(value: Int): this.type = set(numWorkers, value)

  def setNthread(value: Int): this.type = set(nthread, value)

  def setUseExternalMemory(value: Boolean): this.type = set(useExternalMemory, value)

  def setSilent(value: Int): this.type = set(silent, value)

  def setMissing(value: Float): this.type = set(missing, value)

  def setTimeoutRequestWorkers(value: Long): this.type = set(timeoutRequestWorkers, value)

  def setCheckpointPath(value: String): this.type = set(checkpointPath, value)

  def setCheckpointInterval(value: Int): this.type = set(checkpointInterval, value)

  def setSeed(value: Long): this.type = set(seed, value)

  def setEta(value: Double): this.type = set(eta, value)

  def setGamma(value: Double): this.type = set(gamma, value)

  def setMaxDepth(value: Int): this.type = set(maxDepth, value)

  def setMinChildWeight(value: Double): this.type = set(minChildWeight, value)

  def setMaxDeltaStep(value: Double): this.type = set(maxDeltaStep, value)

  def setSubsample(value: Double): this.type = set(subsample, value)

  def setColsampleBytree(value: Double): this.type = set(colsampleBytree, value)

  def setColsampleBylevel(value: Double): this.type = set(colsampleBylevel, value)

  def setLambda(value: Double): this.type = set(lambda, value)

  def setAlpha(value: Double): this.type = set(alpha, value)

  def setTreeMethod(value: String): this.type = set(treeMethod, value)

  def setGrowPolicy(value: String): this.type = set(growPolicy, value)

  def setMaxBins(value: Int): this.type = set(maxBins, value)

  def setMaxLeaves(value: Int): this.type = set(maxLeaves, value)

  def setSketchEps(value: Double): this.type = set(sketchEps, value)

  def setScalePosWeight(value: Double): this.type = set(scalePosWeight, value)

  def setSampleType(value: String): this.type = set(sampleType, value)

  def setNormalizeType(value: String): this.type = set(normalizeType, value)

  def setRateDrop(value: Double): this.type = set(rateDrop, value)

  def setSkipDrop(value: Double): this.type = set(skipDrop, value)

  def setLambdaBias(value: Double): this.type = set(lambdaBias, value)

  // setters for learning params
  def setObjective(value: String): this.type = set(objective, value)

  def setObjectiveType(value: String): this.type = set(objectiveType, value)

  def setBaseScore(value: Double): this.type = set(baseScore, value)

  def setEvalMetric(value: String): this.type = set(evalMetric, value)

  def setTrainTestRatio(value: Double): this.type = set(trainTestRatio, value)

  def setNumEarlyStoppingRounds(value: Int): this.type = set(numEarlyStoppingRounds, value)

  def setMaximizeEvaluationMetrics(value: Boolean): this.type =
    set(maximizeEvaluationMetrics, value)

  def setCustomObj(value: ObjectiveTrait): this.type = set(customObj, value)

  def setCustomEval(value: EvalTrait): this.type = set(customEval, value)

  // called at the start of fit/train when 'eval_metric' is not defined
  private def setupDefaultEvalMetric(): String = {
    require(isDefined(objective), "Users must set \'objective\' via xgboostParams.")
    if ($(objective).startsWith("multi")) {
      // multi
      "merror"
    } else {
      // binary
      "error"
    }
  }

  override protected def train(dataset: Dataset[_]): XGBoostClassificationModel = {

    if (!isDefined(evalMetric) || $(evalMetric).isEmpty) {
      set(evalMetric, setupDefaultEvalMetric())
    }

    if (isDefined(customObj) && $(customObj) != null) {
      set(objectiveType, "classification")
    }

    val _numClasses = getNumClasses(dataset)
    if (isDefined(numClass) && $(numClass) != _numClasses) {
      throw new Exception("The number of classes in dataset doesn't match " +
        "\'num_class\' in xgboost params.")
    }

    val weight = if (!isDefined(weightCol) || $(weightCol).isEmpty) lit(1.0) else col($(weightCol))
    val baseMargin = if (!isDefined(baseMarginCol) || $(baseMarginCol).isEmpty) {
      lit(Float.NaN)
    } else {
      col($(baseMarginCol))
    }

    val trainingSet: RDD[XGBLabeledPoint] = DataUtils.convertDataFrameToXGBLabeledPointRDDs(
      col($(labelCol)), col($(featuresCol)), weight, baseMargin,
      None, $(numWorkers), needDeterministicRepartitioning, dataset.asInstanceOf[DataFrame]).head
    val evalRDDMap = getEvalSets(xgboostParams).map {
      case (name, dataFrame) => (name,
        DataUtils.convertDataFrameToXGBLabeledPointRDDs(col($(labelCol)), col($(featuresCol)),
          weight, baseMargin, None, $(numWorkers), needDeterministicRepartitioning, dataFrame).head)
    }
    transformSchema(dataset.schema, logging = true)
    val derivedXGBParamMap = MLlib2XGBoostParams
    // All non-null param maps in XGBoostClassifier are in derivedXGBParamMap.
    val (_booster, _metrics) = XGBoost.trainDistributed(trainingSet, derivedXGBParamMap,
      hasGroup = false, evalRDDMap)
    val model = new XGBoostClassificationModel(uid, _numClasses, _booster)
    val summary = XGBoostTrainingSummary(_metrics)
    model.setSummary(summary)
    model
  }

  override def copy(extra: ParamMap): XGBoostClassifier = defaultCopy(extra)
}

object XGBoostClassifier extends DefaultParamsReadable[XGBoostClassifier] {

  override def load(path: String): XGBoostClassifier = super.load(path)
}

class XGBoostClassificationModel private[ml](
    override val uid: String,
    override val numClasses: Int,
    private[spark] val _booster: Booster)
  extends ProbabilisticClassificationModel[Vector, XGBoostClassificationModel]
    with XGBoostClassifierParams with InferenceParams
    with MLWritable with Serializable {

  import XGBoostClassificationModel._

  // only called in copy()
  def this(uid: String) = this(uid, 2, null)

  /**
   * Get the native booster instance of this model.
   * This is used to call low-level APIs on native booster, such as "getFeatureScore".
   */
  def nativeBooster: Booster = _booster

  private var trainingSummary: Option[XGBoostTrainingSummary] = None

  /**
   * Returns summary (e.g. train/test objective history) of model on the
   * training set. An exception is thrown if no summary is available.
   */
  def summary: XGBoostTrainingSummary = trainingSummary.getOrElse {
    throw new IllegalStateException("No training summary available for this XGBoostModel")
  }

  private[spark] def setSummary(summary: XGBoostTrainingSummary): this.type = {
    trainingSummary = Some(summary)
    this
  }

  def setLeafPredictionCol(value: String): this.type = set(leafPredictionCol, value)

  def setContribPredictionCol(value: String): this.type = set(contribPredictionCol, value)

  def setTreeLimit(value: Int): this.type = set(treeLimit, value)

  def setMissing(value: Float): this.type = set(missing, value)

  def setInferBatchSize(value: Int): this.type = set(inferBatchSize, value)

  /**
   * Single instance prediction.
   * Note: The performance is not ideal, use it carefully!
   */
  override def predict(features: Vector): Double = {
    import DataUtils._
    val dm = new DMatrix(XGBoost.processMissingValues(Iterator(features.asXGB), $(missing)))
    val probability = _booster.predict(data = dm)(0).map(_.toDouble)
    if (numClasses == 2) {
      math.round(probability(0))
    } else {
      probability2prediction(Vectors.dense(probability))
    }
  }

  // Actually we don't use this function at all, to make it pass compiler check.
  override protected def predictRaw(features: Vector): Vector = {
    throw new Exception("XGBoost-Spark does not support \'predictRaw\'")
  }

  // Actually we don't use this function at all, to make it pass compiler check.
  override protected def raw2probabilityInPlace(rawPrediction: Vector): Vector = {
    throw new Exception("XGBoost-Spark does not support \'raw2probabilityInPlace\'")
  }

  // Generate raw prediction and probability prediction.
  private def transformInternal(dataset: Dataset[_]): DataFrame = {

    val schema = StructType(dataset.schema.fields ++
      Seq(StructField(name = _rawPredictionCol, dataType =
        ArrayType(FloatType, containsNull = false), nullable = false)) ++
      Seq(StructField(name = _probabilityCol, dataType =
        ArrayType(FloatType, containsNull = false), nullable = false)))

    val bBooster = dataset.sparkSession.sparkContext.broadcast(_booster)
    val appName = dataset.sparkSession.sparkContext.appName

    val resultRDD = dataset.asInstanceOf[Dataset[Row]].rdd.mapPartitions { rowIterator =>
      new AbstractIterator[Row] {
        private var batchCnt = 0

        private val batchIterImpl = rowIterator.grouped($(inferBatchSize)).flatMap { batchRow =>
          if (batchCnt == 0) {
            val rabitEnv = Array(
              "DMLC_TASK_ID" -> TaskContext.getPartitionId().toString,
              "DMLC_WORKER_CONNECT_RETRY" -> String.valueOf(getConnectRetry),
              "DMLC_WORKER_STOP_PROCESS_ON_ERROR" -> "false"
            ).toMap
            Rabit.init(ApplyRabitParams(rabitEnv).asJava)
          }

          val features = batchRow.iterator.map(row => row.getAs[Vector]($(featuresCol)))

          import DataUtils._
          val cacheInfo = {
            if ($(useExternalMemory)) {
              s"$appName-${TaskContext.get().stageId()}-dtest_cache-" +
                  s"${TaskContext.getPartitionId()}-batch-$batchCnt"
            } else {
              null
            }
          }

          val dm = new DMatrix(
            XGBoost.processMissingValues(features.map(_.asXGB), $(missing)),
            cacheInfo)
          try {
            val Array(rawPredictionItr, probabilityItr, predLeafItr, predContribItr) =
              producePredictionItrs(bBooster, dm)
            produceResultIterator(batchRow.iterator,
              rawPredictionItr, probabilityItr, predLeafItr, predContribItr)
          } finally {
            batchCnt += 1
            dm.delete()
          }
        }

        override def hasNext: Boolean = batchIterImpl.hasNext

        override def next(): Row = {
          val ret = batchIterImpl.next()
          if (!batchIterImpl.hasNext) {
            Rabit.shutdown()
          }
          ret
        }
      }
    }

    bBooster.unpersist(blocking = false)
    dataset.sparkSession.createDataFrame(resultRDD, generateResultSchema(schema))
  }

  private def produceResultIterator(
      originalRowItr: Iterator[Row],
      rawPredictionItr: Iterator[Row],
      probabilityItr: Iterator[Row],
      predLeafItr: Iterator[Row],
      predContribItr: Iterator[Row]): Iterator[Row] = {
    // the following implementation is to be improved
    if (isDefined(leafPredictionCol) && $(leafPredictionCol).nonEmpty &&
      isDefined(contribPredictionCol) && $(contribPredictionCol).nonEmpty) {
      originalRowItr.zip(rawPredictionItr).zip(probabilityItr).zip(predLeafItr).zip(predContribItr).
        map { case ((((originals: Row, rawPrediction: Row), probability: Row), leaves: Row),
        contribs: Row) =>
          Row.fromSeq(originals.toSeq ++ rawPrediction.toSeq ++ probability.toSeq ++ leaves.toSeq ++
            contribs.toSeq)
      }
    } else if (isDefined(leafPredictionCol) && $(leafPredictionCol).nonEmpty &&
      (!isDefined(contribPredictionCol) || $(contribPredictionCol).isEmpty)) {
      originalRowItr.zip(rawPredictionItr).zip(probabilityItr).zip(predLeafItr).
        map { case (((originals: Row, rawPrediction: Row), probability: Row), leaves: Row) =>
          Row.fromSeq(originals.toSeq ++ rawPrediction.toSeq ++ probability.toSeq ++ leaves.toSeq)
        }
    } else if ((!isDefined(leafPredictionCol) || $(leafPredictionCol).isEmpty) &&
      isDefined(contribPredictionCol) && $(contribPredictionCol).nonEmpty) {
      originalRowItr.zip(rawPredictionItr).zip(probabilityItr).zip(predContribItr).
        map { case (((originals: Row, rawPrediction: Row), probability: Row), contribs: Row) =>
          Row.fromSeq(originals.toSeq ++ rawPrediction.toSeq ++ probability.toSeq ++ contribs.toSeq)
        }
    } else {
      originalRowItr.zip(rawPredictionItr).zip(probabilityItr).map {
        case ((originals: Row, rawPrediction: Row), probability: Row) =>
          Row.fromSeq(originals.toSeq ++ rawPrediction.toSeq ++ probability.toSeq)
      }
    }
  }

  private def generateResultSchema(fixedSchema: StructType): StructType = {
    var resultSchema = fixedSchema
    if (isDefined(leafPredictionCol)) {
      resultSchema = resultSchema.add(StructField(name = $(leafPredictionCol), dataType =
        ArrayType(FloatType, containsNull = false), nullable = false))
    }
    if (isDefined(contribPredictionCol)) {
      resultSchema = resultSchema.add(StructField(name = $(contribPredictionCol), dataType =
        ArrayType(FloatType, containsNull = false), nullable = false))
    }
    resultSchema
  }

  private def producePredictionItrs(broadcastBooster: Broadcast[Booster], dm: DMatrix):
      Array[Iterator[Row]] = {
    val rawPredictionItr = {
      broadcastBooster.value.predict(dm, outPutMargin = true, $(treeLimit)).
        map(Row(_)).iterator
    }
    val probabilityItr = {
      broadcastBooster.value.predict(dm, outPutMargin = false, $(treeLimit)).
        map(Row(_)).iterator
    }
    val predLeafItr = {
      if (isDefined(leafPredictionCol)) {
        broadcastBooster.value.predictLeaf(dm, $(treeLimit)).map(Row(_)).iterator
      } else {
        Iterator()
      }
    }
    val predContribItr = {
      if (isDefined(contribPredictionCol)) {
        broadcastBooster.value.predictContrib(dm, $(treeLimit)).map(Row(_)).iterator
      } else {
        Iterator()
      }
    }
    Array(rawPredictionItr, probabilityItr, predLeafItr, predContribItr)
  }

  override def transform(dataset: Dataset[_]): DataFrame = {
    transformSchema(dataset.schema, logging = true)
    if (isDefined(thresholds)) {
      require($(thresholds).length == numClasses, this.getClass.getSimpleName +
        ".transform() called with non-matching numClasses and thresholds.length." +
        s" numClasses=$numClasses, but thresholds has length ${$(thresholds).length}")
    }

    // Output selected columns only.
    // This is a bit complicated since it tries to avoid repeated computation.
    var outputData = transformInternal(dataset)
    var numColsOutput = 0

    val rawPredictionUDF = udf { rawPrediction: mutable.WrappedArray[Float] =>
      val raw = rawPrediction.map(_.toDouble).toArray
      val rawPredictions = if (numClasses == 2) Array(-raw(0), raw(0)) else raw
      Vectors.dense(rawPredictions)
    }

    val probabilityUDF = udf { probability: mutable.WrappedArray[Float] =>
      val prob = probability.map(_.toDouble).toArray
      val probabilities = if (numClasses == 2) Array(1.0 - prob(0), prob(0)) else prob
      Vectors.dense(probabilities)
    }

    val predictUDF = udf { probability: mutable.WrappedArray[Float] =>
      // From XGBoost probability to MLlib prediction
      val prob = probability.map(_.toDouble).toArray
      val probabilities = if (numClasses == 2) Array(1.0 - prob(0), prob(0)) else prob
      probability2prediction(Vectors.dense(probabilities))
    }

    if ($(rawPredictionCol).nonEmpty) {
      outputData = outputData
        .withColumn(getRawPredictionCol, rawPredictionUDF(col(_rawPredictionCol)))
      numColsOutput += 1
    }

    if ($(probabilityCol).nonEmpty) {
      outputData = outputData
        .withColumn(getProbabilityCol, probabilityUDF(col(_probabilityCol)))
      numColsOutput += 1
    }

    if ($(predictionCol).nonEmpty) {
      outputData = outputData
        .withColumn($(predictionCol), predictUDF(col(_probabilityCol)))
      numColsOutput += 1
    }

    if (numColsOutput == 0) {
      this.logWarning(s"$uid: ProbabilisticClassificationModel.transform() was called as NOOP" +
        " since no output columns were set.")
    }
    outputData
      .toDF
      .drop(col(_rawPredictionCol))
      .drop(col(_probabilityCol))
  }

  override def copy(extra: ParamMap): XGBoostClassificationModel = {
    val newModel = copyValues(new XGBoostClassificationModel(uid, numClasses, _booster), extra)
    newModel.setSummary(summary).setParent(parent)
  }

  override def write: MLWriter =
    new XGBoostClassificationModel.XGBoostClassificationModelWriter(this)
}

object XGBoostClassificationModel extends MLReadable[XGBoostClassificationModel] {

  private val _rawPredictionCol = "_rawPrediction"
  private val _probabilityCol = "_probability"

  override def read: MLReader[XGBoostClassificationModel] = new XGBoostClassificationModelReader

  override def load(path: String): XGBoostClassificationModel = super.load(path)

  private[XGBoostClassificationModel]
  class XGBoostClassificationModelWriter(instance: XGBoostClassificationModel) extends MLWriter {

    override protected def saveImpl(path: String): Unit = {
      // Save metadata and Params
      implicit val format = DefaultFormats
      implicit val sc = super.sparkSession.sparkContext

      DefaultXGBoostParamsWriter.saveMetadata(instance, path, sc)
      // Save model data
      val dataPath = new Path(path, "data").toString
      val internalPath = new Path(dataPath, "XGBoostClassificationModel")
      val outputStream = internalPath.getFileSystem(sc.hadoopConfiguration).create(internalPath)
      outputStream.writeInt(instance.numClasses)
      instance._booster.saveModel(outputStream)
      outputStream.close()
    }
  }

  private class XGBoostClassificationModelReader extends MLReader[XGBoostClassificationModel] {

    /** Checked against metadata when loading model */
    private val className = classOf[XGBoostClassificationModel].getName

    override def load(path: String): XGBoostClassificationModel = {
      implicit val sc = super.sparkSession.sparkContext


      val metadata = DefaultXGBoostParamsReader.loadMetadata(path, sc, className)

      val dataPath = new Path(path, "data").toString
      val internalPath = new Path(dataPath, "XGBoostClassificationModel")
      val dataInStream = internalPath.getFileSystem(sc.hadoopConfiguration).open(internalPath)
      val numClasses = dataInStream.readInt()

      val booster = SXGBoost.loadModel(dataInStream)
      val model = new XGBoostClassificationModel(metadata.uid, numClasses, booster)
      DefaultXGBoostParamsReader.getAndSetParams(model, metadata)
      model
    }
  }
}<|MERGE_RESOLUTION|>--- conflicted
+++ resolved
@@ -37,19 +37,11 @@
 import scala.collection.JavaConverters._
 import scala.collection.{AbstractIterator, Iterator, mutable}
 
-<<<<<<< HEAD
-private[spark] trait XGBoostClassifierParams extends GeneralParams with LearningTaskParams
-  with BoosterParams with RabitParams with HasWeightCol with HasBaseMarginCol
-  with HasNumClass with ParamMapFuncs with HasLeafPredictionCol with HasContribPredictionCol
-  with NonParamVariables
-
-=======
->>>>>>> 0b89cd1d
 class XGBoostClassifier (
     override val uid: String,
     private val xgboostParams: Map[String, Any])
   extends ProbabilisticClassifier[Vector, XGBoostClassifier, XGBoostClassificationModel]
-    with XGBoostClassifierParams with DefaultParamsWritable {
+    with XGBoostClassifierParams with RabitParams with DefaultParamsWritable {
 
   def this() = this(Identifiable.randomUID("xgbc"), Map[String, Any]())
 
