--- conflicted
+++ resolved
@@ -45,11 +45,7 @@
 
     val tracker = new RabitTracker(numWorkers)
     tracker.start()
-<<<<<<< HEAD
-    val trackerEnvs = tracker. workerArgs
-=======
     val trackerEnvs = tracker.getWorkerArgs
->>>>>>> 0c440677
 
     val workerCount: Int = numWorkers
     /*
@@ -88,11 +84,7 @@
     val rdd = sc.parallelize(1 to numWorkers, numWorkers).cache()
     val tracker = new RabitTracker(numWorkers)
     tracker.start()
-<<<<<<< HEAD
-    val trackerEnvs = tracker.workerArgs
-=======
     val trackerEnvs = tracker.getWorkerArgs
->>>>>>> 0c440677
 
     val workerCount: Int = numWorkers
 
