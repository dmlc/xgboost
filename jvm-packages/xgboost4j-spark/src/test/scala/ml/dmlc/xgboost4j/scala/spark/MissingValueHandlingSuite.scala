--- conflicted
+++ resolved
@@ -172,7 +172,33 @@
     model.transform(inputDF).collect()
   }
 
-<<<<<<< HEAD
+  // https://github.com/dmlc/xgboost/pull/5929
+  test("handle the empty last row correctly with a missing value as 0") {
+    val spark = ss
+    import spark.implicits._
+    // spark uses 1.5 * (nnz + 1.0) < size as the condition to decide whether using sparse or dense
+    // vector,
+    val testDF = Seq(
+      (7.0f, 0.0f, -1.0f, 1.0f, 1.0),
+      (1.0f, 0.0f, 1.0f, 1.0f, 1.0),
+      (0.0f, 1.0f, 0.0f, 1.0f, 0.0),
+      (1.0f, 0.0f, 1.0f, 1.0f, 1.0),
+      (1.0f, -1.0f, 0.0f, 1.0f, 0.0),
+      (0.0f, 0.0f, 0.0f, 1.0f, 1.0),
+      (0.0f, 0.0f, 0.0f, 0.0f, 0.0)
+    ).toDF("col1", "col2", "col3", "col4", "label")
+    val vectorAssembler = new VectorAssembler()
+      .setInputCols(Array("col1", "col2", "col3", "col4"))
+      .setOutputCol("features")
+    val inputDF = vectorAssembler.transform(testDF).select("features", "label")
+    inputDF.show()
+    val paramMap = List("eta" -> "1", "max_depth" -> "2",
+      "objective" -> "binary:logistic", "missing" -> 0.0f,
+      "num_workers" -> 1, "allow_non_zero_for_missing" -> "true").toMap
+    val model = new XGBoostClassifier(paramMap).fit(inputDF)
+    model.transform(inputDF).collect()
+  }
+
   test("Getter and setter for AllowNonZeroForMissingValue works") {
     {
       val paramMap = Map("eta" -> "1", "max_depth" -> "6",
@@ -205,32 +231,5 @@
       model.setAllowNonZeroForMissing(false)
       assert(!model.getAllowNonZeroForMissingValue)
     }
-=======
-  // https://github.com/dmlc/xgboost/pull/5929
-  test("handle the empty last row correctly with a missing value as 0") {
-    val spark = ss
-    import spark.implicits._
-    // spark uses 1.5 * (nnz + 1.0) < size as the condition to decide whether using sparse or dense
-    // vector,
-    val testDF = Seq(
-      (7.0f, 0.0f, -1.0f, 1.0f, 1.0),
-      (1.0f, 0.0f, 1.0f, 1.0f, 1.0),
-      (0.0f, 1.0f, 0.0f, 1.0f, 0.0),
-      (1.0f, 0.0f, 1.0f, 1.0f, 1.0),
-      (1.0f, -1.0f, 0.0f, 1.0f, 0.0),
-      (0.0f, 0.0f, 0.0f, 1.0f, 1.0),
-      (0.0f, 0.0f, 0.0f, 0.0f, 0.0)
-    ).toDF("col1", "col2", "col3", "col4", "label")
-    val vectorAssembler = new VectorAssembler()
-      .setInputCols(Array("col1", "col2", "col3", "col4"))
-      .setOutputCol("features")
-    val inputDF = vectorAssembler.transform(testDF).select("features", "label")
-    inputDF.show()
-    val paramMap = List("eta" -> "1", "max_depth" -> "2",
-      "objective" -> "binary:logistic", "missing" -> 0.0f,
-      "num_workers" -> 1, "allow_non_zero_for_missing" -> "true").toMap
-    val model = new XGBoostClassifier(paramMap).fit(inputDF)
-    model.transform(inputDF).collect()
->>>>>>> 5a2dcd1c
   }
 }