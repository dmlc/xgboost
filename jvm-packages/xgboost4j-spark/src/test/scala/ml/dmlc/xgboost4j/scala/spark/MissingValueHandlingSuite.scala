/*
 Copyright (c) 2014 by Contributors

 Licensed under the Apache License, Version 2.0 (the "License");
 you may not use this file except in compliance with the License.
 You may obtain a copy of the License at

 http://www.apache.org/licenses/LICENSE-2.0

 Unless required by applicable law or agreed to in writing, software
 distributed under the License is distributed on an "AS IS" BASIS,
 WITHOUT WARRANTIES OR CONDITIONS OF ANY KIND, either express or implied.
 See the License for the specific language governing permissions and
 limitations under the License.
 */

package ml.dmlc.xgboost4j.scala.spark

import ml.dmlc.xgboost4j.java.XGBoostError
import org.apache.spark.ml.feature.VectorAssembler
import org.apache.spark.ml.linalg.Vectors
import org.apache.spark.sql.DataFrame
import org.scalatest.FunSuite

import scala.util.Random

class MissingValueHandlingSuite extends FunSuite with PerTest {
  test("dense vectors containing missing value") {
    def buildDenseDataFrame(): DataFrame = {
      val numRows = 100
      val numCols = 5
      val data = (0 until numRows).map { x =>
        val label = Random.nextInt(2)
        val values = Array.tabulate[Double](numCols) { c =>
          if (c == numCols - 1) 0 else Random.nextDouble
        }
        (label, Vectors.dense(values))
      }
      ss.createDataFrame(sc.parallelize(data.toList)).toDF("label", "features")
    }
    val denseDF = buildDenseDataFrame().repartition(4)
    val paramMap = List("eta" -> "1", "max_depth" -> "2",
      "objective" -> "binary:logistic", "missing" -> 0, "num_workers" -> numWorkers).toMap
    val model = new XGBoostClassifier(paramMap).fit(denseDF)
    model.transform(denseDF).collect()
  }

  test("handle Float.NaN as missing value correctly") {
    val spark = ss
    import spark.implicits._
    val testDF = Seq(
      (1.0f, 0.0f, Float.NaN, 1.0),
      (1.0f, 0.0f, 1.0f, 1.0),
      (0.0f, 1.0f, 0.0f, 0.0),
      (1.0f, 0.0f, 1.0f, 1.0),
      (1.0f, Float.NaN, 0.0f, 0.0),
      (0.0f, 1.0f, 0.0f, 1.0),
      (Float.NaN, 0.0f, 0.0f, 1.0)
    ).toDF("col1", "col2", "col3", "label")
    val vectorAssembler = new VectorAssembler()
      .setInputCols(Array("col1", "col2", "col3"))
      .setOutputCol("features")
    org.apache.spark.SPARK_VERSION match {
      case version if version.startsWith("2.4") =>
        val m = vectorAssembler.getClass.getDeclaredMethods
          .filter(_.getName.contains("setHandleInvalid")).head
        m.invoke(vectorAssembler, "keep")
      case _ =>
    }
    val inputDF = vectorAssembler.transform(testDF).select("features", "label")
    val paramMap = List("eta" -> "1", "max_depth" -> "2",
      "objective" -> "binary:logistic", "missing" -> Float.NaN, "num_workers" -> 1).toMap
    val model = new XGBoostClassifier(paramMap).fit(inputDF)
    model.transform(inputDF).collect()
  }

  test("specify a non-zero missing value but with dense vector does not stop" +
    " application") {
    val spark = ss
    import spark.implicits._
    // spark uses 1.5 * (nnz + 1.0) < size as the condition to decide whether using sparse or dense
    // vector,
    val testDF = Seq(
      (1.0f, 0.0f, -1.0f, 1.0),
      (1.0f, 0.0f, 1.0f, 1.0),
      (0.0f, 1.0f, 0.0f, 0.0),
      (1.0f, 0.0f, 1.0f, 1.0),
      (1.0f, -1.0f, 0.0f, 0.0),
      (0.0f, 1.0f, 0.0f, 1.0),
      (-1.0f, 0.0f, 0.0f, 1.0)
    ).toDF("col1", "col2", "col3", "label")
    val vectorAssembler = new VectorAssembler()
      .setInputCols(Array("col1", "col2", "col3"))
      .setOutputCol("features")
    val inputDF = vectorAssembler.transform(testDF).select("features", "label")
    val paramMap = List("eta" -> "1", "max_depth" -> "2",
      "objective" -> "binary:logistic", "missing" -> -1.0f, "num_workers" -> 1).toMap
    val model = new XGBoostClassifier(paramMap).fit(inputDF)
    model.transform(inputDF).collect()
  }

  test("specify a non-zero missing value and meet an empty vector we should" +
    " stop the application") {
    val spark = ss
    import spark.implicits._
    val testDF = Seq(
      (1.0f, 0.0f, -1.0f, 1.0),
      (1.0f, 0.0f, 1.0f, 1.0),
      (0.0f, 1.0f, 0.0f, 0.0),
      (1.0f, 0.0f, 1.0f, 1.0),
      (1.0f, -1.0f, 0.0f, 0.0),
      (0.0f, 0.0f, 0.0f, 1.0),// empty vector
      (-1.0f, 0.0f, 0.0f, 1.0)
    ).toDF("col1", "col2", "col3", "label")
    val vectorAssembler = new VectorAssembler()
      .setInputCols(Array("col1", "col2", "col3"))
      .setOutputCol("features")
    val inputDF = vectorAssembler.transform(testDF).select("features", "label")
    val paramMap = List("eta" -> "1", "max_depth" -> "2",
      "objective" -> "binary:logistic", "missing" -> -1.0f, "num_workers" -> 1).toMap
    intercept[XGBoostError] {
      new XGBoostClassifier(paramMap).fit(inputDF)
    }
  }

  test("specify a non-zero missing value and meet a Sparse vector we should" +
    " stop the application") {
    val spark = ss
    import spark.implicits._
    ss.sparkContext.setLogLevel("INFO")
    // spark uses 1.5 * (nnz + 1.0) < size as the condition to decide whether using sparse or dense
    // vector,
    val testDF = Seq(
      (1.0f, 0.0f, -1.0f, 1.0f, 1.0),
      (1.0f, 0.0f, 1.0f, 1.0f, 1.0),
      (0.0f, 1.0f, 0.0f, 1.0f, 0.0),
      (1.0f, 0.0f, 1.0f, 1.0f, 1.0),
      (1.0f, -1.0f, 0.0f, 1.0f, 0.0),
      (0.0f, 0.0f, 0.0f, 1.0f, 1.0),
      (-1.0f, 0.0f, 0.0f, 1.0f, 1.0)
    ).toDF("col1", "col2", "col3", "col4", "label")
    val vectorAssembler = new VectorAssembler()
      .setInputCols(Array("col1", "col2", "col3", "col4"))
      .setOutputCol("features")
    val inputDF = vectorAssembler.transform(testDF).select("features", "label")
    inputDF.show()
    val paramMap = List("eta" -> "1", "max_depth" -> "2",
      "objective" -> "binary:logistic", "missing" -> -1.0f, "num_workers" -> 1).toMap
    intercept[XGBoostError] {
      new XGBoostClassifier(paramMap).fit(inputDF)
    }
  }
<<<<<<< HEAD
=======

  test("specify a non-zero missing value but set allow_non_zero_missing " +
    "does not stop application") {
    val spark = ss
    import spark.implicits._
    ss.sparkContext.setLogLevel("INFO")
    // spark uses 1.5 * (nnz + 1.0) < size as the condition to decide whether using sparse or dense
    // vector,
    val testDF = Seq(
      (7.0f, 0.0f, -1.0f, 1.0f, 1.0),
      (1.0f, 0.0f, 1.0f, 1.0f, 1.0),
      (0.0f, 1.0f, 0.0f, 1.0f, 0.0),
      (1.0f, 0.0f, 1.0f, 1.0f, 1.0),
      (1.0f, -1.0f, 0.0f, 1.0f, 0.0),
      (0.0f, 0.0f, 0.0f, 1.0f, 1.0),
      (-1.0f, 0.0f, 0.0f, 1.0f, 1.0)
    ).toDF("col1", "col2", "col3", "col4", "label")
    val vectorAssembler = new VectorAssembler()
      .setInputCols(Array("col1", "col2", "col3", "col4"))
      .setOutputCol("features")
    val inputDF = vectorAssembler.transform(testDF).select("features", "label")
    inputDF.show()
    val paramMap = List("eta" -> "1", "max_depth" -> "2",
      "objective" -> "binary:logistic", "missing" -> -1.0f,
      "num_workers" -> 1, "allow_non_zero_for_missing" -> "true").toMap
    val model = new XGBoostClassifier(paramMap).fit(inputDF)
    model.transform(inputDF).collect()
  }
>>>>>>> 37fdfa03
}<|MERGE_RESOLUTION|>--- conflicted
+++ resolved
@@ -150,8 +150,6 @@
       new XGBoostClassifier(paramMap).fit(inputDF)
     }
   }
-<<<<<<< HEAD
-=======
 
   test("specify a non-zero missing value but set allow_non_zero_missing " +
     "does not stop application") {
@@ -180,5 +178,4 @@
     val model = new XGBoostClassifier(paramMap).fit(inputDF)
     model.transform(inputDF).collect()
   }
->>>>>>> 37fdfa03
 }