#!/usr/bin/env python
import errno
import argparse
import glob
import os
import shutil
import subprocess
import sys
from contextlib import contextmanager

# Monkey-patch the API inconsistency between Python2.X and 3.X.
if sys.platform.startswith("linux"):
    sys.platform = "linux"


CONFIG = {
    "USE_OPENMP": "ON",
    "USE_HDFS": "OFF",
    "USE_AZURE": "OFF",
    "USE_S3": "OFF",

    "USE_CUDA": "OFF",
<<<<<<< HEAD
    "JVM_BINDINGS": "ON",
    "LOG_CAPI_INVOCATION": "OFF"
=======
    "USE_NCCL": "OFF",
    "JVM_BINDINGS": "ON"
>>>>>>> d268a2a4
}


@contextmanager
def cd(path):
    path = normpath(path)
    cwd = os.getcwd()
    os.chdir(path)
    print("cd " + path)
    try:
        yield path
    finally:
        os.chdir(cwd)


def maybe_makedirs(path):
    path = normpath(path)
    print("mkdir -p " + path)
    try:
        os.makedirs(path)
    except OSError as e:
        if e.errno != errno.EEXIST:
            raise


def run(command, **kwargs):
    print(command)
    subprocess.check_call(command, shell=True, **kwargs)


def cp(source, target):
    source = normpath(source)
    target = normpath(target)
    print("cp {0} {1}".format(source, target))
    shutil.copy(source, target)


def normpath(path):
    """Normalize UNIX path to a native path."""
    normalized = os.path.join(*path.split("/"))
    if os.path.isabs(path):
        return os.path.abspath("/") + normalized
    else:
        return normalized


if __name__ == "__main__":
    parser = argparse.ArgumentParser()
<<<<<<< HEAD
    parser.add_argument('--log-capi-invocation', type=str, choices=['ON', 'OFF'], default='OFF')
=======
    parser.add_argument('--use-cuda', type=str, choices=['ON', 'OFF'], default='OFF')
>>>>>>> d268a2a4
    cli_args = parser.parse_args()

    if sys.platform == "darwin":
        # Enable of your compiler supports OpenMP.
        CONFIG["USE_OPENMP"] = "OFF"
        os.environ["JAVA_HOME"] = subprocess.check_output(
            "/usr/libexec/java_home").strip().decode()

    print("building Java wrapper")
    with cd(".."):
        maybe_makedirs("build")
        with cd("build"):
            if sys.platform == "win32":
                # Force x64 build on Windows.
                maybe_generator = ' -A x64'
            else:
                maybe_generator = ""
            if sys.platform == "linux":
                maybe_parallel_build = " -- -j $(nproc)"
            else:
                maybe_parallel_build = ""

<<<<<<< HEAD
            if cli_args.log_capi_invocation == 'ON':
                CONFIG['LOG_CAPI_INVOCATION'] = 'ON'
=======
            if cli_args.use_cuda == 'ON':
                CONFIG['USE_CUDA'] = 'ON'
                CONFIG['USE_NCCL'] = 'ON'
>>>>>>> d268a2a4

            args = ["-D{0}:BOOL={1}".format(k, v) for k, v in CONFIG.items()]

            # if enviorment set rabit_mock
            if os.getenv("RABIT_MOCK", None) is not None:
                args.append("-DRABIT_MOCK:BOOL=ON")

            # if enviorment set GPU_ARCH_FLAG
            gpu_arch_flag = os.getenv("GPU_ARCH_FLAG", None)
            if gpu_arch_flag is not None:
                args.append("%s" % gpu_arch_flag)

            run("cmake .. " + " ".join(args) + maybe_generator)
            run("cmake --build . --config Release" + maybe_parallel_build)

        with cd("demo/regression"):
            run(sys.executable + " mapfeat.py")
            run(sys.executable + " mknfold.py machine.txt 1")

    print("copying native library")
    library_name = {
        "win32": "xgboost4j.dll",
        "darwin": "libxgboost4j.dylib",
        "linux": "libxgboost4j.so"
    }[sys.platform]
    maybe_makedirs("xgboost4j/src/main/resources/lib")
    cp("../lib/" + library_name, "xgboost4j/src/main/resources/lib")

    print("copying pure-Python tracker")
    cp("../dmlc-core/tracker/dmlc_tracker/tracker.py",
       "xgboost4j/src/main/resources")

    print("copying train/test files")
    maybe_makedirs("xgboost4j-spark/src/test/resources")
    with cd("../demo/regression"):
        run("{} mapfeat.py".format(sys.executable))
        run("{} mknfold.py machine.txt 1".format(sys.executable))

    for file in glob.glob("../demo/regression/machine.txt.t*"):
        cp(file, "xgboost4j-spark/src/test/resources")
    for file in glob.glob("../demo/data/agaricus.*"):
        cp(file, "xgboost4j-spark/src/test/resources")

    maybe_makedirs("xgboost4j/src/test/resources")
    for file in glob.glob("../demo/data/agaricus.*"):
        cp(file, "xgboost4j/src/test/resources")<|MERGE_RESOLUTION|>--- conflicted
+++ resolved
@@ -20,13 +20,9 @@
     "USE_S3": "OFF",
 
     "USE_CUDA": "OFF",
-<<<<<<< HEAD
+    "USE_NCCL": "OFF",
     "JVM_BINDINGS": "ON",
     "LOG_CAPI_INVOCATION": "OFF"
-=======
-    "USE_NCCL": "OFF",
-    "JVM_BINDINGS": "ON"
->>>>>>> d268a2a4
 }
 
 
@@ -75,11 +71,8 @@
 
 if __name__ == "__main__":
     parser = argparse.ArgumentParser()
-<<<<<<< HEAD
     parser.add_argument('--log-capi-invocation', type=str, choices=['ON', 'OFF'], default='OFF')
-=======
     parser.add_argument('--use-cuda', type=str, choices=['ON', 'OFF'], default='OFF')
->>>>>>> d268a2a4
     cli_args = parser.parse_args()
 
     if sys.platform == "darwin":
@@ -102,14 +95,12 @@
             else:
                 maybe_parallel_build = ""
 
-<<<<<<< HEAD
             if cli_args.log_capi_invocation == 'ON':
                 CONFIG['LOG_CAPI_INVOCATION'] = 'ON'
-=======
+
             if cli_args.use_cuda == 'ON':
                 CONFIG['USE_CUDA'] = 'ON'
                 CONFIG['USE_NCCL'] = 'ON'
->>>>>>> d268a2a4
 
             args = ["-D{0}:BOOL={1}".format(k, v) for k, v in CONFIG.items()]
 
