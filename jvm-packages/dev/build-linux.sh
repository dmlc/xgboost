#!/usr/bin/env bash
#
# Licensed to the Apache Software Foundation (ASF) under one
# or more contributor license agreements.  See the NOTICE file
# distributed with this work for additional information
# regarding copyright ownership.  The ASF licenses this file
# to you under the Apache License, Version 2.0 (the
# "License"); you may not use this file except in compliance
# with the License.  You may obtain a copy of the License at
#
#   http://www.apache.org/licenses/LICENSE-2.0
#
# Unless required by applicable law or agreed to in writing,
# software distributed under the License is distributed on an
# "AS IS" BASIS, WITHOUT WARRANTIES OR CONDITIONS OF ANY
# KIND, either express or implied.  See the License for the
# specific language governing permissions and limitations
# under the License.
#
BASEDIR="$( cd "$( dirname "$0" )" && pwd )" # the directory of this file

docker build -t dmlc/xgboost4j-build "${BASEDIR}" # build and tag the Dockerfile

exec docker run \
  -it \
  --rm  \
<<<<<<< HEAD
  --memory 8g \
  --env JAVA_OPTS="-Xmx6g" \
  --env MAVEN_OPTS="-Xmx2g -Dmaven.repo.local=/xgboost/jvm-packages/dev/.m2" \
  --env CI_BUILD_UID=`id -u` \
  --env CI_BUILD_GID=`id -g` \
  --env CI_BUILD_USER=`id -un` \
  --env CI_BUILD_GROUP=`id -gn` \
=======
  --memory 12g \
  --env JAVA_OPTS="-Xmx9g" \
  --env MAVEN_OPTS="-Xmx3g" \
>>>>>>> f20ffa8d
  --ulimit core=-1 \
  --volume "${BASEDIR}/../..":/xgboost \
  dmlc/xgboost4j-build \
  /xgboost/tests/ci_build/entrypoint.sh jvm-packages/dev/package-linux.sh "$@"

# CI_BUILD_UID, CI_BUILD_GID, CI_BUILD_USER, CI_BUILD_GROUP
# are used by entrypoint.sh to create the user with the same uid in a container
# so all produced artifacts would be owned by your host user<|MERGE_RESOLUTION|>--- conflicted
+++ resolved
@@ -24,19 +24,13 @@
 exec docker run \
   -it \
   --rm  \
-<<<<<<< HEAD
-  --memory 8g \
-  --env JAVA_OPTS="-Xmx6g" \
-  --env MAVEN_OPTS="-Xmx2g -Dmaven.repo.local=/xgboost/jvm-packages/dev/.m2" \
+  --memory 12g \
+  --env JAVA_OPTS="-Xmx9g" \
+  --env MAVEN_OPTS="-Xmx3g -Dmaven.repo.local=/xgboost/jvm-packages/dev/.m2" \
   --env CI_BUILD_UID=`id -u` \
   --env CI_BUILD_GID=`id -g` \
   --env CI_BUILD_USER=`id -un` \
   --env CI_BUILD_GROUP=`id -gn` \
-=======
-  --memory 12g \
-  --env JAVA_OPTS="-Xmx9g" \
-  --env MAVEN_OPTS="-Xmx3g" \
->>>>>>> f20ffa8d
   --ulimit core=-1 \
   --volume "${BASEDIR}/../..":/xgboost \
   dmlc/xgboost4j-build \
