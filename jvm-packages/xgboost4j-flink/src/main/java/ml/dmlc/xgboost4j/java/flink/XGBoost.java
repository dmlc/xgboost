--- conflicted
+++ resolved
@@ -176,11 +176,7 @@
         new RabitTracker(dtrain.getExecutionEnvironment().getParallelism());
     if (tracker.start()) {
       return dtrain
-<<<<<<< HEAD
-        .mapPartition(new MapFunction(params, numBoostRound, tracker.workerArgs()))
-=======
         .mapPartition(new MapFunction(params, numBoostRound, tracker.getWorkerArgs()))
->>>>>>> 0c440677
         .reduce((x, y) -> x)
         .collect()
         .get(0);
