<?xml version="1.0" encoding="UTF-8"?>
<project xmlns="http://maven.apache.org/POM/4.0.0"
         xmlns:xsi="http://www.w3.org/2001/XMLSchema-instance"
         xsi:schemaLocation="http://maven.apache.org/POM/4.0.0 http://maven.apache.org/xsd/maven-4.0.0.xsd">
    <modelVersion>4.0.0</modelVersion>
    <parent>
        <groupId>ml.dmlc</groupId>
        <artifactId>xgboost-jvm_2.12</artifactId>
        <version>1.2.0-SNAPSHOT</version>
    </parent>
    <artifactId>xgboost4j_2.12</artifactId>
    <version>1.2.0-SNAPSHOT</version>
    <packaging>jar</packaging>

    <dependencies>
        <dependency>
            <groupId>org.apache.hadoop</groupId>
            <artifactId>hadoop-hdfs</artifactId>
            <version>${hadoop.version}</version>
            <scope>provided</scope>
        </dependency>
        <dependency>
            <groupId>org.apache.hadoop</groupId>
            <artifactId>hadoop-common</artifactId>
            <version>${hadoop.version}</version>
            <scope>provided</scope>
        </dependency>
        <dependency>
            <groupId>junit</groupId>
            <artifactId>junit</artifactId>
            <version>4.11</version>
            <scope>test</scope>
        </dependency>
        <dependency>
            <groupId>com.typesafe.akka</groupId>
            <artifactId>akka-actor_${scala.binary.version}</artifactId>
            <version>2.5.23</version>
            <scope>compile</scope>
        </dependency>
        <dependency>
            <groupId>com.typesafe.akka</groupId>
            <artifactId>akka-testkit_${scala.binary.version}</artifactId>
            <version>2.5.23</version>
            <scope>test</scope>
        </dependency>
        <dependency>
          <groupId>org.scalatest</groupId>
          <artifactId>scalatest_${scala.binary.version}</artifactId>
          <version>3.0.5</version>
          <scope>compile</scope>
        </dependency>
    </dependencies>

    <build>
      <plugins>
          <plugin>
              <groupId>org.apache.maven.plugins</groupId>
              <artifactId>maven-javadoc-plugin</artifactId>
              <version>2.10.3</version>
              <configuration>
                  <show>protected</show>
                  <nohelp>true</nohelp>
              </configuration>
          </plugin>
          <plugin>
              <groupId>org.apache.maven.plugins</groupId>
              <artifactId>maven-assembly-plugin</artifactId>
              <configuration>
                  <skipAssembly>false</skipAssembly>
              </configuration>
          </plugin>
          <plugin>
              <artifactId>exec-maven-plugin</artifactId>
              <groupId>org.codehaus.mojo</groupId>
              <version>1.6.0</version>
              <executions>
                  <execution>
                      <id>native</id>
                      <phase>generate-sources</phase>
                      <goals>
                          <goal>exec</goal>
                      </goals>
                      <configuration>
                          <executable>python</executable>
                          <arguments>
                            <argument>create_jni.py</argument>
<<<<<<< HEAD
                            <argument>--log-capi-invocation</argument>
                            <argument>${log.capi.invocation}</argument>
=======
                            <argument>--use-cuda</argument>
                            <argument>${use.cuda}</argument>
>>>>>>> d268a2a4
                          </arguments>
                          <workingDirectory>${user.dir}</workingDirectory>
                      </configuration>
                  </execution>
              </executions>
          </plugin>
          <plugin>
              <groupId>org.apache.maven.plugins</groupId>
              <artifactId>maven-jar-plugin</artifactId>
              <version>3.0.2</version>
              <executions>
                  <execution>
                      <goals>
                          <goal>test-jar</goal>
                      </goals>
                  </execution>
              </executions>
          </plugin>
          <plugin>
              <groupId>org.apache.maven.plugins</groupId>
              <artifactId>maven-resources-plugin</artifactId>
              <version>3.1.0</version>
              <configuration>
                  <nonFilteredFileExtensions>
                      <nonFilteredFileExtension>dll</nonFilteredFileExtension>
                      <nonFilteredFileExtension>dylib</nonFilteredFileExtension>
                      <nonFilteredFileExtension>so</nonFilteredFileExtension>
                  </nonFilteredFileExtensions>
              </configuration>
          </plugin>
      </plugins>
    </build>
</project><|MERGE_RESOLUTION|>--- conflicted
+++ resolved
@@ -84,13 +84,10 @@
                           <executable>python</executable>
                           <arguments>
                             <argument>create_jni.py</argument>
-<<<<<<< HEAD
                             <argument>--log-capi-invocation</argument>
                             <argument>${log.capi.invocation}</argument>
-=======
                             <argument>--use-cuda</argument>
                             <argument>${use.cuda}</argument>
->>>>>>> d268a2a4
                           </arguments>
                           <workingDirectory>${user.dir}</workingDirectory>
                       </configuration>
