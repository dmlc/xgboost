--- conflicted
+++ resolved
@@ -6,17 +6,10 @@
     <parent>
         <groupId>ml.dmlc</groupId>
         <artifactId>xgboost-jvm_2.12</artifactId>
-<<<<<<< HEAD
-        <version>1.1.0</version>
-    </parent>
-    <artifactId>xgboost4j_2.12</artifactId>
-    <version>1.1.0</version>
-=======
         <version>1.2.0</version>
     </parent>
     <artifactId>xgboost4j_2.12</artifactId>
     <version>1.2.0</version>
->>>>>>> 0cd0dad0
     <packaging>jar</packaging>
 
     <dependencies>
