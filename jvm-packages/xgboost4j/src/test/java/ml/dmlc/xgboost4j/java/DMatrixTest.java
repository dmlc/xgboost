--- conflicted
+++ resolved
@@ -233,7 +233,6 @@
   }
 
   @Test
-<<<<<<< HEAD
   public void testCreateFromDenseMatrixRef() throws XGBoostError {
     //create DMatrix from 10*5 dense matrix
     final int nrow = 10;
@@ -349,7 +348,7 @@
     return tmp.getAbsolutePath();
   }
 
-=======
+  @Test
   public void testSetAndGetGroup() throws XGBoostError {
     //create DMatrix from 10*5 dense matrix
     int nrow = 10;
@@ -377,5 +376,4 @@
     //check
     TestCase.assertTrue(Arrays.equals(new int[]{0, 5, 10}, dmat0.getGroup()));
   }
->>>>>>> c89bcc4d
 }