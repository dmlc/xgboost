/**
 * Copyright 2023-2024, XGBoost Contributors
 */
#pragma once
#include <chrono>   // for seconds
#include <cstddef>  // for size_t
#include <cstdint>  // for int32_t, int64_t
#include <memory>   // for shared_ptr
#include <string>   // for string
#include <thread>   // for thread
#include <utility>  // for move
#include <vector>   // for vector

#include "loop.h"                       // for Loop
#include "protocol.h"                   // for PeerInfo
#include "xgboost/collective/result.h"  // for Result
#include "xgboost/collective/socket.h"  // for TCPSocket, GetHostName
#include "xgboost/context.h"            // for Context
#include "xgboost/span.h"               // for Span

namespace xgboost::collective {

<<<<<<< HEAD
inline constexpr std::int64_t DefaultTimeoutSec() { return 300; }  // 5min
=======
inline constexpr std::int64_t DefaultTimeoutSec() { return 60 * 30; }  // 30min
>>>>>>> 0c440677
inline constexpr std::int32_t DefaultRetry() { return 3; }

// indexing into the ring
inline std::int32_t BootstrapNext(std::int32_t r, std::int32_t world) {
  auto nrank = (r + world + 1) % world;
  return nrank;
}

inline std::int32_t BootstrapPrev(std::int32_t r, std::int32_t world) {
  auto nrank = (r + world - 1) % world;
  return nrank;
}

inline StringView DefaultNcclName() { return "libnccl.so.2"; }

class Channel;
class Coll;

/**
 * @brief Base communicator storing info about the tracker and other communicators.
 */
class Comm : public std::enable_shared_from_this<Comm> {
 protected:
  std::int32_t world_{-1};
  std::int32_t rank_{0};
  std::chrono::seconds timeout_{DefaultTimeoutSec()};
  std::int32_t retry_{DefaultRetry()};

  proto::PeerInfo tracker_;
  SockDomain domain_{SockDomain::kV4};

  std::thread error_worker_;
  std::int32_t error_port_;

  std::string task_id_;
  std::vector<std::shared_ptr<Channel>> channels_;
  std::shared_ptr<Loop> loop_{nullptr};  // fixme: require federated comm to have a timeout

  void ResetState() {
    this->world_ = -1;
    this->rank_ = 0;
    this->timeout_ = std::chrono::seconds{DefaultTimeoutSec()};

    tracker_ = proto::PeerInfo{};
    this->task_id_.clear();
    channels_.clear();

    loop_.reset();
  }

 public:
  Comm() = default;
  Comm(std::string const& host, std::int32_t port, std::chrono::seconds timeout, std::int32_t retry,
       std::string task_id);
  virtual ~Comm() noexcept(false) {}  // NOLINT

  Comm(Comm const& that) = delete;
  Comm& operator=(Comm const& that) = delete;
  Comm(Comm&& that) = delete;
  Comm& operator=(Comm&& that) = delete;

  [[nodiscard]] auto TrackerInfo() const { return tracker_; }
  [[nodiscard]] Result ConnectTracker(TCPSocket* out) const;
  [[nodiscard]] auto Domain() const { return domain_; }
  [[nodiscard]] auto Timeout() const { return timeout_; }
  [[nodiscard]] auto Retry() const { return retry_; }
  [[nodiscard]] auto TaskID() const { return task_id_; }

  [[nodiscard]] auto Rank() const noexcept { return rank_; }
  [[nodiscard]] auto World() const noexcept { return IsDistributed() ? world_ : 1; }
  [[nodiscard]] bool IsDistributed() const noexcept { return world_ != -1; }
  void Submit(Loop::Op op) const {
    CHECK(loop_);
    loop_->Submit(std::move(op));
  }
  [[nodiscard]] virtual Result Block() const { return loop_->Block(); }

  [[nodiscard]] virtual std::shared_ptr<Channel> Chan(std::int32_t rank) const {
    return channels_.at(rank);
  }
  [[nodiscard]] virtual bool IsFederated() const = 0;
  [[nodiscard]] virtual Result LogTracker(std::string msg) const = 0;

  [[nodiscard]] virtual Result SignalError(Result const&) { return Success(); }
  /**
   * @brief Get a string ID for the current process.
   */
  [[nodiscard]] virtual Result ProcessorName(std::string* out) const {
    auto rc = GetHostName(out);
    return rc;
  }
  [[nodiscard]] virtual Result Shutdown() = 0;
};

/**
 * @brief Base class for CPU-based communicator.
 */
class HostComm : public Comm {
 public:
  using Comm::Comm;
  [[nodiscard]] virtual Comm* MakeCUDAVar(Context const* ctx,
                                          std::shared_ptr<Coll> pimpl) const = 0;
};

class RabitComm : public HostComm {
  std::string nccl_path_ = std::string{DefaultNcclName()};

  [[nodiscard]] Result Bootstrap(std::chrono::seconds timeout, std::int32_t retry,
                                 std::string task_id);

 public:
  // bootstrapping construction.
  RabitComm() = default;
  RabitComm(std::string const& tracker_host, std::int32_t tracker_port,
            std::chrono::seconds timeout, std::int32_t retry, std::string task_id,
            StringView nccl_path);
  ~RabitComm() noexcept(false) override;

  [[nodiscard]] bool IsFederated() const override { return false; }
  [[nodiscard]] Result LogTracker(std::string msg) const override;

  [[nodiscard]] Result SignalError(Result const&) override;
  [[nodiscard]] Result Shutdown() final;

  [[nodiscard]] Comm* MakeCUDAVar(Context const* ctx, std::shared_ptr<Coll> pimpl) const override;
};

/**
 * @brief Communication channel between workers.
 */
class Channel {
  std::shared_ptr<TCPSocket> sock_{nullptr};
  Result rc_;
  Comm const& comm_;

 public:
  explicit Channel(Comm const& comm, std::shared_ptr<TCPSocket> sock)
      : sock_{std::move(sock)}, comm_{comm} {}

  [[nodiscard]] virtual Result SendAll(std::int8_t const* ptr, std::size_t n) {
    Loop::Op op{Loop::Op::kWrite, comm_.Rank(), const_cast<std::int8_t*>(ptr), n, sock_.get(), 0};
    CHECK(sock_.get());
    comm_.Submit(std::move(op));
    return Success();
  }
  [[nodiscard]] Result SendAll(common::Span<std::int8_t const> data) {
    return this->SendAll(data.data(), data.size_bytes());
  }

  [[nodiscard]] virtual Result RecvAll(std::int8_t* ptr, std::size_t n) {
    Loop::Op op{Loop::Op::kRead, comm_.Rank(), ptr, n, sock_.get(), 0};
    CHECK(sock_.get());
    comm_.Submit(std::move(op));
    return Success();
  }
  [[nodiscard]] Result RecvAll(common::Span<std::int8_t> data) {
    return this->RecvAll(data.data(), data.size_bytes());
  }

  [[nodiscard]] auto Socket() const { return sock_; }
  [[nodiscard]] virtual Result Block() { return comm_.Block(); }
};

enum class Op { kMax = 0, kMin = 1, kSum = 2, kBitwiseAND = 3, kBitwiseOR = 4, kBitwiseXOR = 5 };
}  // namespace xgboost::collective<|MERGE_RESOLUTION|>--- conflicted
+++ resolved
@@ -20,11 +20,7 @@
 
 namespace xgboost::collective {
 
-<<<<<<< HEAD
-inline constexpr std::int64_t DefaultTimeoutSec() { return 300; }  // 5min
-=======
 inline constexpr std::int64_t DefaultTimeoutSec() { return 60 * 30; }  // 30min
->>>>>>> 0c440677
 inline constexpr std::int32_t DefaultRetry() { return 3; }
 
 // indexing into the ring
