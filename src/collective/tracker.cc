--- conflicted
+++ resolved
@@ -1,11 +1,7 @@
 /**
  * Copyright 2023-2024, XGBoost Contributors
  */
-<<<<<<< HEAD
-#include "rabit/internal/socket.h"
-=======
-
->>>>>>> 0c440677
+
 #if defined(__unix__) || defined(__APPLE__)
 #include <netdb.h>       // gethostbyname
 #include <sys/socket.h>  // socket, AF_INET6, AF_INET, connect, getsockname
@@ -31,16 +27,10 @@
 #include "comm.h"
 #include "protocol.h"  // for kMagic, PeerInfo
 #include "tracker.h"
-<<<<<<< HEAD
-#include "xgboost/collective/result.h"  // for Result, Fail, Success
-#include "xgboost/collective/socket.h"  // for GetHostName, FailWithCode, MakeSockAddress, ...
-#include "xgboost/json.h"               // for Json
-=======
 #include "xgboost/collective/poll_utils.h"  // for PollHelper
 #include "xgboost/collective/result.h"      // for Result, Fail, Success
 #include "xgboost/collective/socket.h"      // for GetHostName, FailWithCode, MakeSockAddress, ...
 #include "xgboost/json.h"                   // for Json
->>>>>>> 0c440677
 
 namespace xgboost::collective {
 
