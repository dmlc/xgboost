--- conflicted
+++ resolved
@@ -72,11 +72,8 @@
   if (!strcmp("reg:logistic", name)) return new RegLossObj(LossType::kLogisticNeglik);
   if (!strcmp("binary:logistic", name)) return new RegLossObj(LossType::kLogisticClassify);
   if (!strcmp("binary:logitraw", name)) return new RegLossObj(LossType::kLogisticRaw);
-<<<<<<< HEAD
   if (!strcmp("binary:huber", name)) return new RegLossObj(LossType::kModifiedHuber);
-=======
   if (!strcmp("count:poisson", name)) return new PoissonRegression();
->>>>>>> a4de0ebc
   if (!strcmp("multi:softmax", name)) return new SoftmaxMultiClassObj(0);
   if (!strcmp("multi:softprob", name)) return new SoftmaxMultiClassObj(1);
   if (!strcmp("rank:pairwise", name )) return new PairwiseRankObj();
