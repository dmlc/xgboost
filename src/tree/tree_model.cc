--- conflicted
+++ resolved
@@ -89,34 +89,7 @@
           break;
         }
         case FeatureMap::kInteger: {
-<<<<<<< HEAD
-          const bst_float floored = std::floor(cond);
-          const int integer_threshold
-            = (floored == cond) ? static_cast<int>(floored)
-                                : static_cast<int>(floored) + 1;
-          if (format == "json") {
-            fo << "{ \"nodeid\": " << nid
-               << ", \"depth\": " << depth
-               << ", \"split\": \"" << fmap.Name(split_index) << "\""
-               << ", \"split_condition\": " << integer_threshold
-               << ", \"yes\": " << tree[nid].LeftChild()
-               << ", \"no\": " << tree[nid].RightChild()
-               << ", \"missing\": " << tree[nid].DefaultChild();
-          } else if (format == "mojo") {
-            fo << nid << ":[" << fmap.Name(split_index) << "<" << cond
-               << "] yes=" << tree[nid].LeftChild()
-               << ",no=" << tree[nid].RightChild()
-               << ",missing=" << tree[nid].DefaultChild();
-          } else {
-            fo << nid << ":[" << fmap.Name(split_index) << "<"
-               << integer_threshold
-               << "] yes=" << tree[nid].LeftChild()
-               << ",no=" << tree[nid].RightChild()
-               << ",missing=" << tree[nid].DefaultChild();
-          }
-=======
           result = this->Integer(tree, nid, depth);
->>>>>>> 185e3f19
           break;
         }
         case FeatureMap::kFloat:
@@ -633,19 +606,11 @@
 std::string RegTree::DumpModel(const FeatureMap& fmap,
                                bool with_stats,
                                std::string format) const {
-<<<<<<< HEAD
-  std::stringstream fo("");
-  if (format == "mojo")
-    fo.precision(20);
-  for (int i = 0; i < param.num_roots; ++i) {
-    DumpRegTree(fo, *this, fmap, i, 0, false, with_stats, format);
-=======
   std::unique_ptr<TreeGenerator> builder {
     TreeGenerator::Create(format, fmap, with_stats)
   };
   for (int32_t i = 0; i < param.num_roots; ++i) {
     builder->BuildTree(*this);
->>>>>>> 185e3f19
   }
 
   std::string result = builder->Str();
