/*!
 * Copyright 2015 by Contributors
 * \file tree_model.cc
 * \brief model structure for tree
 */
#include <xgboost/tree_model.h>
#include <sstream>
#include "./param.h"

namespace xgboost {
// register tree parameter
DMLC_REGISTER_PARAMETER(TreeParam);

namespace tree {
DMLC_REGISTER_PARAMETER(TrainParam);
}
// internal function to dump regression tree to text
void DumpRegTree(std::stringstream& fo,  // NOLINT(*)
                 const RegTree& tree,
                 const FeatureMap& fmap,
                 int nid, int depth, int add_comma,
                 bool with_stats, std::string format) {
  if (format == "json") {
    if (add_comma) fo << ",";
    if (depth != 0) fo << std::endl;
    for (int i = 0; i < depth+1; ++i) fo << "  ";
  } else {
    for (int i = 0; i < depth; ++i) fo << '\t';
  }
  if (tree[nid].is_leaf()) {
    if (format == "json") {
      fo << "{ \"nodeid\": " << nid
         << ", \"leaf\": " << tree[nid].leaf_value();
      if (with_stats) {
        fo << ", \"cover\": " << tree.stat(nid).sum_hess;
      }
      fo << " }";
    } else {
      fo << nid << ":leaf=" << tree[nid].leaf_value();
      if (with_stats) {
        fo << ",cover=" << tree.stat(nid).sum_hess;
      }
      fo << '\n';
    }
  } else {
    // right then left,
    bst_float cond = tree[nid].split_cond();
    const unsigned split_index = tree[nid].split_index();
    if (split_index < fmap.size()) {
      switch (fmap.type(split_index)) {
        case FeatureMap::kIndicator: {
          int nyes = tree[nid].default_left() ?
              tree[nid].cright() : tree[nid].cleft();
          if (format == "json") {
            fo << "{ \"nodeid\": " << nid
               << ", \"depth\": " << depth
               << ", \"split\": \"" << fmap.name(split_index) << "\""
               << ", \"yes\": " << nyes
               << ", \"no\": " << tree[nid].cdefault();
          } else {
            fo << nid << ":[" << fmap.name(split_index) << "] yes=" << nyes
               << ",no=" << tree[nid].cdefault();
          }
          break;
        }
        case FeatureMap::kInteger: {
          if (format == "json") {
            fo << "{ \"nodeid\": " << nid
               << ", \"depth\": " << depth
               << ", \"split\": \"" << fmap.name(split_index) << "\""
               << ", \"split_condition\": " << int(cond + 1.0)
               << ", \"yes\": " << tree[nid].cleft()
               << ", \"no\": " << tree[nid].cright()
               << ", \"missing\": " << tree[nid].cdefault();
          } else {
            fo << nid << ":[" << fmap.name(split_index) << "<"
<<<<<<< HEAD
               //<< int(float(cond)+1.0f)
               << float(cond)+0.5f
=======
               << int(cond + 1.0)
>>>>>>> 11217a48
               << "] yes=" << tree[nid].cleft()
               << ",no=" << tree[nid].cright()
               << ",missing=" << tree[nid].cdefault();
          }
          break;
        }
        case FeatureMap::kFloat:
        case FeatureMap::kQuantitive: {
          if (format == "json") {
            fo << "{ \"nodeid\": " << nid
               << ", \"depth\": " << depth
               << ", \"split\": \"" << fmap.name(split_index) << "\""
               << ", \"split_condition\": " << cond
               << ", \"yes\": " << tree[nid].cleft()
               << ", \"no\": " << tree[nid].cright()
               << ", \"missing\": " << tree[nid].cdefault();
          } else {
            fo << nid << ":[" << fmap.name(split_index) << "<" << cond
               << "] yes=" << tree[nid].cleft()
               << ",no=" << tree[nid].cright()
               << ",missing=" << tree[nid].cdefault();
          }
          break;
        }
        default: LOG(FATAL) << "unknown fmap type";
        }
    } else {
      if (format == "json") {
        fo << "{ \"nodeid\": " << nid
           << ", \"depth\": " << depth
           << ", \"split\": " << split_index
           << ", \"split_condition\": " << cond
           << ", \"yes\": " << tree[nid].cleft()
           << ", \"no\": " << tree[nid].cright()
           << ", \"missing\": " << tree[nid].cdefault();
      } else {
        fo << nid << ":[f" << split_index << "<"<< cond
           << "] yes=" << tree[nid].cleft()
           << ",no=" << tree[nid].cright()
           << ",missing=" << tree[nid].cdefault();
      }
    }
    if (with_stats) {
      if (format == "json") {
        fo << ", \"gain\": " << tree.stat(nid).loss_chg
           << ", \"cover\": " << tree.stat(nid).sum_hess;
      } else {
        fo << ",gain=" << tree.stat(nid).loss_chg << ",cover=" << tree.stat(nid).sum_hess;
      }
    }
    if (format == "json") {
      fo << ", \"children\": [";
    } else {
      fo << '\n';
    }
    DumpRegTree(fo, tree, fmap, tree[nid].cleft(), depth + 1, false, with_stats, format);
    DumpRegTree(fo, tree, fmap, tree[nid].cright(), depth + 1, true, with_stats, format);
    if (format == "json") {
      fo << std::endl;
      for (int i = 0; i < depth+1; ++i) fo << "  ";
      fo << "]}";
    }
  }
}

std::string RegTree::DumpModel(const FeatureMap& fmap,
                               bool with_stats,
                               std::string format) const {
  std::stringstream fo("");
  fo.precision(16);
  for (int i = 0; i < param.num_roots; ++i) {
    DumpRegTree(fo, *this, fmap, i, 0, false, with_stats, format);
  }
  return fo.str();
}
}  // namespace xgboost<|MERGE_RESOLUTION|>--- conflicted
+++ resolved
@@ -74,12 +74,8 @@
                << ", \"missing\": " << tree[nid].cdefault();
           } else {
             fo << nid << ":[" << fmap.name(split_index) << "<"
-<<<<<<< HEAD
                //<< int(float(cond)+1.0f)
                << float(cond)+0.5f
-=======
-               << int(cond + 1.0)
->>>>>>> 11217a48
                << "] yes=" << tree[nid].cleft()
                << ",no=" << tree[nid].cright()
                << ",missing=" << tree[nid].cdefault();
