--- conflicted
+++ resolved
@@ -527,12 +527,8 @@
       LOG(FATAL) << "GPU plugin exception: " << e.what() << std::endl;
     }
     param.learning_rate = lr;
-<<<<<<< HEAD
-    monitor.Stop("Update");
+    monitor.Stop("Update", dList);
     monitor.Output();
-=======
-    monitor.Stop("Update", dList);
->>>>>>> 4d36036f
   }
 
   void InitDataOnce(DMatrix* dmat) {
