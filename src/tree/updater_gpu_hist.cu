--- conflicted
+++ resolved
@@ -643,9 +643,14 @@
   // Offset from the current sparse page batch to begin processing
   size_t row_offset_in_current_batch;
 
-  explicit RowStateOnDevice(size_t nrows)
-    : total_rows_assigned_to_device(nrows), total_rows_processed(0),
+  explicit RowStateOnDevice(size_t total_rows)
+    : total_rows_assigned_to_device(total_rows), total_rows_processed(0),
       rows_to_process_from_batch(0), row_offset_in_current_batch(0) {
+  }
+
+  explicit RowStateOnDevice(size_t total_rows, size_t batch_rows)
+    : total_rows_assigned_to_device(total_rows), total_rows_processed(0),
+      rows_to_process_from_batch(batch_rows), row_offset_in_current_batch(0) {
   }
 
   // Advance the row state by the number of rows processed
@@ -653,12 +658,6 @@
     total_rows_processed += rows_to_process_from_batch;
     CHECK_LE(total_rows_processed, total_rows_assigned_to_device);
     rows_to_process_from_batch = row_offset_in_current_batch = 0;
-  }
-
-  static RowStateOnDevice CreateRowStateOnDevice(size_t total_rows, size_t batch_rows) {
-    RowStateOnDevice rstate(total_rows);
-    rstate.rows_to_process_from_batch = batch_rows;
-    return rstate;
   }
 };
 
@@ -698,11 +697,6 @@
   /*! \brief Sum gradient for each node. */
   std::vector<GradientPair> node_sum_gradients;
   common::Span<GradientPair> node_sum_gradients_d;
-<<<<<<< HEAD
-=======
-  /*! \brief row offset in SparsePage (the input data). */
-  dh::device_vector<size_t> row_ptrs;
->>>>>>> 9683fd43
   /*! \brief On-device feature set, only actually used on one of the devices */
   dh::device_vector<int> feature_set_d;
   dh::device_vector<int64_t>
@@ -1319,7 +1313,7 @@
   const auto &offset_vec = row_batch.offset.ConstHostVector();
   /*! \brief row offset in SparsePage (the input data). */
   CHECK_LE(device_row_state.rows_to_process_from_batch, offset_vec.size());
-  thrust::device_vector<size_t> row_ptrs(device_row_state.rows_to_process_from_batch+1);
+  dh::device_vector<size_t> row_ptrs(device_row_state.rows_to_process_from_batch+1);
   thrust::copy(
     offset_vec.data() + device_row_state.row_offset_in_current_batch,
     offset_vec.data() + device_row_state.row_offset_in_current_batch +
@@ -1328,34 +1322,14 @@
 
   int num_symbols = n_bins + 1;
   // bin and compress entries in batches of rows
-  size_t gpu_batch_nrows = 0;
-  // config item rows_per_batch:
-  // 0  => process the rows in this sparse page in batches, keeping in
-  //       mind the available GPU memory
-  // -1 => process all the rows in the sparse page batch in one go
-  // any other non-trivial number => process those many rows from the sparse page
-  //                                 batch at a time
-  if (rows_per_batch == 0) {
-     gpu_batch_nrows =
-      std::min
-      (dh::TotalMemory(device_id) / (16 * row_stride * sizeof(Entry)),
-       static_cast<size_t>(device_row_state.rows_to_process_from_batch));
-  } else if (rows_per_batch == -1) {
-     gpu_batch_nrows = device_row_state.rows_to_process_from_batch;
-  } else {
-     gpu_batch_nrows =
-       std::min(device_row_state.rows_to_process_from_batch, static_cast<size_t>(rows_per_batch));
-  }
+  size_t gpu_batch_nrows = std::min(
+    dh::TotalMemory(device_id) / (16 * row_stride * sizeof(Entry)),
+    static_cast<size_t>(device_row_state.rows_to_process_from_batch));
   const std::vector<Entry>& data_vec = row_batch.data.ConstHostVector();
 
-<<<<<<< HEAD
-  thrust::device_vector<Entry> entries_d(gpu_batch_nrows * row_stride);
+  dh::device_vector<Entry> entries_d(gpu_batch_nrows * row_stride);
   size_t gpu_nbatches = dh::DivRoundUp(device_row_state.rows_to_process_from_batch,
                                        gpu_batch_nrows);
-=======
-  dh::device_vector<Entry> entries_d(gpu_batch_nrows * row_stride);
-  size_t gpu_nbatches = dh::DivRoundUp(n_rows, gpu_batch_nrows);
->>>>>>> 9683fd43
 
   for (size_t gpu_batch = 0; gpu_batch < gpu_nbatches; ++gpu_batch) {
     size_t batch_row_begin = gpu_batch * gpu_batch_nrows;
@@ -1364,6 +1338,7 @@
       batch_row_end = device_row_state.rows_to_process_from_batch;
     }
     size_t batch_nrows = batch_row_end - batch_row_begin;
+
     // number of entries in this batch.
     size_t n_entries = row_ptrs[batch_row_end] - row_ptrs[batch_row_begin];
     // copy data entries to device.
