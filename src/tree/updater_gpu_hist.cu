--- conflicted
+++ resolved
@@ -509,20 +509,24 @@
 
   void Update(const std::vector<bst_gpair>& gpair, DMatrix* dmat,
               const std::vector<RegTree*>& trees) override {
-<<<<<<< HEAD
+    monitor.Start("Update", dList);
     // TODO: move it into the class if this ever becomes a bottleneck
     dhvec<bst_gpair> gpair_d(gpair.size(), param.gpu_id);
     dh::safe_cuda(cudaSetDevice(param.gpu_id));
     thrust::copy(gpair.begin(), gpair.end(), gpair_d.tbegin(param.gpu_id));
     Update(gpair_d, dmat, trees);
-  }
-  
+    monitor.Stop("Update", dList);
+  }
+
   void Update(dhvec<bst_gpair>& gpair, DMatrix* dmat,
               const std::vector<RegTree*>& trees) override {
-    monitor.Start("Update");
-=======
     monitor.Start("Update", dList);
->>>>>>> 4d36036f
+    UpdateHelper(gpair, dmat, trees);
+    monitor.Stop("Update", dList);
+  }
+
+  void UpdateHelper(dhvec<bst_gpair>& gpair, DMatrix* dmat,
+              const std::vector<RegTree*>& trees) {
     GradStats::CheckInfo(dmat->info());
     // rescale learning rate according to size of trees
     float lr = param.learning_rate;
@@ -537,7 +541,6 @@
       LOG(FATAL) << "GPU plugin exception: " << e.what() << std::endl;
     }
     param.learning_rate = lr;
-    monitor.Stop("Update", dList);
   }
 
   void InitDataOnce(DMatrix* dmat) {
@@ -601,19 +604,11 @@
     // Copy gpair & reset memory
     monitor.Start("InitDataReset", dList);
     omp_set_num_threads(shards.size());
-<<<<<<< HEAD
+
     // TODO: make it parallel again once dhvec is thread-safe
     for (int shard = 0; shard < shards.size(); ++shard)
       shards[shard]->Reset(gpair, param.gpu_id);
-    monitor.Stop("InitDataReset");
-=======
-#pragma omp parallel
-    {
-      auto cpu_thread_id = omp_get_thread_num();
-      shards[cpu_thread_id]->Reset(gpair);
-    }
     monitor.Stop("InitDataReset", dList);
->>>>>>> 4d36036f
   }
 
   void AllReduceHist(int nidx) {
@@ -832,17 +827,10 @@
 
     monitor.Start("InitData", dList);
     this->InitData(gpair, p_fmat, *p_tree);
-<<<<<<< HEAD
-    monitor.Stop("InitData");
-    monitor.Start("InitRoot");
-    this->InitRoot(p_tree);
-    monitor.Stop("InitRoot");
-=======
     monitor.Stop("InitData", dList);
     monitor.Start("InitRoot", dList);
-    this->InitRoot(gpair, p_tree);
+    this->InitRoot(p_tree);
     monitor.Stop("InitRoot", dList);
->>>>>>> 4d36036f
 
     auto timestamp = qexpand_->size();
     auto num_leaves = 1;
