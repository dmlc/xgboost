--- conflicted
+++ resolved
@@ -373,24 +373,13 @@
 
   void InitRowPtrs(const SparsePage& row_batch) {
     dh::safe_cuda(cudaSetDevice(device_idx));
-<<<<<<< HEAD
-    thrust::device_vector<float> cuts_d(hmat.cut);
-    thrust::device_vector<size_t> cut_row_ptrs_d(hmat.row_ptr);
-
-    auto& offset_vec = row_batch.offset.HostVector();
-    auto& data_vec = row_batch.data.HostVector();
-    // find the maximum row size
-    thrust::device_vector<size_t> row_ptr_d(
-        &offset_vec[row_begin_idx], &offset_vec[row_end_idx + 1]);
-
-    auto row_iter = row_ptr_d.begin();
-=======
+    const auto& offset_vec = row_batch.offset.HostVector();
+    const auto& data_vec = row_batch.data.HostVector();
     row_ptrs.resize(n_rows + 1);
-    thrust::copy(row_batch.offset.data() + row_begin_idx,
-                 row_batch.offset.data() + row_end_idx + 1,
+    thrust::copy(offset_vec.data() + row_begin_idx,
+                 offset_vec.data() + row_end_idx + 1,
                  row_ptrs.begin());
     auto row_iter = row_ptrs.begin();
->>>>>>> 96826a35
     auto get_size = [=] __device__(size_t row) {
       return row_iter[row + 1] - row_iter[row];
     }; // NOLINT
@@ -431,9 +420,12 @@
       (dh::TotalMemory(device_idx) / (16 * row_stride * sizeof(Entry)),
        static_cast<size_t>(n_rows));
 
+    const auto& offset_vec = row_batch.offset.HostVector();
+    const auto& data_vec = row_batch.data.HostVector();
+
     thrust::device_vector<Entry> entries_d(gpu_batch_nrows * row_stride);
-
     size_t gpu_nbatches = dh::DivRoundUp(n_rows, gpu_batch_nrows);
+
     for (size_t gpu_batch = 0; gpu_batch < gpu_nbatches; ++gpu_batch) {
       size_t batch_row_begin = gpu_batch * gpu_batch_nrows;
       size_t batch_row_end = (gpu_batch + 1) * gpu_batch_nrows;
@@ -447,7 +439,7 @@
       dh::safe_cuda
         (cudaMemcpy
          (entries_d.data().get(),
-          &data_vec[offset_vec[row_begin_idx + batch_row_begin]],
+          data_vec.data() + offset_vec[row_begin_idx + batch_row_begin],
           n_entries * sizeof(Entry), cudaMemcpyDefault));
       dim3 block3(32, 8, 1);
       dim3 grid3(dh::DivRoundUp(n_rows, block3.x),
