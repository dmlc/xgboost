--- conflicted
+++ resolved
@@ -1449,16 +1449,12 @@
 
     // Find the cuts.
     monitor_.StartCuda("Quantiles");
-<<<<<<< HEAD
     // TODO(sriramch): The return value will be used when we add support for histogram
     // index creation for multiple batches
-    (void)common::DeviceSketch(param_, hist_maker_param_.gpu_batch_nrows, dmat, &hmat_);
-=======
-    common::DeviceSketch(batch, *info_, param_, &hmat_, hist_maker_param_.gpu_batch_nrows,
-                         GPUSet::All(learner_param_->gpu_id, learner_param_->n_gpus));
->>>>>>> c589eff9
+    common::DeviceSketch(param_, *learner_param_, hist_maker_param_.gpu_batch_nrows, dmat, &hmat_);
     n_bins_ = hmat_.row_ptr.back();
     monitor_.StopCuda("Quantiles");
+
     auto is_dense = info_->num_nonzero_ == info_->num_row_ * info_->num_col_;
 
     monitor_.StartCuda("BinningCompression");
@@ -1563,7 +1559,6 @@
 
   GPUHistMakerTrainParam hist_maker_param_;
   LearnerTrainParam const* learner_param_;
-  common::GHistIndexMatrix gmat_;
 
   dh::AllReducer reducer_;
 
