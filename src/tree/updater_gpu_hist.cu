--- conflicted
+++ resolved
@@ -1034,19 +1034,11 @@
   }
 
   void InitData(HostDeviceVector<GradientPair>* gpair, DMatrix* dmat) {
-<<<<<<< HEAD
-    monitor_.StartCuda("InitDataOnce");
-=======
->>>>>>> f83e62dc
     if (!initialised_) {
-      monitor_.Start("InitDataOnce", dist_.Devices());
+      monitor_.StartCuda("InitDataOnce");
       this->InitDataOnce(dmat);
-      monitor_.Stop("InitDataOnce", dist_.Devices());
-    }
-<<<<<<< HEAD
-    monitor_.StopCuda("InitDataOnce");
-=======
->>>>>>> f83e62dc
+      monitor_.StopCuda("InitDataOnce");
+    }
 
     column_sampler_.Init(info_->num_col_, param_.colsample_bynode,
                          param_.colsample_bylevel, param_.colsample_bytree);
