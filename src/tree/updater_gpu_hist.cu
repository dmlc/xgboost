--- conflicted
+++ resolved
@@ -1139,13 +1139,10 @@
 
   void InitData(HostDeviceVector<GradientPair>* gpair, DMatrix* dmat) {
     if (!initialised_) {
-<<<<<<< HEAD
       if(PRECISE==0){
         CheckGradientMax(gpair);
       }
-=======
       monitor_.StartCuda("InitDataOnce");
->>>>>>> 09bd9e68
       this->InitDataOnce(dmat);
       monitor_.StopCuda("InitDataOnce");
     }
