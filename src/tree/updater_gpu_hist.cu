/**
 * Copyright 2017-2023 by XGBoost contributors
 */
#include <thrust/copy.h>
#include <thrust/reduce.h>
#include <xgboost/tree_updater.h>

#include <algorithm>
#include <cmath>
#include <cstddef>  // for size_t
#include <memory>   // for unique_ptr, make_unique
#include <utility>  // for move
#include <vector>

#include "../collective/aggregator.h"
#include "../collective/aggregator.cuh"
#include "../common/bitfield.h"
#include "../common/categorical.h"
#include "../common/cuda_context.cuh"  // CUDAContext
#include "../common/device_helpers.cuh"
#include "../common/hist_util.h"
#include "../common/io.h"
#include "../common/timer.h"
#include "../data/ellpack_page.cuh"
#include "../data/ellpack_page.h"
#include "constraints.cuh"
#include "driver.h"
#include "gpu_hist/evaluate_splits.cuh"
#include "gpu_hist/expand_entry.cuh"
#include "gpu_hist/feature_groups.cuh"
#include "gpu_hist/gradient_based_sampler.cuh"
#include "gpu_hist/histogram.cuh"
#include "gpu_hist/row_partitioner.cuh"
#include "hist/param.h"
#include "param.h"
#include "updater_gpu_common.cuh"
#include "xgboost/base.h"
#include "xgboost/context.h"
#include "xgboost/data.h"
#include "xgboost/host_device_vector.h"
#include "xgboost/json.h"
#include "xgboost/parameter.h"
#include "xgboost/span.h"
#include "xgboost/task.h"  // for ObjInfo
#include "xgboost/tree_model.h"

namespace xgboost::tree {
#if !defined(GTEST_TEST)
DMLC_REGISTRY_FILE_TAG(updater_gpu_hist);
#endif  // !defined(GTEST_TEST)

/**
 * \struct  DeviceHistogramStorage
 *
 * \summary Data storage for node histograms on device. Automatically expands.
 *
 * \tparam GradientSumT      histogram entry type.
 * \tparam kStopGrowingSize  Do not grow beyond this size
 *
 * \author  Rory
 * \date    28/07/2018
 */
template <size_t kStopGrowingSize = 1 << 28>
class DeviceHistogramStorage {
 private:
  using GradientSumT = GradientPairInt64;
  /*! \brief Map nidx to starting index of its histogram. */
  std::map<int, size_t> nidx_map_;
  // Large buffer of zeroed memory, caches histograms
  dh::device_vector<typename GradientSumT::ValueT> data_;
  // If we run out of storage allocate one histogram at a time
  // in overflow. Not cached, overwritten when a new histogram
  // is requested
  dh::device_vector<typename GradientSumT::ValueT> overflow_;
  std::map<int, size_t> overflow_nidx_map_;
  int n_bins_;
  int device_id_;
  static constexpr size_t kNumItemsInGradientSum =
      sizeof(GradientSumT) / sizeof(typename GradientSumT::ValueT);
  static_assert(kNumItemsInGradientSum == 2, "Number of items in gradient type should be 2.");

 public:
  // Start with about 16mb
  DeviceHistogramStorage() { data_.reserve(1 << 22); }
  void Init(int device_id, int n_bins) {
    this->n_bins_ = n_bins;
    this->device_id_ = device_id;
  }

  void Reset() {
    auto d_data = data_.data().get();
    dh::LaunchN(data_.size(), [=] __device__(size_t idx) { d_data[idx] = 0.0f; });
    nidx_map_.clear();
    overflow_nidx_map_.clear();
  }
  [[nodiscard]] bool HistogramExists(int nidx) const {
    return nidx_map_.find(nidx) != nidx_map_.cend() ||
           overflow_nidx_map_.find(nidx) != overflow_nidx_map_.cend();
  }
  [[nodiscard]] int Bins() const { return n_bins_; }
  [[nodiscard]] size_t HistogramSize() const { return n_bins_ * kNumItemsInGradientSum; }
  dh::device_vector<typename GradientSumT::ValueT>& Data() { return data_; }

  void AllocateHistograms(const std::vector<int>& new_nidxs) {
    for (int nidx : new_nidxs) {
      CHECK(!HistogramExists(nidx));
    }
    // Number of items currently used in data
    const size_t used_size = nidx_map_.size() * HistogramSize();
    const size_t new_used_size = used_size + HistogramSize() * new_nidxs.size();
    if (used_size >= kStopGrowingSize) {
      // Use overflow
      // Delete previous entries
      overflow_nidx_map_.clear();
      overflow_.resize(HistogramSize() * new_nidxs.size());
      // Zero memory
      auto d_data = overflow_.data().get();
      dh::LaunchN(overflow_.size(),
                  [=] __device__(size_t idx) { d_data[idx] = 0.0; });
      // Append new histograms
      for (int nidx : new_nidxs) {
        overflow_nidx_map_[nidx] = overflow_nidx_map_.size() * HistogramSize();
      }
    } else {
      CHECK_GE(data_.size(), used_size);
      // Expand if necessary
      if (data_.size() < new_used_size) {
        data_.resize(std::max(data_.size() * 2, new_used_size));
      }
      // Append new histograms
      for (int nidx : new_nidxs) {
        nidx_map_[nidx] = nidx_map_.size() * HistogramSize();
      }
    }

    CHECK_GE(data_.size(), nidx_map_.size() * HistogramSize());
  }

  /**
   * \summary   Return pointer to histogram memory for a given node.
   * \param nidx    Tree node index.
   * \return    hist pointer.
   */
  common::Span<GradientSumT> GetNodeHistogram(int nidx) {
    CHECK(this->HistogramExists(nidx));

    if (nidx_map_.find(nidx) != nidx_map_.cend()) {
      // Fetch from normal cache
      auto ptr = data_.data().get() + nidx_map_.at(nidx);
      return {reinterpret_cast<GradientSumT*>(ptr), static_cast<std::size_t>(n_bins_)};
    } else {
      // Fetch from overflow
      auto ptr = overflow_.data().get() + overflow_nidx_map_.at(nidx);
      return {reinterpret_cast<GradientSumT*>(ptr), static_cast<std::size_t>(n_bins_)};
    }
  }
};

// Manage memory for a single GPU
struct GPUHistMakerDevice {
 private:
  GPUHistEvaluator evaluator_;
  Context const* ctx_;
  std::shared_ptr<common::ColumnSampler> column_sampler_;
  MetaInfo const& info_;

 public:
  EllpackPageImpl const* page{nullptr};
  common::Span<FeatureType const> feature_types;

  std::unique_ptr<RowPartitioner> row_partitioner;
  DeviceHistogramStorage<> hist{};

  dh::device_vector<GradientPair> d_gpair;  // storage for gpair;
  common::Span<GradientPair> gpair;

  dh::device_vector<int> monotone_constraints;
  // node idx for each sample
  dh::device_vector<bst_node_t> positions;

  TrainParam param;

  std::unique_ptr<GradientQuantiser> quantiser;

  dh::PinnedMemory pinned;
  dh::PinnedMemory pinned2;

  common::Monitor monitor;
  FeatureInteractionConstraintDevice interaction_constraints;

  std::unique_ptr<GradientBasedSampler> sampler;

  std::unique_ptr<FeatureGroups> feature_groups;

  GPUHistMakerDevice(Context const* ctx, bool is_external_memory,
                     common::Span<FeatureType const> _feature_types, bst_row_t _n_rows,
                     TrainParam _param, std::shared_ptr<common::ColumnSampler> column_sampler,
                     uint32_t n_features, BatchParam batch_param, MetaInfo const& info)
      : evaluator_{_param, n_features, ctx->gpu_id},
        ctx_(ctx),
        feature_types{_feature_types},
        param(std::move(_param)),
        column_sampler_(std::move(column_sampler)),
        interaction_constraints(param, n_features),
        info_{info} {
    sampler = std::make_unique<GradientBasedSampler>(ctx, _n_rows, batch_param, param.subsample,
                                                     param.sampling_method, is_external_memory);
    if (!param.monotone_constraints.empty()) {
      // Copy assigning an empty vector causes an exception in MSVC debug builds
      monotone_constraints = param.monotone_constraints;
    }

    CHECK(column_sampler_);
    monitor.Init(std::string("GPUHistMakerDevice") + std::to_string(ctx_->gpu_id));
  }

  ~GPUHistMakerDevice() = default;

  void InitFeatureGroupsOnce() {
    if (!feature_groups) {
      CHECK(page);
      feature_groups = std::make_unique<FeatureGroups>(page->Cuts(), page->is_dense,
                                                       dh::MaxSharedMemoryOptin(ctx_->gpu_id),
                                                       sizeof(GradientPairPrecise));
    }
  }

  // Reset values for each update iteration
  void Reset(HostDeviceVector<GradientPair>* dh_gpair, DMatrix* dmat, int64_t num_columns) {
    auto const& info = dmat->Info();
    this->column_sampler_->Init(ctx_, num_columns, info.feature_weights.HostVector(),
                                param.colsample_bynode, param.colsample_bylevel,
                                param.colsample_bytree);
    dh::safe_cuda(cudaSetDevice(ctx_->gpu_id));

    this->interaction_constraints.Reset();

    if (d_gpair.size() != dh_gpair->Size()) {
      d_gpair.resize(dh_gpair->Size());
    }
    dh::safe_cuda(cudaMemcpyAsync(d_gpair.data().get(), dh_gpair->ConstDevicePointer(),
                                  dh_gpair->Size() * sizeof(GradientPair),
                                  cudaMemcpyDeviceToDevice));
    auto sample = sampler->Sample(ctx_, dh::ToSpan(d_gpair), dmat);
    page = sample.page;
    gpair = sample.gpair;

    this->evaluator_.Reset(page->Cuts(), feature_types, dmat->Info().num_col_, param,
                           dmat->Info().IsColumnSplit(), ctx_->gpu_id);

<<<<<<< HEAD
    quantiser.reset(new GradientQuantiser(this->gpair, dmat->Info()));
=======
    quantiser = std::make_unique<GradientQuantiser>(this->gpair);
>>>>>>> 2462e22c

    row_partitioner.reset();  // Release the device memory first before reallocating
    row_partitioner = std::make_unique<RowPartitioner>(ctx_->gpu_id, sample.sample_rows);

    // Init histogram
    hist.Init(ctx_->gpu_id, page->Cuts().TotalBins());
    hist.Reset();

    this->InitFeatureGroupsOnce();
  }

  GPUExpandEntry EvaluateRootSplit(GradientPairInt64 root_sum) {
    int nidx = RegTree::kRoot;
    GPUTrainingParam gpu_param(param);
    auto sampled_features = column_sampler_->GetFeatureSet(0);
    sampled_features->SetDevice(ctx_->Device());
    common::Span<bst_feature_t> feature_set =
        interaction_constraints.Query(sampled_features->DeviceSpan(), nidx);
    auto matrix = page->GetDeviceAccessor(ctx_->gpu_id);
    EvaluateSplitInputs inputs{nidx, 0, root_sum, feature_set, hist.GetNodeHistogram(nidx)};
    EvaluateSplitSharedInputs shared_inputs{
        gpu_param,
        *quantiser,
        feature_types,
        matrix.feature_segments,
        matrix.gidx_fvalue_map,
        matrix.min_fvalue,
        matrix.is_dense && !collective::IsDistributed()
    };
    auto split = this->evaluator_.EvaluateSingleSplit(inputs, shared_inputs);
    return split;
  }

  void EvaluateSplits(const std::vector<GPUExpandEntry>& candidates, const RegTree& tree,
                               common::Span<GPUExpandEntry> pinned_candidates_out) {
    if (candidates.empty()) return;
    dh::TemporaryArray<EvaluateSplitInputs> d_node_inputs(2 * candidates.size());
    dh::TemporaryArray<DeviceSplitCandidate> splits_out(2 * candidates.size());
    std::vector<bst_node_t> nidx(2 * candidates.size());
    auto h_node_inputs = pinned2.GetSpan<EvaluateSplitInputs>(2 * candidates.size());
    auto matrix = page->GetDeviceAccessor(ctx_->gpu_id);
    EvaluateSplitSharedInputs shared_inputs{GPUTrainingParam{param}, *quantiser, feature_types,
                                            matrix.feature_segments, matrix.gidx_fvalue_map,
                                            matrix.min_fvalue,
                                            // is_dense represents the local data
                                            matrix.is_dense && !collective::IsDistributed()};
    dh::TemporaryArray<GPUExpandEntry> entries(2 * candidates.size());
    // Store the feature set ptrs so they dont go out of scope before the kernel is called
    std::vector<std::shared_ptr<HostDeviceVector<bst_feature_t>>> feature_sets;
    for (std::size_t i = 0; i < candidates.size(); i++) {
      auto candidate = candidates.at(i);
      int left_nidx = tree[candidate.nid].LeftChild();
      int right_nidx = tree[candidate.nid].RightChild();
      nidx[i * 2] = left_nidx;
      nidx[i * 2 + 1] = right_nidx;
      auto left_sampled_features = column_sampler_->GetFeatureSet(tree.GetDepth(left_nidx));
      left_sampled_features->SetDevice(ctx_->Device());
      feature_sets.emplace_back(left_sampled_features);
      common::Span<bst_feature_t> left_feature_set =
          interaction_constraints.Query(left_sampled_features->DeviceSpan(), left_nidx);
      auto right_sampled_features = column_sampler_->GetFeatureSet(tree.GetDepth(right_nidx));
      right_sampled_features->SetDevice(ctx_->Device());
      feature_sets.emplace_back(right_sampled_features);
      common::Span<bst_feature_t> right_feature_set =
          interaction_constraints.Query(right_sampled_features->DeviceSpan(),
                                        right_nidx);
      h_node_inputs[i * 2] = {left_nidx, candidate.depth + 1,
                              candidate.split.left_sum, left_feature_set,
                              hist.GetNodeHistogram(left_nidx)};
      h_node_inputs[i * 2 + 1] = {right_nidx, candidate.depth + 1,
                                  candidate.split.right_sum, right_feature_set,
                                  hist.GetNodeHistogram(right_nidx)};
    }
    bst_feature_t max_active_features = 0;
    for (auto input : h_node_inputs) {
      max_active_features =
          std::max(max_active_features, static_cast<bst_feature_t>(input.feature_set.size()));
    }
    dh::safe_cuda(cudaMemcpyAsync(
        d_node_inputs.data().get(), h_node_inputs.data(),
        h_node_inputs.size() * sizeof(EvaluateSplitInputs), cudaMemcpyDefault));

    this->evaluator_.EvaluateSplits(nidx, max_active_features, dh::ToSpan(d_node_inputs),
                                    shared_inputs, dh::ToSpan(entries));
    dh::safe_cuda(cudaMemcpyAsync(pinned_candidates_out.data(),
                                  entries.data().get(), sizeof(GPUExpandEntry) * entries.size(),
                                  cudaMemcpyDeviceToHost));
    dh::DefaultStream().Sync();
  }

  void BuildHist(int nidx) {
    auto d_node_hist = hist.GetNodeHistogram(nidx);
    auto d_ridx = row_partitioner->GetRows(nidx);
    BuildGradientHistogram(ctx_->CUDACtx(), page->GetDeviceAccessor(ctx_->gpu_id),
                           feature_groups->DeviceAccessor(ctx_->gpu_id), gpair, d_ridx, d_node_hist,
                           *quantiser);
  }

  // Attempt to do subtraction trick
  // return true if succeeded
  bool SubtractionTrick(int nidx_parent, int nidx_histogram, int nidx_subtraction) {
    if (!hist.HistogramExists(nidx_histogram) || !hist.HistogramExists(nidx_parent)) {
      return false;
    }
    auto d_node_hist_parent = hist.GetNodeHistogram(nidx_parent);
    auto d_node_hist_histogram = hist.GetNodeHistogram(nidx_histogram);
    auto d_node_hist_subtraction = hist.GetNodeHistogram(nidx_subtraction);

    dh::LaunchN(page->Cuts().TotalBins(), [=] __device__(size_t idx) {
      d_node_hist_subtraction[idx] =
          d_node_hist_parent[idx] - d_node_hist_histogram[idx];
    });
    return true;
  }

  // Extra data for each node that is passed
  // to the update position function
  struct NodeSplitData {
    RegTree::Node split_node;
    FeatureType split_type;
    common::KCatBitField node_cats;
  };

<<<<<<< HEAD
  void UpdatePositionColumnSplit(EllpackDeviceAccessor d_matrix,
                                 std::vector<NodeSplitData> const& split_data,
                                 std::vector<bst_node_t> const& nidx,
                                 std::vector<bst_node_t> const& left_nidx,
                                 std::vector<bst_node_t> const& right_nidx) {
    auto const num_candidates = split_data.size();

    using BitVector = LBitField64;
    using BitType = BitVector::value_type;
    auto const size = BitVector::ComputeStorageSize(d_matrix.n_rows * num_candidates);
    dh::TemporaryArray<BitType> decision_storage(size, 0);
    dh::TemporaryArray<BitType> missing_storage(size, 0);
    BitVector decision_bits{dh::ToSpan(decision_storage)};
    BitVector missing_bits{dh::ToSpan(missing_storage)};

    dh::TemporaryArray<NodeSplitData> split_data_storage(num_candidates);
    dh::safe_cuda(cudaMemcpyAsync(split_data_storage.data().get(), split_data.data(),
                                  num_candidates * sizeof(NodeSplitData), cudaMemcpyDefault));
    auto d_split_data = dh::ToSpan(split_data_storage);

    dh::LaunchN(d_matrix.n_rows, [=] __device__(std::size_t ridx) mutable {
      for (auto i = 0; i < num_candidates; i++) {
        auto const& data = d_split_data[i];
        auto const cut_value = d_matrix.GetFvalue(ridx, data.split_node.SplitIndex());
        if (isnan(cut_value)) {
          missing_bits.Set(ridx * num_candidates + i);
        } else {
          bool go_left;
          if (data.split_type == FeatureType::kCategorical) {
            go_left = common::Decision(data.node_cats.Bits(), cut_value);
          } else {
            go_left = cut_value <= data.split_node.SplitCond();
          }
          if (go_left) {
            decision_bits.Set(ridx * num_candidates + i);
          }
        }
      }
    });

    collective::AllReduce<collective::Operation::kBitwiseOR>(
        ctx_->gpu_id, decision_storage.data().get(), decision_storage.size());
    collective::AllReduce<collective::Operation::kBitwiseAND>(
        ctx_->gpu_id, missing_storage.data().get(), missing_storage.size());
    collective::Synchronize(ctx_->gpu_id);

    row_partitioner->UpdatePositionBatch(
        nidx, left_nidx, right_nidx, split_data,
        [=] __device__(bst_uint ridx, int split_index, NodeSplitData const& data) {
          auto const index = ridx * num_candidates + split_index;
          bool go_left;
          if (missing_bits.Check(index)) {
            go_left = data.split_node.DefaultLeft();
          } else {
            go_left = decision_bits.Check(index);
          }
          return go_left;
        });
  }

  void UpdatePosition(const std::vector<GPUExpandEntry>& candidates, RegTree* p_tree) {
    if (candidates.empty()) return;
    std::vector<int> nidx(candidates.size());
    std::vector<int> left_nidx(candidates.size());
    std::vector<int> right_nidx(candidates.size());
=======
  void UpdatePosition(std::vector<GPUExpandEntry> const& candidates, RegTree* p_tree) {
    if (candidates.empty()) {
      return;
    }

    std::vector<bst_node_t> nidx(candidates.size());
    std::vector<bst_node_t> left_nidx(candidates.size());
    std::vector<bst_node_t> right_nidx(candidates.size());
>>>>>>> 2462e22c
    std::vector<NodeSplitData> split_data(candidates.size());

    for (size_t i = 0; i < candidates.size(); i++) {
      auto const& e = candidates[i];
      RegTree::Node split_node = (*p_tree)[e.nid];
      auto split_type = p_tree->NodeSplitType(e.nid);
      nidx.at(i) = e.nid;
      left_nidx.at(i) = split_node.LeftChild();
      right_nidx.at(i) = split_node.RightChild();
      split_data.at(i) = NodeSplitData{split_node, split_type, evaluator_.GetDeviceNodeCats(e.nid)};

      CHECK_EQ(split_type == FeatureType::kCategorical, e.split.is_cat);
    }

    auto d_matrix = page->GetDeviceAccessor(ctx_->gpu_id);

    if (info_.IsColumnSplit()) {
      UpdatePositionColumnSplit(d_matrix, split_data, nidx, left_nidx, right_nidx);
      return;
    }

    row_partitioner->UpdatePositionBatch(
        nidx, left_nidx, right_nidx, split_data,
        [=] __device__(bst_uint ridx, int split_index, NodeSplitData const& data) {
          // given a row index, returns the node id it belongs to
          float cut_value = d_matrix.GetFvalue(ridx, data.split_node.SplitIndex());
          // Missing value
          bool go_left = true;
          if (isnan(cut_value)) {
            go_left = data.split_node.DefaultLeft();
          } else {
            if (data.split_type == FeatureType::kCategorical) {
              go_left = common::Decision(data.node_cats.Bits(), cut_value);
            } else {
              go_left = cut_value <= data.split_node.SplitCond();
            }
          }
          return go_left;
        });
  }

  // After tree update is finished, update the position of all training
  // instances to their final leaf. This information is used later to update the
  // prediction cache
  void FinalisePosition(RegTree const* p_tree, DMatrix* p_fmat, ObjInfo task,
                        HostDeviceVector<bst_node_t>* p_out_position) {
    // Prediction cache will not be used with external memory
    if (!p_fmat->SingleColBlock()) {
      if (task.UpdateTreeLeaf()) {
        LOG(FATAL) << "Current objective function can not be used with external memory.";
      }
      p_out_position->Resize(0);
      positions.clear();
      return;
    }

    dh::TemporaryArray<RegTree::Node> d_nodes(p_tree->GetNodes().size());
    dh::safe_cuda(cudaMemcpyAsync(d_nodes.data().get(), p_tree->GetNodes().data(),
                                  d_nodes.size() * sizeof(RegTree::Node),
                                  cudaMemcpyHostToDevice));
    auto const& h_split_types = p_tree->GetSplitTypes();
    auto const& categories = p_tree->GetSplitCategories();
    auto const& categories_segments = p_tree->GetSplitCategoriesPtr();

    dh::caching_device_vector<FeatureType> d_split_types;
    dh::caching_device_vector<uint32_t> d_categories;
    dh::caching_device_vector<RegTree::CategoricalSplitMatrix::Segment> d_categories_segments;

    if (!categories.empty()) {
      dh::CopyToD(h_split_types, &d_split_types);
      dh::CopyToD(categories, &d_categories);
      dh::CopyToD(categories_segments, &d_categories_segments);
    }

    FinalisePositionInPage(page, dh::ToSpan(d_nodes), dh::ToSpan(d_split_types),
                           dh::ToSpan(d_categories), dh::ToSpan(d_categories_segments),
                           p_out_position);
  }

  void FinalisePositionInPage(
      EllpackPageImpl const* page, const common::Span<RegTree::Node> d_nodes,
      common::Span<FeatureType const> d_feature_types, common::Span<uint32_t const> categories,
      common::Span<RegTree::CategoricalSplitMatrix::Segment> categories_segments,
      HostDeviceVector<bst_node_t>* p_out_position) {
    auto d_matrix = page->GetDeviceAccessor(ctx_->gpu_id);
    auto d_gpair = this->gpair;
    p_out_position->SetDevice(ctx_->gpu_id);
    p_out_position->Resize(row_partitioner->GetRows().size());

    auto new_position_op = [=] __device__(size_t row_id, int position) {
      // What happens if user prune the tree?
      if (!d_matrix.IsInRange(row_id)) {
        return RowPartitioner::kIgnoredTreePosition;
      }
      auto node = d_nodes[position];

      while (!node.IsLeaf()) {
        bst_float element = d_matrix.GetFvalue(row_id, node.SplitIndex());
        // Missing value
        if (isnan(element)) {
          position = node.DefaultChild();
        } else {
          bool go_left = true;
          if (common::IsCat(d_feature_types, position)) {
            auto node_cats = categories.subspan(categories_segments[position].beg,
                                                categories_segments[position].size);
            go_left = common::Decision(node_cats, element);
          } else {
            go_left = element <= node.SplitCond();
          }
          if (go_left) {
            position = node.LeftChild();
          } else {
            position = node.RightChild();
          }
        }

        node = d_nodes[position];
      }

      return position;
    };  // NOLINT

    auto d_out_position = p_out_position->DeviceSpan();
    row_partitioner->FinalisePosition(d_out_position, new_position_op);

    auto s_position = p_out_position->ConstDeviceSpan();
    positions.resize(s_position.size());
    dh::safe_cuda(cudaMemcpyAsync(positions.data().get(), s_position.data(),
                                  s_position.size_bytes(), cudaMemcpyDeviceToDevice,
                                  ctx_->CUDACtx()->Stream()));

    dh::LaunchN(row_partitioner->GetRows().size(), [=] __device__(size_t idx) {
      bst_node_t position = d_out_position[idx];
      bool is_row_sampled = d_gpair[idx].GetHess() - .0f == 0.f;
      d_out_position[idx] = is_row_sampled ? ~position : position;
    });
  }

  bool UpdatePredictionCache(linalg::MatrixView<float> out_preds_d, RegTree const* p_tree) {
    if (positions.empty()) {
      return false;
    }

    CHECK(p_tree);
    CHECK(out_preds_d.Device().IsCUDA());
    CHECK_EQ(out_preds_d.Device().ordinal, ctx_->Ordinal());

    dh::safe_cuda(cudaSetDevice(ctx_->Ordinal()));
    auto d_position = dh::ToSpan(positions);
    CHECK_EQ(out_preds_d.Size(), d_position.size());

    auto const& h_nodes = p_tree->GetNodes();
    dh::caching_device_vector<RegTree::Node> nodes(h_nodes.size());
    dh::safe_cuda(cudaMemcpyAsync(nodes.data().get(), h_nodes.data(),
                                  h_nodes.size() * sizeof(RegTree::Node), cudaMemcpyHostToDevice,
                                  ctx_->CUDACtx()->Stream()));
    auto d_nodes = dh::ToSpan(nodes);
    CHECK_EQ(out_preds_d.Shape(1), 1);
    dh::LaunchN(d_position.size(), ctx_->CUDACtx()->Stream(),
                [=] XGBOOST_DEVICE(std::size_t idx) mutable {
                  bst_node_t nidx = d_position[idx];
                  auto weight = d_nodes[nidx].LeafValue();
                  out_preds_d(idx, 0) += weight;
                });
    return true;
  }

  // num histograms is the number of contiguous histograms in memory to reduce over
  void AllReduceHist(int nidx, int num_histograms) {
    monitor.Start("AllReduce");
    auto d_node_hist = hist.GetNodeHistogram(nidx).data();
    using ReduceT = typename std::remove_pointer<decltype(d_node_hist)>::type::ValueT;
    collective::GlobalSum(info_, ctx_->gpu_id, reinterpret_cast<ReduceT*>(d_node_hist),
                          page->Cuts().TotalBins() * 2 * num_histograms);

    monitor.Stop("AllReduce");
  }

  /**
   * \brief Build GPU local histograms for the left and right child of some parent node
   */
  void BuildHistLeftRight(std::vector<GPUExpandEntry> const& candidates, const RegTree& tree) {
    if (candidates.empty()) return;
    // Some nodes we will manually compute histograms
    // others we will do by subtraction
    std::vector<int> hist_nidx;
    std::vector<int> subtraction_nidx;
    for (auto& e : candidates) {
      // Decide whether to build the left histogram or right histogram
      // Use sum of Hessian as a heuristic to select node with fewest training instances
      bool fewer_right = e.split.right_sum.GetQuantisedHess() < e.split.left_sum.GetQuantisedHess();
      if (fewer_right) {
        hist_nidx.emplace_back(tree[e.nid].RightChild());
        subtraction_nidx.emplace_back(tree[e.nid].LeftChild());
      } else {
        hist_nidx.emplace_back(tree[e.nid].LeftChild());
        subtraction_nidx.emplace_back(tree[e.nid].RightChild());
      }
    }
    std::vector<int> all_new = hist_nidx;
    all_new.insert(all_new.end(), subtraction_nidx.begin(), subtraction_nidx.end());
    // Allocate the histograms
    // Guaranteed contiguous memory
    hist.AllocateHistograms(all_new);

    for (auto nidx : hist_nidx) {
      this->BuildHist(nidx);
    }

    // Reduce all in one go
    // This gives much better latency in a distributed setting
    // when processing a large batch
    this->AllReduceHist(hist_nidx.at(0), hist_nidx.size());

    for (size_t i = 0; i < subtraction_nidx.size(); i++) {
      auto build_hist_nidx = hist_nidx.at(i);
      auto subtraction_trick_nidx = subtraction_nidx.at(i);
      auto parent_nidx = candidates.at(i).nid;

      if (!this->SubtractionTrick(parent_nidx, build_hist_nidx, subtraction_trick_nidx)) {
        // Calculate other histogram manually
        this->BuildHist(subtraction_trick_nidx);
        this->AllReduceHist(subtraction_trick_nidx, 1);
      }
    }
  }

  void ApplySplit(const GPUExpandEntry& candidate, RegTree* p_tree) {
    RegTree& tree = *p_tree;

    // Sanity check - have we created a leaf with no training instances?
    if (!collective::IsDistributed() && row_partitioner) {
      CHECK(row_partitioner->GetRows(candidate.nid).size() > 0)
          << "No training instances in this leaf!";
    }

    auto base_weight = candidate.base_weight;
    auto left_weight = candidate.left_weight * param.learning_rate;
    auto right_weight = candidate.right_weight * param.learning_rate;
    auto parent_hess = quantiser
                           ->ToFloatingPoint(candidate.split.left_sum +
                                             candidate.split.right_sum)
                           .GetHess();
    auto left_hess =
        quantiser->ToFloatingPoint(candidate.split.left_sum).GetHess();
    auto right_hess =
        quantiser->ToFloatingPoint(candidate.split.right_sum).GetHess();

    auto is_cat = candidate.split.is_cat;
    if (is_cat) {
      // should be set to nan in evaluation split.
      CHECK(common::CheckNAN(candidate.split.fvalue));
      std::vector<common::CatBitField::value_type> split_cats;

      auto h_cats = this->evaluator_.GetHostNodeCats(candidate.nid);
      auto n_bins_feature = page->Cuts().FeatureBins(candidate.split.findex);
      split_cats.resize(common::CatBitField::ComputeStorageSize(n_bins_feature), 0);
      CHECK_LE(split_cats.size(), h_cats.size());
      std::copy(h_cats.data(), h_cats.data() + split_cats.size(), split_cats.data());

      tree.ExpandCategorical(
          candidate.nid, candidate.split.findex, split_cats, candidate.split.dir == kLeftDir,
          base_weight, left_weight, right_weight, candidate.split.loss_chg, parent_hess,
          left_hess, right_hess);
    } else {
      CHECK(!common::CheckNAN(candidate.split.fvalue));
      tree.ExpandNode(candidate.nid, candidate.split.findex, candidate.split.fvalue,
                      candidate.split.dir == kLeftDir, base_weight, left_weight, right_weight,
                      candidate.split.loss_chg, parent_hess,
          left_hess, right_hess);
    }
    evaluator_.ApplyTreeSplit(candidate, p_tree);

    const auto& parent = tree[candidate.nid];
    interaction_constraints.Split(candidate.nid, parent.SplitIndex(), parent.LeftChild(),
                                  parent.RightChild());
  }

  GPUExpandEntry InitRoot(RegTree* p_tree) {
    constexpr bst_node_t kRootNIdx = 0;
    dh::XGBCachingDeviceAllocator<char> alloc;
    auto quantiser = *this->quantiser;
    auto gpair_it = dh::MakeTransformIterator<GradientPairInt64>(
        dh::tbegin(gpair), [=] __device__(auto const &gpair) {
          return quantiser.ToFixedPoint(gpair);
        });
    GradientPairInt64 root_sum_quantised =
        dh::Reduce(ctx_->CUDACtx()->CTP(), gpair_it, gpair_it + gpair.size(),
                   GradientPairInt64{}, thrust::plus<GradientPairInt64>{});
    using ReduceT = typename decltype(root_sum_quantised)::ValueT;
    collective::GlobalSum(info_, reinterpret_cast<ReduceT*>(&root_sum_quantised), 2);

    hist.AllocateHistograms({kRootNIdx});
    this->BuildHist(kRootNIdx);
    this->AllReduceHist(kRootNIdx, 1);

    // Remember root stats
    auto root_sum = quantiser.ToFloatingPoint(root_sum_quantised);
    p_tree->Stat(kRootNIdx).sum_hess = root_sum.GetHess();
    auto weight = CalcWeight(param, root_sum);
    p_tree->Stat(kRootNIdx).base_weight = weight;
    (*p_tree)[kRootNIdx].SetLeaf(param.learning_rate * weight);

    // Generate first split
    auto root_entry = this->EvaluateRootSplit(root_sum_quantised);
    return root_entry;
  }

  void UpdateTree(HostDeviceVector<GradientPair>* gpair_all, DMatrix* p_fmat, ObjInfo const* task,
                  RegTree* p_tree, HostDeviceVector<bst_node_t>* p_out_position) {
    auto& tree = *p_tree;
    // Process maximum 32 nodes at a time
    Driver<GPUExpandEntry> driver(param, 32);

    monitor.Start("Reset");
    this->Reset(gpair_all, p_fmat, p_fmat->Info().num_col_);
    monitor.Stop("Reset");

    monitor.Start("InitRoot");
    driver.Push({this->InitRoot(p_tree)});
    monitor.Stop("InitRoot");

    // The set of leaves that can be expanded asynchronously
    auto expand_set = driver.Pop();
    while (!expand_set.empty()) {
      for (auto& candidate : expand_set) {
        this->ApplySplit(candidate, p_tree);
      }
      // Get the candidates we are allowed to expand further
      // e.g. We do not bother further processing nodes whose children are beyond max depth
      std::vector<GPUExpandEntry> filtered_expand_set;
      std::copy_if(expand_set.begin(), expand_set.end(), std::back_inserter(filtered_expand_set),
                   [&](const auto& e) { return driver.IsChildValid(e); });

      auto new_candidates =
          pinned.GetSpan<GPUExpandEntry>(filtered_expand_set.size() * 2, GPUExpandEntry());

      monitor.Start("UpdatePosition");
      // Update position is only run when child is valid, instead of right after apply
      // split (as in approx tree method).  Hense we have the finalise position call
      // in GPU Hist.
      this->UpdatePosition(filtered_expand_set, p_tree);
      monitor.Stop("UpdatePosition");

      monitor.Start("BuildHist");
      this->BuildHistLeftRight(filtered_expand_set, tree);
      monitor.Stop("BuildHist");

      monitor.Start("EvaluateSplits");
      this->EvaluateSplits(filtered_expand_set, *p_tree, new_candidates);
      monitor.Stop("EvaluateSplits");
      dh::DefaultStream().Sync();
      driver.Push(new_candidates.begin(), new_candidates.end());
      expand_set = driver.Pop();
    }

    monitor.Start("FinalisePosition");
    this->FinalisePosition(p_tree, p_fmat, *task, p_out_position);
    monitor.Stop("FinalisePosition");
  }
};

class GPUHistMaker : public TreeUpdater {
  using GradientSumT = GradientPairPrecise;

 public:
  explicit GPUHistMaker(Context const* ctx, ObjInfo const* task) : TreeUpdater(ctx), task_{task} {};
  void Configure(const Args& args) override {
    // Used in test to count how many configurations are performed
    LOG(DEBUG) << "[GPU Hist]: Configure";
    hist_maker_param_.UpdateAllowUnknown(args);
    dh::CheckComputeCapability();
    initialised_ = false;

    monitor_.Init("updater_gpu_hist");
  }

  void LoadConfig(Json const& in) override {
    auto const& config = get<Object const>(in);
    FromJson(config.at("hist_train_param"), &this->hist_maker_param_);
    initialised_ = false;
  }
  void SaveConfig(Json* p_out) const override {
    auto& out = *p_out;
    out["hist_train_param"] = ToJson(hist_maker_param_);
  }

  ~GPUHistMaker() {  // NOLINT
    dh::GlobalMemoryLogger().Log();
  }

  void Update(TrainParam const* param, linalg::Matrix<GradientPair>* gpair, DMatrix* dmat,
              common::Span<HostDeviceVector<bst_node_t>> out_position,
              const std::vector<RegTree*>& trees) override {
    monitor_.Start("Update");

    CHECK_EQ(gpair->Shape(1), 1) << MTNotImplemented();
    auto gpair_hdv = gpair->Data();
    // build tree
    try {
      std::size_t t_idx{0};
      for (xgboost::RegTree* tree : trees) {
        this->UpdateTree(param, gpair_hdv, dmat, tree, &out_position[t_idx]);
        this->hist_maker_param_.CheckTreesSynchronized(tree);
        ++t_idx;
      }
      dh::safe_cuda(cudaGetLastError());
    } catch (const std::exception& e) {
      LOG(FATAL) << "Exception in gpu_hist: " << e.what() << std::endl;
    }
    monitor_.Stop("Update");
  }

  void InitDataOnce(TrainParam const* param, DMatrix* dmat) {
    CHECK_GE(ctx_->gpu_id, 0) << "Must have at least one device";
    info_ = &dmat->Info();

    // Synchronise the column sampling seed
    uint32_t column_sampling_seed = common::GlobalRandom()();
    collective::Broadcast(&column_sampling_seed, sizeof(column_sampling_seed), 0);
    this->column_sampler_ = std::make_shared<common::ColumnSampler>(column_sampling_seed);

    auto batch_param = BatchParam{param->max_bin, TrainParam::DftSparseThreshold()};
    dh::safe_cuda(cudaSetDevice(ctx_->gpu_id));
    info_->feature_types.SetDevice(ctx_->gpu_id);
    maker = std::make_unique<GPUHistMakerDevice>(
        ctx_, !dmat->SingleColBlock(), info_->feature_types.ConstDeviceSpan(), info_->num_row_,
        *param, column_sampler_, info_->num_col_, batch_param, dmat->Info());

    p_last_fmat_ = dmat;
    initialised_ = true;
  }

  void InitData(TrainParam const* param, DMatrix* dmat, RegTree const* p_tree) {
    if (!initialised_) {
      monitor_.Start("InitDataOnce");
      this->InitDataOnce(param, dmat);
      monitor_.Stop("InitDataOnce");
    }
    p_last_tree_ = p_tree;
    CHECK(hist_maker_param_.GetInitialised());
  }

  void UpdateTree(TrainParam const* param, HostDeviceVector<GradientPair>* gpair, DMatrix* p_fmat,
                  RegTree* p_tree, HostDeviceVector<bst_node_t>* p_out_position) {
    monitor_.Start("InitData");
    this->InitData(param, p_fmat, p_tree);
    monitor_.Stop("InitData");

    gpair->SetDevice(ctx_->gpu_id);
    maker->UpdateTree(gpair, p_fmat, task_, p_tree, p_out_position);
  }

  bool UpdatePredictionCache(const DMatrix* data,
                             linalg::MatrixView<bst_float> p_out_preds) override {
    if (maker == nullptr || p_last_fmat_ == nullptr || p_last_fmat_ != data) {
      return false;
    }
    monitor_.Start("UpdatePredictionCache");
    bool result = maker->UpdatePredictionCache(p_out_preds, p_last_tree_);
    monitor_.Stop("UpdatePredictionCache");
    return result;
  }

  MetaInfo* info_{};  // NOLINT

  std::unique_ptr<GPUHistMakerDevice> maker;  // NOLINT

  [[nodiscard]] char const* Name() const override { return "grow_gpu_hist"; }
  [[nodiscard]] bool HasNodePosition() const override { return true; }

 private:
  bool initialised_{false};

  HistMakerTrainParam hist_maker_param_;

  DMatrix* p_last_fmat_{nullptr};
  RegTree const* p_last_tree_{nullptr};
  ObjInfo const* task_{nullptr};

  common::Monitor monitor_;
  std::shared_ptr<common::ColumnSampler> column_sampler_;
};

#if !defined(GTEST_TEST)
XGBOOST_REGISTER_TREE_UPDATER(GPUHistMaker, "grow_gpu_hist")
    .describe("Grow tree with GPU.")
    .set_body([](Context const* ctx, ObjInfo const* task) {
      return new GPUHistMaker(ctx, task);
    });
#endif  // !defined(GTEST_TEST)

class GPUGlobalApproxMaker : public TreeUpdater {
 public:
  explicit GPUGlobalApproxMaker(Context const* ctx, ObjInfo const* task)
      : TreeUpdater(ctx), task_{task} {};
  void Configure(Args const& args) override {
    // Used in test to count how many configurations are performed
    LOG(DEBUG) << "[GPU Approx]: Configure";
    hist_maker_param_.UpdateAllowUnknown(args);
    if (hist_maker_param_.max_cached_hist_node != HistMakerTrainParam::DefaultNodes()) {
      LOG(WARNING) << "The `max_cached_hist_node` is ignored in GPU.";
    }
    dh::CheckComputeCapability();
    initialised_ = false;

    monitor_.Init(this->Name());
  }

  void LoadConfig(Json const& in) override {
    auto const& config = get<Object const>(in);
    FromJson(config.at("hist_train_param"), &this->hist_maker_param_);
    initialised_ = false;
  }
  void SaveConfig(Json* p_out) const override {
    auto& out = *p_out;
    out["hist_train_param"] = ToJson(hist_maker_param_);
  }
  ~GPUGlobalApproxMaker() override { dh::GlobalMemoryLogger().Log(); }

  void Update(TrainParam const* param, linalg::Matrix<GradientPair>* gpair, DMatrix* p_fmat,
              common::Span<HostDeviceVector<bst_node_t>> out_position,
              const std::vector<RegTree*>& trees) override {
    monitor_.Start("Update");

    this->InitDataOnce(p_fmat);
    // build tree
    hess_.resize(gpair->Size());
    auto hess = dh::ToSpan(hess_);

    gpair->SetDevice(ctx_->Device());
    auto d_gpair = gpair->Data()->ConstDeviceSpan();
    auto cuctx = ctx_->CUDACtx();
    thrust::transform(cuctx->CTP(), dh::tcbegin(d_gpair), dh::tcend(d_gpair), dh::tbegin(hess),
                      [=] XGBOOST_DEVICE(GradientPair const& g) { return g.GetHess(); });

    auto const& info = p_fmat->Info();
    info.feature_types.SetDevice(ctx_->Device());
    auto batch = BatchParam{param->max_bin, hess, !task_->const_hess};
    maker_ = std::make_unique<GPUHistMakerDevice>(
        ctx_, !p_fmat->SingleColBlock(), info.feature_types.ConstDeviceSpan(), info.num_row_,
        *param, column_sampler_, info.num_col_, batch, p_fmat->Info());

    std::size_t t_idx{0};
    for (xgboost::RegTree* tree : trees) {
      this->UpdateTree(gpair->Data(), p_fmat, tree, &out_position[t_idx]);
      this->hist_maker_param_.CheckTreesSynchronized(tree);
      ++t_idx;
    }

    monitor_.Stop("Update");
  }

  void InitDataOnce(DMatrix* p_fmat) {
    if (this->initialised_) {
      return;
    }

    monitor_.Start(__func__);
    CHECK(ctx_->IsCUDA()) << error::InvalidCUDAOrdinal();
    // Synchronise the column sampling seed
    uint32_t column_sampling_seed = common::GlobalRandom()();
    collective::Broadcast(&column_sampling_seed, sizeof(column_sampling_seed), 0);
    this->column_sampler_ = std::make_shared<common::ColumnSampler>(column_sampling_seed);

    p_last_fmat_ = p_fmat;
    initialised_ = true;
    monitor_.Stop(__func__);
  }

  void InitData(DMatrix* p_fmat, RegTree const* p_tree) {
    this->InitDataOnce(p_fmat);
    p_last_tree_ = p_tree;
    CHECK(hist_maker_param_.GetInitialised());
  }

  void UpdateTree(HostDeviceVector<GradientPair>* gpair, DMatrix* p_fmat, RegTree* p_tree,
                  HostDeviceVector<bst_node_t>* p_out_position) {
    monitor_.Start("InitData");
    this->InitData(p_fmat, p_tree);
    monitor_.Stop("InitData");

    gpair->SetDevice(ctx_->gpu_id);
    maker_->UpdateTree(gpair, p_fmat, task_, p_tree, p_out_position);
  }

  bool UpdatePredictionCache(const DMatrix* data,
                             linalg::MatrixView<bst_float> p_out_preds) override {
    if (maker_ == nullptr || p_last_fmat_ == nullptr || p_last_fmat_ != data) {
      return false;
    }
    monitor_.Start("UpdatePredictionCache");
    bool result = maker_->UpdatePredictionCache(p_out_preds, p_last_tree_);
    monitor_.Stop("UpdatePredictionCache");
    return result;
  }

  [[nodiscard]] char const* Name() const override { return "grow_gpu_approx"; }
  [[nodiscard]] bool HasNodePosition() const override { return true; }

 private:
  bool initialised_{false};

  HistMakerTrainParam hist_maker_param_;
  dh::device_vector<float> hess_;
  std::shared_ptr<common::ColumnSampler> column_sampler_;
  std::unique_ptr<GPUHistMakerDevice> maker_;

  DMatrix* p_last_fmat_{nullptr};
  RegTree const* p_last_tree_{nullptr};
  ObjInfo const* task_{nullptr};

  common::Monitor monitor_;
};

#if !defined(GTEST_TEST)
XGBOOST_REGISTER_TREE_UPDATER(GPUApproxMaker, "grow_gpu_approx")
    .describe("Grow tree with GPU.")
    .set_body([](Context const* ctx, ObjInfo const* task) {
      return new GPUGlobalApproxMaker(ctx, task);
    });
#endif  // !defined(GTEST_TEST)
}  // namespace xgboost::tree<|MERGE_RESOLUTION|>--- conflicted
+++ resolved
@@ -248,11 +248,7 @@
     this->evaluator_.Reset(page->Cuts(), feature_types, dmat->Info().num_col_, param,
                            dmat->Info().IsColumnSplit(), ctx_->gpu_id);
 
-<<<<<<< HEAD
-    quantiser.reset(new GradientQuantiser(this->gpair, dmat->Info()));
-=======
-    quantiser = std::make_unique<GradientQuantiser>(this->gpair);
->>>>>>> 2462e22c
+    quantiser = std::make_unique<GradientQuantiser>(this->gpair, dmat->Info());
 
     row_partitioner.reset();  // Release the device memory first before reallocating
     row_partitioner = std::make_unique<RowPartitioner>(ctx_->gpu_id, sample.sample_rows);
@@ -376,7 +372,6 @@
     common::KCatBitField node_cats;
   };
 
-<<<<<<< HEAD
   void UpdatePositionColumnSplit(EllpackDeviceAccessor d_matrix,
                                  std::vector<NodeSplitData> const& split_data,
                                  std::vector<bst_node_t> const& nidx,
@@ -437,12 +432,6 @@
         });
   }
 
-  void UpdatePosition(const std::vector<GPUExpandEntry>& candidates, RegTree* p_tree) {
-    if (candidates.empty()) return;
-    std::vector<int> nidx(candidates.size());
-    std::vector<int> left_nidx(candidates.size());
-    std::vector<int> right_nidx(candidates.size());
-=======
   void UpdatePosition(std::vector<GPUExpandEntry> const& candidates, RegTree* p_tree) {
     if (candidates.empty()) {
       return;
@@ -451,7 +440,6 @@
     std::vector<bst_node_t> nidx(candidates.size());
     std::vector<bst_node_t> left_nidx(candidates.size());
     std::vector<bst_node_t> right_nidx(candidates.size());
->>>>>>> 2462e22c
     std::vector<NodeSplitData> split_data(candidates.size());
 
     for (size_t i = 0; i < candidates.size(); i++) {
@@ -475,7 +463,7 @@
 
     row_partitioner->UpdatePositionBatch(
         nidx, left_nidx, right_nidx, split_data,
-        [=] __device__(bst_uint ridx, int split_index, NodeSplitData const& data) {
+        [=] __device__(bst_uint ridx, int split_index, const NodeSplitData& data) {
           // given a row index, returns the node id it belongs to
           float cut_value = d_matrix.GetFvalue(ridx, data.split_node.SplitIndex());
           // Missing value
