/*!
 * Copyright 2017-2022 XGBoost contributors
 */
#include <thrust/copy.h>
#include <thrust/reduce.h>
#include <xgboost/tree_updater.h>
#include <algorithm>
#include <cmath>
#include <memory>
#include <limits>
#include <utility>
#include <vector>

#include "xgboost/base.h"
#include "xgboost/data.h"
#include "xgboost/generic_parameters.h"
#include "xgboost/host_device_vector.h"
#include "xgboost/parameter.h"
#include "xgboost/span.h"
#include "xgboost/json.h"

#include "../common/io.h"
#include "../common/device_helpers.cuh"
#include "../common/hist_util.h"
#include "../common/bitfield.h"
#include "../common/timer.h"
#include "../common/categorical.h"
#include "../data/ellpack_page.cuh"

#include "param.h"
#include "driver.h"
#include "updater_gpu_common.cuh"
#include "split_evaluator.h"
#include "constraints.cuh"
#include "gpu_hist/feature_groups.cuh"
#include "gpu_hist/gradient_based_sampler.cuh"
#include "gpu_hist/row_partitioner.cuh"
#include "gpu_hist/histogram.cuh"
#include "gpu_hist/evaluate_splits.cuh"
#include "gpu_hist/expand_entry.cuh"
#include "xgboost/task.h"
#include "xgboost/tree_model.h"

namespace xgboost {
namespace tree {
#if !defined(GTEST_TEST)
DMLC_REGISTRY_FILE_TAG(updater_gpu_hist);
#endif  // !defined(GTEST_TEST)

// training parameters specific to this algorithm
struct GPUHistMakerTrainParam
    : public XGBoostParameter<GPUHistMakerTrainParam> {
  bool debug_synchronize;
  // declare parameters
  DMLC_DECLARE_PARAMETER(GPUHistMakerTrainParam) {
    DMLC_DECLARE_FIELD(debug_synchronize).set_default(false).describe(
        "Check if all distributed tree are identical after tree construction.");
  }
};
#if !defined(GTEST_TEST)
DMLC_REGISTER_PARAMETER(GPUHistMakerTrainParam);
#endif  // !defined(GTEST_TEST)

/**
 * \struct  DeviceHistogram
 *
 * \summary Data storage for node histograms on device. Automatically expands.
 *
 * \tparam GradientSumT      histogram entry type.
 * \tparam kStopGrowingSize  Do not grow beyond this size
 *
 * \author  Rory
 * \date    28/07/2018
 */
template <typename GradientSumT, size_t kStopGrowingSize = 1 << 26>
class DeviceHistogram {
 private:
  /*! \brief Map nidx to starting index of its histogram. */
  std::map<int, size_t> nidx_map_;
  dh::device_vector<typename GradientSumT::ValueT> data_;
  int n_bins_;
  int device_id_;
  static constexpr size_t kNumItemsInGradientSum =
      sizeof(GradientSumT) / sizeof(typename GradientSumT::ValueT);
  static_assert(kNumItemsInGradientSum == 2,
                "Number of items in gradient type should be 2.");

 public:
  void Init(int device_id, int n_bins) {
    this->n_bins_ = n_bins;
    this->device_id_ = device_id;
  }

  void Reset() {
    auto d_data = data_.data().get();
    dh::LaunchN(data_.size(),
                [=] __device__(size_t idx) { d_data[idx] = 0.0f; });
    nidx_map_.clear();
  }
  bool HistogramExists(int nidx) const {
    return nidx_map_.find(nidx) != nidx_map_.cend();
  }
  int Bins() const {
    return n_bins_;
  }
  size_t HistogramSize() const {
    return n_bins_ * kNumItemsInGradientSum;
  }

  dh::device_vector<typename GradientSumT::ValueT>& Data() {
    return data_;
  }

  void AllocateHistogram(int nidx) {
    if (HistogramExists(nidx)) return;
    // Number of items currently used in data
    const size_t used_size = nidx_map_.size() * HistogramSize();
    const size_t new_used_size = used_size + HistogramSize();
    if (data_.size() >= kStopGrowingSize) {
      // Recycle histogram memory
      if (new_used_size <= data_.size()) {
        // no need to remove old node, just insert the new one.
        nidx_map_[nidx] = used_size;
        // memset histogram size in bytes
      } else {
        std::pair<int, size_t> old_entry = *nidx_map_.begin();
        nidx_map_.erase(old_entry.first);
        nidx_map_[nidx] = old_entry.second;
      }
      // Zero recycled memory
      auto d_data = data_.data().get() + nidx_map_[nidx];
      dh::LaunchN(n_bins_ * 2,
                  [=] __device__(size_t idx) { d_data[idx] = 0.0f; });
    } else {
      // Append new node histogram
      nidx_map_[nidx] = used_size;
      // Check there is enough memory for another histogram node
      if (data_.size() < new_used_size + HistogramSize()) {
        size_t new_required_memory =
            std::max(data_.size() * 2, HistogramSize());
        data_.resize(new_required_memory);
      }
    }

    CHECK_GE(data_.size(), nidx_map_.size() * HistogramSize());
  }

  /**
   * \summary   Return pointer to histogram memory for a given node.
   * \param nidx    Tree node index.
   * \return    hist pointer.
   */
  common::Span<GradientSumT> GetNodeHistogram(int nidx) {
    CHECK(this->HistogramExists(nidx));
    auto ptr = data_.data().get() + nidx_map_.at(nidx);
    return common::Span<GradientSumT>(
        reinterpret_cast<GradientSumT*>(ptr), n_bins_);
  }
};

// Manage memory for a single GPU
template <typename GradientSumT>
struct GPUHistMakerDevice {
 private:
  GPUHistEvaluator<GradientSumT> evaluator_;
  Context const* ctx_;

 public:
  EllpackPageImpl const* page;
  common::Span<FeatureType const> feature_types;
  BatchParam batch_param;

  std::unique_ptr<RowPartitioner> row_partitioner;
  DeviceHistogram<GradientSumT> hist{};

  dh::caching_device_vector<GradientPair> d_gpair;  // storage for gpair;
  common::Span<GradientPair> gpair;

  dh::caching_device_vector<int> monotone_constraints;

  /*! \brief Sum gradient for each node. */
  std::vector<GradientPairPrecise> node_sum_gradients;

  TrainParam param;

  HistRounding<GradientSumT> histogram_rounding;

  dh::PinnedMemory pinned;

  common::Monitor monitor;
  common::ColumnSampler column_sampler;
  FeatureInteractionConstraintDevice interaction_constraints;

  std::unique_ptr<GradientBasedSampler> sampler;

  std::unique_ptr<FeatureGroups> feature_groups;
  // Storing split categories for last node.
  dh::caching_device_vector<uint32_t> node_categories;

  GPUHistMakerDevice(Context const* ctx, EllpackPageImpl const* _page,
                     common::Span<FeatureType const> _feature_types, bst_uint _n_rows,
                     TrainParam _param, uint32_t column_sampler_seed, uint32_t n_features,
                     BatchParam _batch_param)
      : evaluator_{_param, n_features, ctx->gpu_id},
        ctx_(ctx),
        page(_page),
        feature_types{_feature_types},
        param(std::move(_param)),
        column_sampler(column_sampler_seed),
        interaction_constraints(param, n_features),
        batch_param(std::move(_batch_param)) {
    sampler.reset(new GradientBasedSampler(page, _n_rows, batch_param, param.subsample,
                                           param.sampling_method));
    if (!param.monotone_constraints.empty()) {
      // Copy assigning an empty vector causes an exception in MSVC debug builds
      monotone_constraints = param.monotone_constraints;
    }
    node_sum_gradients.resize(param.MaxNodes());

    // Init histogram
    hist.Init(ctx_->gpu_id, page->Cuts().TotalBins());
    monitor.Init(std::string("GPUHistMakerDevice") + std::to_string(ctx_->gpu_id));
    feature_groups.reset(new FeatureGroups(page->Cuts(), page->is_dense,
                                           dh::MaxSharedMemoryOptin(ctx_->gpu_id),
                                           sizeof(GradientSumT)));
  }

  ~GPUHistMakerDevice() {  // NOLINT
    dh::safe_cuda(cudaSetDevice(ctx_->gpu_id));
  }

  // Reset values for each update iteration
  // Note that the column sampler must be passed by value because it is not
  // thread safe
  void Reset(HostDeviceVector<GradientPair>* dh_gpair, DMatrix* dmat, int64_t num_columns,
             ObjInfo task) {
    auto const& info = dmat->Info();
    this->column_sampler.Init(num_columns, info.feature_weights.HostVector(),
                              param.colsample_bynode, param.colsample_bylevel,
                              param.colsample_bytree);
    dh::safe_cuda(cudaSetDevice(ctx_->gpu_id));

    this->evaluator_.Reset(page->Cuts(), feature_types, task, dmat->Info().num_col_, param,
                           ctx_->gpu_id);

    this->interaction_constraints.Reset();
    std::fill(node_sum_gradients.begin(), node_sum_gradients.end(), GradientPairPrecise{});

    if (d_gpair.size() != dh_gpair->Size()) {
      d_gpair.resize(dh_gpair->Size());
    }
    dh::safe_cuda(cudaMemcpyAsync(
        d_gpair.data().get(), dh_gpair->ConstDevicePointer(),
        dh_gpair->Size() * sizeof(GradientPair), cudaMemcpyDeviceToDevice));
    auto sample = sampler->Sample(dh::ToSpan(d_gpair), dmat);
    page = sample.page;
    gpair = sample.gpair;

    histogram_rounding = CreateRoundingFactor<GradientSumT>(this->gpair);

    row_partitioner.reset();  // Release the device memory first before reallocating
    row_partitioner.reset(new RowPartitioner(ctx_->gpu_id,  sample.sample_rows));
    hist.Reset();
  }

  GPUExpandEntry EvaluateRootSplit(GradientPairPrecise root_sum, float weight, ObjInfo task) {
    int nidx = RegTree::kRoot;
    GPUTrainingParam gpu_param(param);
    auto sampled_features = column_sampler.GetFeatureSet(0);
    sampled_features->SetDevice(ctx_->gpu_id);
    common::Span<bst_feature_t> feature_set =
        interaction_constraints.Query(sampled_features->DeviceSpan(), nidx);
    auto matrix = page->GetDeviceAccessor(ctx_->gpu_id);
    EvaluateSplitInputs<GradientSumT> inputs{nidx,
                                             root_sum,
                                             gpu_param,
                                             feature_set,
                                             feature_types,
                                             matrix.feature_segments,
                                             matrix.gidx_fvalue_map,
                                             matrix.min_fvalue,
                                             hist.GetNodeHistogram(nidx)};
    auto split = this->evaluator_.EvaluateSingleSplit(inputs, weight, task);
    return split;
  }

  void EvaluateLeftRightSplits(GPUExpandEntry candidate, ObjInfo task, int left_nidx,
                               int right_nidx, const RegTree& tree,
                               common::Span<GPUExpandEntry> pinned_candidates_out) {
    dh::TemporaryArray<DeviceSplitCandidate> splits_out(2);
    GPUTrainingParam gpu_param(param);
    auto left_sampled_features = column_sampler.GetFeatureSet(tree.GetDepth(left_nidx));
    left_sampled_features->SetDevice(ctx_->gpu_id);
    common::Span<bst_feature_t> left_feature_set =
        interaction_constraints.Query(left_sampled_features->DeviceSpan(), left_nidx);
    auto right_sampled_features = column_sampler.GetFeatureSet(tree.GetDepth(right_nidx));
    right_sampled_features->SetDevice(ctx_->gpu_id);
    common::Span<bst_feature_t> right_feature_set =
        interaction_constraints.Query(right_sampled_features->DeviceSpan(), left_nidx);
    auto matrix = page->GetDeviceAccessor(ctx_->gpu_id);

    EvaluateSplitInputs<GradientSumT> left{left_nidx,
                                           candidate.split.left_sum,
                                           gpu_param,
                                           left_feature_set,
                                           feature_types,
                                           matrix.feature_segments,
                                           matrix.gidx_fvalue_map,
                                           matrix.min_fvalue,
                                           hist.GetNodeHistogram(left_nidx)};
    EvaluateSplitInputs<GradientSumT> right{right_nidx,
                                            candidate.split.right_sum,
                                            gpu_param,
                                            right_feature_set,
                                            feature_types,
                                            matrix.feature_segments,
                                            matrix.gidx_fvalue_map,
                                            matrix.min_fvalue,
                                            hist.GetNodeHistogram(right_nidx)};

    dh::TemporaryArray<GPUExpandEntry> entries(2);
    this->evaluator_.EvaluateSplits(candidate, task, left, right, dh::ToSpan(entries));
    dh::safe_cuda(cudaMemcpyAsync(pinned_candidates_out.data(), entries.data().get(),
                                  sizeof(GPUExpandEntry) * entries.size(), cudaMemcpyDeviceToHost));
  }

  void BuildHist(int nidx) {
    hist.AllocateHistogram(nidx);
    auto d_node_hist = hist.GetNodeHistogram(nidx);
    auto d_ridx = row_partitioner->GetRows(nidx);
    BuildGradientHistogram(page->GetDeviceAccessor(ctx_->gpu_id),
                           feature_groups->DeviceAccessor(ctx_->gpu_id), gpair,
                           d_ridx, d_node_hist, histogram_rounding);
  }

  void SubtractionTrick(int nidx_parent, int nidx_histogram,
                        int nidx_subtraction) {
    auto d_node_hist_parent = hist.GetNodeHistogram(nidx_parent);
    auto d_node_hist_histogram = hist.GetNodeHistogram(nidx_histogram);
    auto d_node_hist_subtraction = hist.GetNodeHistogram(nidx_subtraction);

    dh::LaunchN(page->Cuts().TotalBins(), [=] __device__(size_t idx) {
      d_node_hist_subtraction[idx] =
          d_node_hist_parent[idx] - d_node_hist_histogram[idx];
    });
  }

  bool CanDoSubtractionTrick(int nidx_parent, int nidx_histogram, int nidx_subtraction) {
    // Make sure histograms are already allocated
    hist.AllocateHistogram(nidx_subtraction);
    return hist.HistogramExists(nidx_histogram) && hist.HistogramExists(nidx_parent);
  }

  void UpdatePosition(int nidx, RegTree* p_tree) {
    RegTree::Node split_node = (*p_tree)[nidx];
    auto split_type = p_tree->NodeSplitType(nidx);
    auto d_matrix = page->GetDeviceAccessor(ctx_->gpu_id);
    auto node_cats = dh::ToSpan(node_categories);

    row_partitioner->UpdatePosition(
        nidx, split_node.LeftChild(), split_node.RightChild(),
        [=] __device__(bst_uint ridx) {
          // given a row index, returns the node id it belongs to
          bst_float cut_value =
              d_matrix.GetFvalue(ridx, split_node.SplitIndex());
          // Missing value
          bst_node_t new_position = 0;
          if (isnan(cut_value)) {
            new_position = split_node.DefaultChild();
          } else {
            bool go_left = true;
            if (split_type == FeatureType::kCategorical) {
              go_left = common::Decision<false>(node_cats, cut_value, split_node.DefaultLeft());
            } else {
              go_left = cut_value <= split_node.SplitCond();
            }
            if (go_left) {
              new_position = split_node.LeftChild();
            } else {
              new_position = split_node.RightChild();
            }
          }
          return new_position;
        });
  }

  // After tree update is finished, update the position of all training
  // instances to their final leaf. This information is used later to update the
  // prediction cache
  void FinalisePosition(RegTree const* p_tree, DMatrix* p_fmat, ObjInfo task,
                        HostDeviceVector<bst_node_t>* p_out_position) {
    dh::TemporaryArray<RegTree::Node> d_nodes(p_tree->GetNodes().size());
    dh::safe_cuda(cudaMemcpyAsync(d_nodes.data().get(), p_tree->GetNodes().data(),
                                  d_nodes.size() * sizeof(RegTree::Node),
                                  cudaMemcpyHostToDevice));
    auto const& h_split_types = p_tree->GetSplitTypes();
    auto const& categories = p_tree->GetSplitCategories();
    auto const& categories_segments = p_tree->GetSplitCategoriesPtr();

    dh::caching_device_vector<FeatureType> d_split_types;
    dh::caching_device_vector<uint32_t> d_categories;
    dh::caching_device_vector<RegTree::Segment> d_categories_segments;

    if (!categories.empty()) {
      dh::CopyToD(h_split_types, &d_split_types);
      dh::CopyToD(categories, &d_categories);
      dh::CopyToD(categories_segments, &d_categories_segments);
    }

    if (row_partitioner->GetRows().size() != p_fmat->Info().num_row_) {
      row_partitioner.reset();  // Release the device memory first before reallocating
      row_partitioner.reset(new RowPartitioner(ctx_->gpu_id, p_fmat->Info().num_row_));
    }
    if (task.UpdateTreeLeaf() && !p_fmat->SingleColBlock() && param.subsample != 1.0) {
      // see comment in the `FinalisePositionInPage`.
      LOG(FATAL) << "Current objective function can not be used with subsampled external memory.";
    }
    if (page->n_rows == p_fmat->Info().num_row_) {
      FinalisePositionInPage(page, dh::ToSpan(d_nodes), dh::ToSpan(d_split_types),
                             dh::ToSpan(d_categories), dh::ToSpan(d_categories_segments), task,
                             p_out_position);
    } else {
      for (auto const& batch : p_fmat->GetBatches<EllpackPage>(batch_param)) {
        FinalisePositionInPage(batch.Impl(), dh::ToSpan(d_nodes), dh::ToSpan(d_split_types),
                               dh::ToSpan(d_categories), dh::ToSpan(d_categories_segments), task,
                               p_out_position);
      }
    }
  }

  void FinalisePositionInPage(EllpackPageImpl const *page,
                              const common::Span<RegTree::Node> d_nodes,
                              common::Span<FeatureType const> d_feature_types,
                              common::Span<uint32_t const> categories,
                              common::Span<RegTree::Segment> categories_segments,
                              ObjInfo task,
                              HostDeviceVector<bst_node_t>* p_out_position) {
    auto d_matrix = page->GetDeviceAccessor(ctx_->gpu_id);
    auto d_gpair = this->gpair;
    row_partitioner->FinalisePosition(
        ctx_, task, p_out_position,
        [=] __device__(size_t row_id, int position) {
          // What happens if user prune the tree?
          if (!d_matrix.IsInRange(row_id)) {
            return RowPartitioner::kIgnoredTreePosition;
          }
          auto node = d_nodes[position];

          while (!node.IsLeaf()) {
            bst_float element = d_matrix.GetFvalue(row_id, node.SplitIndex());
            // Missing value
            if (isnan(element)) {
              position = node.DefaultChild();
            } else {
              bool go_left = true;
              if (common::IsCat(d_feature_types, position)) {
                auto node_cats =
                    categories.subspan(categories_segments[position].beg,
                                       categories_segments[position].size);
                go_left = common::Decision<false>(node_cats, element, node.DefaultLeft());
              } else {
                go_left = element <= node.SplitCond();
              }
              if (go_left) {
                position = node.LeftChild();
              } else {
                position = node.RightChild();
              }
            }
            node = d_nodes[position];
          }

          return position;
        },
        [d_gpair] __device__(size_t ridx) {
          // FIXME(jiamingy): Doesn't work when sampling is used with external memory as
          // the sampler compacts the gradient vector.
          return d_gpair[ridx].GetHess() - .0f == 0.f;
        });
  }

  void UpdatePredictionCache(linalg::VectorView<float> out_preds_d, RegTree const* p_tree) {
    CHECK(p_tree);
    dh::safe_cuda(cudaSetDevice(ctx_->gpu_id));
    CHECK_EQ(out_preds_d.DeviceIdx(), ctx_->gpu_id);
    auto d_ridx = row_partitioner->GetRows();

    GPUTrainingParam param_d(param);
    dh::TemporaryArray<GradientPairPrecise> device_node_sum_gradients(node_sum_gradients.size());

    dh::safe_cuda(cudaMemcpyAsync(device_node_sum_gradients.data().get(), node_sum_gradients.data(),
                                  sizeof(GradientPairPrecise) * node_sum_gradients.size(),
                                  cudaMemcpyHostToDevice));
    auto d_position = row_partitioner->GetPosition();
    auto d_node_sum_gradients = device_node_sum_gradients.data().get();
    auto tree_evaluator = evaluator_.GetEvaluator();

    auto const& h_nodes = p_tree->GetNodes();
    dh::caching_device_vector<RegTree::Node> nodes(h_nodes.size());
    dh::safe_cuda(cudaMemcpyAsync(nodes.data().get(), h_nodes.data(),
                                  h_nodes.size() * sizeof(RegTree::Node), cudaMemcpyHostToDevice));
    auto d_nodes = dh::ToSpan(nodes);
    dh::LaunchN(d_ridx.size(), [=] XGBOOST_DEVICE(size_t idx) mutable {
      bst_node_t nidx = d_position[idx];
      auto weight = d_nodes[nidx].LeafValue();
      out_preds_d(d_ridx[idx]) += weight;
    });
    row_partitioner.reset();
  }

  void AllReduceHist(int nidx, dh::AllReducer* reducer) {
    monitor.Start("AllReduce");
    auto d_node_hist = hist.GetNodeHistogram(nidx).data();
    reducer->AllReduceSum(
        reinterpret_cast<typename GradientSumT::ValueT*>(d_node_hist),
        reinterpret_cast<typename GradientSumT::ValueT*>(d_node_hist),
        page->Cuts().TotalBins() * (sizeof(GradientSumT) / sizeof(typename GradientSumT::ValueT)));

    monitor.Stop("AllReduce");
  }

  /**
   * \brief Build GPU local histograms for the left and right child of some parent node
   */
  void BuildHistLeftRight(const GPUExpandEntry &candidate, int nidx_left,
        int nidx_right, dh::AllReducer* reducer) {
    auto build_hist_nidx = nidx_left;
    auto subtraction_trick_nidx = nidx_right;

    // Decide whether to build the left histogram or right histogram
    // Use sum of Hessian as a heuristic to select node with fewest training instances
    bool fewer_right = candidate.split.right_sum.GetHess() < candidate.split.left_sum.GetHess();
    if (fewer_right) {
      std::swap(build_hist_nidx, subtraction_trick_nidx);
    }

    this->BuildHist(build_hist_nidx);
    this->AllReduceHist(build_hist_nidx, reducer);

    // Check whether we can use the subtraction trick to calculate the other
    bool do_subtraction_trick = this->CanDoSubtractionTrick(
        candidate.nid, build_hist_nidx, subtraction_trick_nidx);

    if (do_subtraction_trick) {
      // Calculate other histogram using subtraction trick
      this->SubtractionTrick(candidate.nid, build_hist_nidx,
                             subtraction_trick_nidx);
    } else {
      // Calculate other histogram manually
      this->BuildHist(subtraction_trick_nidx);
      this->AllReduceHist(subtraction_trick_nidx, reducer);
    }
  }

  void ApplySplit(const GPUExpandEntry& candidate, RegTree* p_tree) {
    RegTree& tree = *p_tree;

    // Sanity check - have we created a leaf with no training instances?
    if (!rabit::IsDistributed() && row_partitioner) {
      CHECK(row_partitioner->GetRows(candidate.nid).size() > 0)
          << "No training instances in this leaf!";
    }

    auto parent_sum = candidate.split.left_sum + candidate.split.right_sum;
    auto base_weight = candidate.base_weight;
    auto left_weight = candidate.left_weight * param.learning_rate;
    auto right_weight = candidate.right_weight * param.learning_rate;

    auto is_cat = candidate.split.is_cat;
    if (is_cat) {
      CHECK_LT(candidate.split.fvalue, std::numeric_limits<bst_cat_t>::max())
          << "Categorical feature value too large.";
      std::vector<uint32_t> split_cats;
      if (candidate.split.split_cats.Bits().empty()) {
        if (common::InvalidCat(candidate.split.fvalue)) {
          common::InvalidCategory();
        }
        auto cat = common::AsCat(candidate.split.fvalue);
        split_cats.resize(LBitField32::ComputeStorageSize(cat + 1), 0);
        common::CatBitField cats_bits(split_cats);
        cats_bits.Set(cat);
        dh::CopyToD(split_cats, &node_categories);
      } else {
        auto h_cats = this->evaluator_.GetHostNodeCats(candidate.nid);
        auto max_cat = candidate.split.MaxCat();
        split_cats.resize(common::CatBitField::ComputeStorageSize(max_cat + 1), 0);
        CHECK_LE(split_cats.size(), h_cats.size());
        std::copy(h_cats.data(), h_cats.data() + split_cats.size(), split_cats.data());

        node_categories.resize(candidate.split.split_cats.Bits().size());
        dh::safe_cuda(cudaMemcpyAsync(
            node_categories.data().get(), candidate.split.split_cats.Data(),
            candidate.split.split_cats.Bits().size_bytes(), cudaMemcpyDeviceToDevice));
      }

      tree.ExpandCategorical(
          candidate.nid, candidate.split.findex, split_cats, candidate.split.dir == kLeftDir,
          base_weight, left_weight, right_weight, candidate.split.loss_chg, parent_sum.GetHess(),
          candidate.split.left_sum.GetHess(), candidate.split.right_sum.GetHess());
    } else {
      tree.ExpandNode(candidate.nid, candidate.split.findex, candidate.split.fvalue,
                      candidate.split.dir == kLeftDir, base_weight, left_weight, right_weight,
                      candidate.split.loss_chg, parent_sum.GetHess(),
                      candidate.split.left_sum.GetHess(), candidate.split.right_sum.GetHess());
    }
    evaluator_.ApplyTreeSplit(candidate, p_tree);

    node_sum_gradients[tree[candidate.nid].LeftChild()] = candidate.split.left_sum;
    node_sum_gradients[tree[candidate.nid].RightChild()] = candidate.split.right_sum;

    interaction_constraints.Split(candidate.nid, tree[candidate.nid].SplitIndex(),
                                  tree[candidate.nid].LeftChild(),
                                  tree[candidate.nid].RightChild());
  }

  GPUExpandEntry InitRoot(RegTree* p_tree, ObjInfo task, dh::AllReducer* reducer) {
    constexpr bst_node_t kRootNIdx = 0;
    dh::XGBCachingDeviceAllocator<char> alloc;
    auto gpair_it = dh::MakeTransformIterator<GradientPairPrecise>(
        dh::tbegin(gpair), [] __device__(auto const& gpair) { return GradientPairPrecise{gpair}; });
    GradientPairPrecise root_sum =
        dh::Reduce(thrust::cuda::par(alloc), gpair_it, gpair_it + gpair.size(),
                   GradientPairPrecise{}, thrust::plus<GradientPairPrecise>{});
    rabit::Allreduce<rabit::op::Sum, double>(reinterpret_cast<double*>(&root_sum), 2);

    this->BuildHist(kRootNIdx);
    this->AllReduceHist(kRootNIdx, reducer);

    // Remember root stats
    node_sum_gradients[kRootNIdx] = root_sum;
    p_tree->Stat(kRootNIdx).sum_hess = root_sum.GetHess();
    auto weight = CalcWeight(param, root_sum);
    p_tree->Stat(kRootNIdx).base_weight = weight;
    (*p_tree)[kRootNIdx].SetLeaf(param.learning_rate * weight);

    // Generate first split
    auto root_entry = this->EvaluateRootSplit(root_sum, weight, task);
    return root_entry;
  }

  void UpdateTree(HostDeviceVector<GradientPair>* gpair_all, DMatrix* p_fmat, ObjInfo task,
                  RegTree* p_tree, dh::AllReducer* reducer,
                  HostDeviceVector<bst_node_t>* p_out_position) {
    auto& tree = *p_tree;
    Driver<GPUExpandEntry> driver(static_cast<TrainParam::TreeGrowPolicy>(param.grow_policy));

    monitor.Start("Reset");
    this->Reset(gpair_all, p_fmat, p_fmat->Info().num_col_, task);
    monitor.Stop("Reset");

    monitor.Start("InitRoot");
    driver.Push({ this->InitRoot(p_tree, task, reducer) });
    monitor.Stop("InitRoot");

    auto num_leaves = 1;

    // The set of leaves that can be expanded asynchronously
    auto expand_set = driver.Pop();
    while (!expand_set.empty()) {
      auto new_candidates =
          pinned.GetSpan<GPUExpandEntry>(expand_set.size() * 2, GPUExpandEntry());

      for (auto i = 0ull; i < expand_set.size(); i++) {
        auto candidate = expand_set.at(i);
        if (!candidate.IsValid(param, num_leaves)) {
          continue;
        }
        this->ApplySplit(candidate, p_tree);

        num_leaves++;

        int left_child_nidx = tree[candidate.nid].LeftChild();
        int right_child_nidx = tree[candidate.nid].RightChild();
        // Only create child entries if needed_
        if (GPUExpandEntry::ChildIsValid(param, tree.GetDepth(left_child_nidx),
                                         num_leaves)) {
          monitor.Start("UpdatePosition");
          // Update position is only run when child is valid, instead of right after apply
          // split (as in approx tree method).  Hense we have the finalise position call
          // in GPU Hist.
          this->UpdatePosition(candidate.nid, p_tree);
          monitor.Stop("UpdatePosition");

          monitor.Start("BuildHist");
          this->BuildHistLeftRight(candidate, left_child_nidx, right_child_nidx, reducer);
          monitor.Stop("BuildHist");

          monitor.Start("EvaluateSplits");
          this->EvaluateLeftRightSplits(candidate, task, left_child_nidx, right_child_nidx, *p_tree,
                                        new_candidates.subspan(i * 2, 2));
          monitor.Stop("EvaluateSplits");
        } else {
          // Set default
          new_candidates[i * 2] = GPUExpandEntry();
          new_candidates[i * 2 + 1] = GPUExpandEntry();
        }
      }
      dh::DefaultStream().Sync();
      driver.Push(new_candidates.begin(), new_candidates.end());
      expand_set = driver.Pop();
    }

    monitor.Start("FinalisePosition");
    this->FinalisePosition(p_tree, p_fmat, task, p_out_position);
    monitor.Stop("FinalisePosition");
  }
};

class GPUHistMaker : public TreeUpdater {
  using GradientSumT = GradientPairPrecise;

 public:
  explicit GPUHistMaker(GenericParameter const* ctx, ObjInfo task)
      : TreeUpdater(ctx), task_{task} {};
  void Configure(const Args& args) override {
    // Used in test to count how many configurations are performed
    LOG(DEBUG) << "[GPU Hist]: Configure";
    param_.UpdateAllowUnknown(args);
<<<<<<< HEAD
=======
    ctx_ = generic_param;
>>>>>>> f7db16ad
    hist_maker_param_.UpdateAllowUnknown(args);
    dh::CheckComputeCapability();
    initialised_ = false;

    monitor_.Init("updater_gpu_hist");
  }

  void LoadConfig(Json const& in) override {
    auto const& config = get<Object const>(in);
    FromJson(config.at("gpu_hist_train_param"), &this->hist_maker_param_);
    initialised_ = false;
    FromJson(config.at("train_param"), &param_);
  }
  void SaveConfig(Json* p_out) const override {
    auto& out = *p_out;
    out["gpu_hist_train_param"] = ToJson(hist_maker_param_);
    out["train_param"] = ToJson(param_);
  }

  ~GPUHistMaker() {  // NOLINT
    dh::GlobalMemoryLogger().Log();
  }

  void Update(HostDeviceVector<GradientPair>* gpair, DMatrix* dmat,
<<<<<<< HEAD
              const std::vector<RegTree*>& trees) override {
=======
              common::Span<HostDeviceVector<bst_node_t>> out_position,
              const std::vector<RegTree*>& trees) {
>>>>>>> f7db16ad
    monitor_.Start("Update");

    // rescale learning rate according to size of trees
    float lr = param_.learning_rate;
    param_.learning_rate = lr / trees.size();

    // build tree
    try {
      size_t t_idx{0};
      for (xgboost::RegTree* tree : trees) {
        this->UpdateTree(gpair, dmat, tree, &out_position[t_idx]);

        if (hist_maker_param_.debug_synchronize) {
          this->CheckTreesSynchronized(tree);
        }
        ++t_idx;
      }
      dh::safe_cuda(cudaGetLastError());
    } catch (const std::exception& e) {
      LOG(FATAL) << "Exception in gpu_hist: " << e.what() << std::endl;
    }

    param_.learning_rate = lr;
    monitor_.Stop("Update");
  }

  void InitDataOnce(DMatrix* dmat) {
    CHECK_GE(ctx_->gpu_id, 0) << "Must have at least one device";
    info_ = &dmat->Info();
    reducer_.Init({ctx_->gpu_id});  // NOLINT

    // Synchronise the column sampling seed
    uint32_t column_sampling_seed = common::GlobalRandom()();
    rabit::Broadcast(&column_sampling_seed, sizeof(column_sampling_seed), 0);

    BatchParam batch_param{
<<<<<<< HEAD
        ctx_->gpu_id,
        param_.max_bin,
=======
      ctx_->gpu_id,
      param_.max_bin,
>>>>>>> f7db16ad
    };
    auto page = (*dmat->GetBatches<EllpackPage>(batch_param).begin()).Impl();
    dh::safe_cuda(cudaSetDevice(ctx_->gpu_id));
    info_->feature_types.SetDevice(ctx_->gpu_id);
    maker.reset(new GPUHistMakerDevice<GradientSumT>(
<<<<<<< HEAD
        ctx_->gpu_id, page, info_->feature_types.ConstDeviceSpan(), info_->num_row_, param_,
=======
        ctx_, page, info_->feature_types.ConstDeviceSpan(), info_->num_row_, param_,
>>>>>>> f7db16ad
        column_sampling_seed, info_->num_col_, batch_param));

    p_last_fmat_ = dmat;
    initialised_ = true;
  }

  void InitData(DMatrix* dmat, RegTree const* p_tree) {
    if (!initialised_) {
      monitor_.Start("InitDataOnce");
      this->InitDataOnce(dmat);
      monitor_.Stop("InitDataOnce");
    }
    p_last_tree_ = p_tree;
  }

  // Only call this method for testing
  void CheckTreesSynchronized(RegTree* local_tree) const {
    std::string s_model;
    common::MemoryBufferStream fs(&s_model);
    int rank = rabit::GetRank();
    if (rank == 0) {
      local_tree->Save(&fs);
    }
    fs.Seek(0);
    rabit::Broadcast(&s_model, 0);
    RegTree reference_tree{};  // rank 0 tree
    reference_tree.Load(&fs);
    CHECK(*local_tree == reference_tree);
  }

  void UpdateTree(HostDeviceVector<GradientPair>* gpair, DMatrix* p_fmat, RegTree* p_tree,
                  HostDeviceVector<bst_node_t>* p_out_position) {
    monitor_.Start("InitData");
    this->InitData(p_fmat, p_tree);
    monitor_.Stop("InitData");
<<<<<<< HEAD
    gpair->SetDevice(ctx_->gpu_id);
    maker->UpdateTree(gpair, p_fmat, task_, p_tree, &reducer_);
=======

    gpair->SetDevice(ctx_->gpu_id);
    maker->UpdateTree(gpair, p_fmat, task_, p_tree, &reducer_, p_out_position);
>>>>>>> f7db16ad
  }

  bool UpdatePredictionCache(const DMatrix* data,
                             linalg::VectorView<bst_float> p_out_preds) override {
    if (maker == nullptr || p_last_fmat_ == nullptr || p_last_fmat_ != data) {
      return false;
    }
    monitor_.Start("UpdatePredictionCache");
    maker->UpdatePredictionCache(p_out_preds, p_last_tree_);
    monitor_.Stop("UpdatePredictionCache");
    return true;
  }

  TrainParam param_;  // NOLINT
  MetaInfo* info_{};  // NOLINT

  std::unique_ptr<GPUHistMakerDevice<GradientSumT>> maker;  // NOLINT

  char const* Name() const override { return "grow_gpu_hist"; }

 private:
  bool initialised_{false};

  GPUHistMakerTrainParam hist_maker_param_;
<<<<<<< HEAD

  dh::AllReducer reducer_;

  DMatrix* p_last_fmat_{nullptr};
=======
  Context const* ctx_;

  dh::AllReducer reducer_;

  DMatrix* p_last_fmat_ { nullptr };
  RegTree const* p_last_tree_{nullptr};
>>>>>>> f7db16ad
  ObjInfo task_;

  common::Monitor monitor_;
};

<<<<<<< HEAD
=======
class GPUHistMaker : public TreeUpdater {
 public:
  explicit GPUHistMaker(ObjInfo task) : task_{task} {}
  void Configure(const Args& args) override {
    // Used in test to count how many configurations are performed
    LOG(DEBUG) << "[GPU Hist]: Configure";
    hist_maker_param_.UpdateAllowUnknown(args);
    // The passed in args can be empty, if we simply purge the old maker without
    // preserving parameters then we can't do Update on it.
    TrainParam param;
    if (float_maker_) {
      param = float_maker_->param_;
    } else if (double_maker_) {
      param = double_maker_->param_;
    }
    if (hist_maker_param_.single_precision_histogram) {
      float_maker_.reset(new GPUHistMakerSpecialised<GradientPair>(task_));
      float_maker_->param_ = param;
      float_maker_->Configure(args, ctx_);
    } else {
      double_maker_.reset(new GPUHistMakerSpecialised<GradientPairPrecise>(task_));
      double_maker_->param_ = param;
      double_maker_->Configure(args, ctx_);
    }
  }

  void LoadConfig(Json const& in) override {
    auto const& config = get<Object const>(in);
    FromJson(config.at("gpu_hist_train_param"), &this->hist_maker_param_);
    if (hist_maker_param_.single_precision_histogram) {
      float_maker_.reset(new GPUHistMakerSpecialised<GradientPair>(task_));
      FromJson(config.at("train_param"), &float_maker_->param_);
    } else {
      double_maker_.reset(new GPUHistMakerSpecialised<GradientPairPrecise>(task_));
      FromJson(config.at("train_param"), &double_maker_->param_);
    }
  }
  void SaveConfig(Json* p_out) const override {
    auto& out = *p_out;
    out["gpu_hist_train_param"] = ToJson(hist_maker_param_);
    if (hist_maker_param_.single_precision_histogram) {
      out["train_param"] = ToJson(float_maker_->param_);
    } else {
      out["train_param"] = ToJson(double_maker_->param_);
    }
  }

  void Update(HostDeviceVector<GradientPair>* gpair, DMatrix* dmat,
              common::Span<HostDeviceVector<bst_node_t>> out_position,
              const std::vector<RegTree*>& trees) override {
    if (hist_maker_param_.single_precision_histogram) {
      float_maker_->Update(gpair, dmat, out_position, trees);
    } else {
      double_maker_->Update(gpair, dmat, out_position, trees);
    }
  }

  bool UpdatePredictionCache(const DMatrix* data,
                             linalg::VectorView<bst_float> p_out_preds) override {
    if (hist_maker_param_.single_precision_histogram) {
      return float_maker_->UpdatePredictionCache(data, p_out_preds);
    } else {
      return double_maker_->UpdatePredictionCache(data, p_out_preds);
    }
  }

  char const* Name() const override {
    return "grow_gpu_hist";
  }

  bool HasNodePosition() const override { return true; }

 private:
  GPUHistMakerTrainParam hist_maker_param_;
  ObjInfo task_;
  std::unique_ptr<GPUHistMakerSpecialised<GradientPair>> float_maker_;
  std::unique_ptr<GPUHistMakerSpecialised<GradientPairPrecise>> double_maker_;
};

>>>>>>> f7db16ad
#if !defined(GTEST_TEST)
XGBOOST_REGISTER_TREE_UPDATER(GPUHistMaker, "grow_gpu_hist")
    .describe("Grow tree with GPU.")
    .set_body([](GenericParameter const* tparam, ObjInfo task) {
      return new GPUHistMaker(tparam, task);
    });
#endif  // !defined(GTEST_TEST)

}  // namespace tree
}  // namespace xgboost<|MERGE_RESOLUTION|>--- conflicted
+++ resolved
@@ -716,10 +716,6 @@
     // Used in test to count how many configurations are performed
     LOG(DEBUG) << "[GPU Hist]: Configure";
     param_.UpdateAllowUnknown(args);
-<<<<<<< HEAD
-=======
-    ctx_ = generic_param;
->>>>>>> f7db16ad
     hist_maker_param_.UpdateAllowUnknown(args);
     dh::CheckComputeCapability();
     initialised_ = false;
@@ -744,12 +740,8 @@
   }
 
   void Update(HostDeviceVector<GradientPair>* gpair, DMatrix* dmat,
-<<<<<<< HEAD
-              const std::vector<RegTree*>& trees) override {
-=======
               common::Span<HostDeviceVector<bst_node_t>> out_position,
               const std::vector<RegTree*>& trees) {
->>>>>>> f7db16ad
     monitor_.Start("Update");
 
     // rescale learning rate according to size of trees
@@ -786,23 +778,14 @@
     rabit::Broadcast(&column_sampling_seed, sizeof(column_sampling_seed), 0);
 
     BatchParam batch_param{
-<<<<<<< HEAD
-        ctx_->gpu_id,
-        param_.max_bin,
-=======
       ctx_->gpu_id,
       param_.max_bin,
->>>>>>> f7db16ad
     };
     auto page = (*dmat->GetBatches<EllpackPage>(batch_param).begin()).Impl();
     dh::safe_cuda(cudaSetDevice(ctx_->gpu_id));
     info_->feature_types.SetDevice(ctx_->gpu_id);
     maker.reset(new GPUHistMakerDevice<GradientSumT>(
-<<<<<<< HEAD
-        ctx_->gpu_id, page, info_->feature_types.ConstDeviceSpan(), info_->num_row_, param_,
-=======
         ctx_, page, info_->feature_types.ConstDeviceSpan(), info_->num_row_, param_,
->>>>>>> f7db16ad
         column_sampling_seed, info_->num_col_, batch_param));
 
     p_last_fmat_ = dmat;
@@ -838,14 +821,9 @@
     monitor_.Start("InitData");
     this->InitData(p_fmat, p_tree);
     monitor_.Stop("InitData");
-<<<<<<< HEAD
-    gpair->SetDevice(ctx_->gpu_id);
-    maker->UpdateTree(gpair, p_fmat, task_, p_tree, &reducer_);
-=======
 
     gpair->SetDevice(ctx_->gpu_id);
     maker->UpdateTree(gpair, p_fmat, task_, p_tree, &reducer_, p_out_position);
->>>>>>> f7db16ad
   }
 
   bool UpdatePredictionCache(const DMatrix* data,
@@ -870,106 +848,16 @@
   bool initialised_{false};
 
   GPUHistMakerTrainParam hist_maker_param_;
-<<<<<<< HEAD
 
   dh::AllReducer reducer_;
 
   DMatrix* p_last_fmat_{nullptr};
-=======
-  Context const* ctx_;
-
-  dh::AllReducer reducer_;
-
-  DMatrix* p_last_fmat_ { nullptr };
   RegTree const* p_last_tree_{nullptr};
->>>>>>> f7db16ad
   ObjInfo task_;
 
   common::Monitor monitor_;
 };
 
-<<<<<<< HEAD
-=======
-class GPUHistMaker : public TreeUpdater {
- public:
-  explicit GPUHistMaker(ObjInfo task) : task_{task} {}
-  void Configure(const Args& args) override {
-    // Used in test to count how many configurations are performed
-    LOG(DEBUG) << "[GPU Hist]: Configure";
-    hist_maker_param_.UpdateAllowUnknown(args);
-    // The passed in args can be empty, if we simply purge the old maker without
-    // preserving parameters then we can't do Update on it.
-    TrainParam param;
-    if (float_maker_) {
-      param = float_maker_->param_;
-    } else if (double_maker_) {
-      param = double_maker_->param_;
-    }
-    if (hist_maker_param_.single_precision_histogram) {
-      float_maker_.reset(new GPUHistMakerSpecialised<GradientPair>(task_));
-      float_maker_->param_ = param;
-      float_maker_->Configure(args, ctx_);
-    } else {
-      double_maker_.reset(new GPUHistMakerSpecialised<GradientPairPrecise>(task_));
-      double_maker_->param_ = param;
-      double_maker_->Configure(args, ctx_);
-    }
-  }
-
-  void LoadConfig(Json const& in) override {
-    auto const& config = get<Object const>(in);
-    FromJson(config.at("gpu_hist_train_param"), &this->hist_maker_param_);
-    if (hist_maker_param_.single_precision_histogram) {
-      float_maker_.reset(new GPUHistMakerSpecialised<GradientPair>(task_));
-      FromJson(config.at("train_param"), &float_maker_->param_);
-    } else {
-      double_maker_.reset(new GPUHistMakerSpecialised<GradientPairPrecise>(task_));
-      FromJson(config.at("train_param"), &double_maker_->param_);
-    }
-  }
-  void SaveConfig(Json* p_out) const override {
-    auto& out = *p_out;
-    out["gpu_hist_train_param"] = ToJson(hist_maker_param_);
-    if (hist_maker_param_.single_precision_histogram) {
-      out["train_param"] = ToJson(float_maker_->param_);
-    } else {
-      out["train_param"] = ToJson(double_maker_->param_);
-    }
-  }
-
-  void Update(HostDeviceVector<GradientPair>* gpair, DMatrix* dmat,
-              common::Span<HostDeviceVector<bst_node_t>> out_position,
-              const std::vector<RegTree*>& trees) override {
-    if (hist_maker_param_.single_precision_histogram) {
-      float_maker_->Update(gpair, dmat, out_position, trees);
-    } else {
-      double_maker_->Update(gpair, dmat, out_position, trees);
-    }
-  }
-
-  bool UpdatePredictionCache(const DMatrix* data,
-                             linalg::VectorView<bst_float> p_out_preds) override {
-    if (hist_maker_param_.single_precision_histogram) {
-      return float_maker_->UpdatePredictionCache(data, p_out_preds);
-    } else {
-      return double_maker_->UpdatePredictionCache(data, p_out_preds);
-    }
-  }
-
-  char const* Name() const override {
-    return "grow_gpu_hist";
-  }
-
-  bool HasNodePosition() const override { return true; }
-
- private:
-  GPUHistMakerTrainParam hist_maker_param_;
-  ObjInfo task_;
-  std::unique_ptr<GPUHistMakerSpecialised<GradientPair>> float_maker_;
-  std::unique_ptr<GPUHistMakerSpecialised<GradientPairPrecise>> double_maker_;
-};
-
->>>>>>> f7db16ad
 #if !defined(GTEST_TEST)
 XGBOOST_REGISTER_TREE_UPDATER(GPUHistMaker, "grow_gpu_hist")
     .describe("Grow tree with GPU.")
