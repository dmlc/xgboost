/*!
 * Copyright 2017-2018 XGBoost contributors
 */
#include <thrust/copy.h>
#include <thrust/functional.h>
#include <thrust/iterator/counting_iterator.h>
#include <thrust/iterator/transform_iterator.h>
#include <thrust/reduce.h>
#include <thrust/sequence.h>
#include <xgboost/tree_updater.h>
#include <algorithm>
#include <cmath>
#include <memory>
#include <limits>
#include <queue>
#include <utility>
#include <vector>
#include "../common/common.h"
#include "../common/compressed_iterator.h"
#include "../common/device_helpers.cuh"
#include "../common/hist_util.h"
#include "../common/host_device_vector.h"
#include "../common/timer.h"
#include "../common/span.h"
#include "param.h"
#include "updater_gpu_common.cuh"

namespace xgboost {
namespace tree {

DMLC_REGISTRY_FILE_TAG(updater_gpu_hist);

// training parameters specific to this algorithm
struct GPUHistMakerTrainParam
    : public dmlc::Parameter<GPUHistMakerTrainParam> {
  bool single_precision_histogram;
  // number of rows in a single GPU batch
  int gpu_batch_nrows;
  // declare parameters
  DMLC_DECLARE_PARAMETER(GPUHistMakerTrainParam) {
    DMLC_DECLARE_FIELD(single_precision_histogram).set_default(false).describe(
        "Use single precision to build histograms.");
    DMLC_DECLARE_FIELD(gpu_batch_nrows)
        .set_lower_bound(-1)
        .set_default(0)
        .describe("Number of rows in a GPU batch, used for finding quantiles on GPU; "
                  "-1 to use all rows assignted to a GPU, and 0 to auto-deduce");
  }
};

DMLC_REGISTER_PARAMETER(GPUHistMakerTrainParam);

// With constraints
template <typename GradientPairT>
XGBOOST_DEVICE float inline LossChangeMissing(
    const GradientPairT& scan, const GradientPairT& missing, const GradientPairT& parent_sum,
    const float& parent_gain, const GPUTrainingParam& param, int constraint,
    const ValueConstraint& value_constraint,
    bool& missing_left_out) {  // NOLINT
  float missing_left_gain = value_constraint.CalcSplitGain(
      param, constraint, GradStats(scan + missing),
      GradStats(parent_sum - (scan + missing)));
  float missing_right_gain = value_constraint.CalcSplitGain(
      param, constraint, GradStats(scan), GradStats(parent_sum - scan));

  if (missing_left_gain >= missing_right_gain) {
    missing_left_out = true;
    return missing_left_gain - parent_gain;
  } else {
    missing_left_out = false;
    return missing_right_gain - parent_gain;
  }
}

/*!
 * \brief
 *
 * \tparam ReduceT     BlockReduce Type.
 * \tparam TempStorage Cub Shared memory
 *
 * \param begin
 * \param end
 * \param temp_storage Shared memory for intermediate result.
 */
template <int BLOCK_THREADS, typename ReduceT, typename TempStorageT, typename GradientSumT>
__device__ GradientSumT ReduceFeature(common::Span<const GradientSumT> feature_histogram,
                                      TempStorageT* temp_storage) {
  __shared__ cub::Uninitialized<GradientSumT> uninitialized_sum;
  GradientSumT& shared_sum = uninitialized_sum.Alias();

  GradientSumT local_sum = GradientSumT();
  // For loop sums features into one block size
  auto begin = feature_histogram.data();
  auto end = begin + feature_histogram.size();
  for (auto itr = begin; itr < end; itr += BLOCK_THREADS) {
    bool thread_active = itr + threadIdx.x < end;
    // Scan histogram
    GradientSumT bin = thread_active ? *(itr + threadIdx.x) : GradientSumT();
    local_sum += bin;
  }
  local_sum = ReduceT(temp_storage->sum_reduce).Reduce(local_sum, cub::Sum());
  // Reduction result is stored in thread 0.
  if (threadIdx.x == 0) {
    shared_sum = local_sum;
  }
  __syncthreads();
  return shared_sum;
}

/*! \brief Find the thread with best gain. */
template <int BLOCK_THREADS, typename ReduceT, typename scan_t,
          typename MaxReduceT, typename TempStorageT, typename GradientSumT>
__device__ void EvaluateFeature(
    int fidx,
    common::Span<const GradientSumT> node_histogram,
    common::Span<const uint32_t> feature_segments,  // cut.row_ptr
    float min_fvalue,                               // cut.min_value
    common::Span<const float> gidx_fvalue_map,                   // cut.cut
    DeviceSplitCandidate* best_split,  // shared memory storing best split
    const DeviceNodeStats& node, const GPUTrainingParam& param,
    TempStorageT* temp_storage,  // temp memory for cub operations
    int constraint,              // monotonic_constraints
    const ValueConstraint& value_constraint) {
  // Use pointer from cut to indicate begin and end of bins for each feature.
  uint32_t gidx_begin = feature_segments[fidx];    // begining bin
  uint32_t gidx_end = feature_segments[fidx + 1];  // end bin for i^th feature

  // Sum histogram bins for current feature
  GradientSumT const feature_sum = ReduceFeature<BLOCK_THREADS, ReduceT>(
      node_histogram.subspan(gidx_begin, gidx_end - gidx_begin), temp_storage);

  GradientSumT const parent_sum = GradientSumT(node.sum_gradients);
  GradientSumT const missing = parent_sum - feature_sum;
  float const null_gain = -std::numeric_limits<bst_float>::infinity();

  SumCallbackOp<GradientSumT> prefix_op =
      SumCallbackOp<GradientSumT>();
  for (int scan_begin = gidx_begin; scan_begin < gidx_end;
       scan_begin += BLOCK_THREADS) {
    bool thread_active = (scan_begin + threadIdx.x) < gidx_end;

    // Gradient value for current bin.
    GradientSumT bin =
        thread_active ? node_histogram[scan_begin + threadIdx.x] : GradientSumT();
    scan_t(temp_storage->scan).ExclusiveScan(bin, bin, cub::Sum(), prefix_op);

    // Whether the gradient of missing values is put to the left side.
    bool missing_left = true;
    float gain = null_gain;
    if (thread_active) {
      gain = LossChangeMissing(bin, missing, parent_sum, node.root_gain, param,
                               constraint, value_constraint, missing_left);
    }

    __syncthreads();

    // Find thread with best gain
    cub::KeyValuePair<int, float> tuple(threadIdx.x, gain);
    cub::KeyValuePair<int, float> best =
        MaxReduceT(temp_storage->max_reduce).Reduce(tuple, cub::ArgMax());

    __shared__ cub::KeyValuePair<int, float> block_max;
    if (threadIdx.x == 0) {
      block_max = best;
    }

    __syncthreads();

    // Best thread updates split
    if (threadIdx.x == block_max.key) {
      int gidx = scan_begin + threadIdx.x;
      float fvalue =
          gidx == gidx_begin ? min_fvalue : gidx_fvalue_map[gidx - 1];
      GradientSumT left = missing_left ? bin + missing : bin;
      GradientSumT right = parent_sum - left;
      best_split->Update(gain, missing_left ? kLeftDir : kRightDir,
                         fvalue, fidx,
                         GradientPair(left),
                         GradientPair(right),
                         param);
    }
    __syncthreads();
  }
}

template <int BLOCK_THREADS, typename GradientSumT>
__global__ void EvaluateSplitKernel(
    common::Span<const GradientSumT>
        node_histogram,               // histogram for gradients
    common::Span<const int> feature_set,  // Selected features
    DeviceNodeStats node,
    common::Span<const uint32_t>
        d_feature_segments,                       // row_ptr form HistCutMatrix
    common::Span<const float> d_fidx_min_map,     // min_value
    common::Span<const float> d_gidx_fvalue_map,  // cut
    GPUTrainingParam gpu_param,
    common::Span<DeviceSplitCandidate> split_candidates,  // resulting split
    ValueConstraint value_constraint,
    common::Span<int> d_monotonic_constraints) {
  // KeyValuePair here used as threadIdx.x -> gain_value
  typedef cub::KeyValuePair<int, float> ArgMaxT;
  typedef cub::BlockScan<
    GradientSumT, BLOCK_THREADS, cub::BLOCK_SCAN_WARP_SCANS> BlockScanT;
  typedef cub::BlockReduce<ArgMaxT, BLOCK_THREADS> MaxReduceT;

  typedef cub::BlockReduce<GradientSumT, BLOCK_THREADS> SumReduceT;

  union TempStorage {
    typename BlockScanT::TempStorage scan;
    typename MaxReduceT::TempStorage max_reduce;
    typename SumReduceT::TempStorage sum_reduce;
  };

  // Aligned && shared storage for best_split
  __shared__ cub::Uninitialized<DeviceSplitCandidate> uninitialized_split;
  DeviceSplitCandidate& best_split = uninitialized_split.Alias();
  __shared__ TempStorage temp_storage;

  if (threadIdx.x == 0) {
    best_split = DeviceSplitCandidate();
  }

  __syncthreads();

  // One block for each feature. Features are sampled, so fidx != blockIdx.x
  int fidx = feature_set[blockIdx.x];
  int constraint = d_monotonic_constraints[fidx];
  EvaluateFeature<BLOCK_THREADS, SumReduceT, BlockScanT, MaxReduceT>(
      fidx, node_histogram,
      d_feature_segments, d_fidx_min_map[fidx], d_gidx_fvalue_map,
      &best_split, node, gpu_param, &temp_storage, constraint,
      value_constraint);

  __syncthreads();

  if (threadIdx.x == 0) {
    // Record best loss for each feature
    split_candidates[blockIdx.x] = best_split;
  }
}

// Find a gidx value for a given feature otherwise return -1 if not found
template <typename GidxIterT>
__device__ int BinarySearchRow(bst_uint begin, bst_uint end, GidxIterT data,
                               int const fidx_begin, int const fidx_end) {
  bst_uint previous_middle = UINT32_MAX;
  while (end != begin) {
    auto middle = begin + (end - begin) / 2;
    if (middle == previous_middle) {
      break;
    }
    previous_middle = middle;

    auto gidx = data[middle];

    if (gidx >= fidx_begin && gidx < fidx_end) {
      return gidx;
    } else if (gidx < fidx_begin) {
      begin = middle;
    } else {
      end = middle;
    }
  }
  // Value is missing
  return -1;
}

/**
 * \struct  DeviceHistogram
 *
 * \summary Data storage for node histograms on device. Automatically expands.
 *
 * \author  Rory
 * \date    28/07/2018
 */
template <typename GradientSumT>
struct DeviceHistogram {
  /*! \brief Map nidx to starting index of its histogram. */
  std::map<int, size_t> nidx_map;
  thrust::device_vector<typename GradientSumT::ValueT> data;
  const size_t kStopGrowingSize = 1 << 26;  // Do not grow beyond this size
  int n_bins;
  int device_id_;

  void Init(int device_id, int n_bins) {
    this->n_bins = n_bins;
    this->device_id_ = device_id;
  }

  void Reset() {
    dh::safe_cuda(cudaSetDevice(device_id_));
    data.resize(0);
    nidx_map.clear();
  }

  bool HistogramExists(int nidx) {
    return nidx_map.find(nidx) != nidx_map.end();
  }

  void AllocateHistogram(int nidx) {
    if (HistogramExists(nidx)) return;

    if (data.size() > kStopGrowingSize) {
      // Recycle histogram memory
      std::pair<int, size_t> old_entry = *nidx_map.begin();
      nidx_map.erase(old_entry.first);
      dh::safe_cuda(cudaMemset(data.data().get() + old_entry.second, 0,
                               n_bins * sizeof(GradientSumT)));
      nidx_map[nidx] = old_entry.second;
    } else {
      // Append new node histogram
      nidx_map[nidx] = data.size();
      dh::safe_cuda(cudaSetDevice(device_id_));
      // x 2: Hess and Grad.
      data.resize(data.size() + (n_bins * 2));
    }
  }

  /**
   * \summary   Return pointer to histogram memory for a given node.
   * \param nidx    Tree node index.
   * \return    hist pointer.
   */
  common::Span<GradientSumT> GetNodeHistogram(int nidx) {
    CHECK(this->HistogramExists(nidx));
    auto ptr = data.data().get() + nidx_map[nidx];
    return common::Span<GradientSumT>(
        reinterpret_cast<GradientSumT*>(ptr), n_bins);
  }
};

struct CalcWeightTrainParam {
  float min_child_weight;
  float reg_alpha;
  float reg_lambda;
  float max_delta_step;
  float learning_rate;
  XGBOOST_DEVICE explicit CalcWeightTrainParam(const TrainParam& p)
      : min_child_weight(p.min_child_weight),
        reg_alpha(p.reg_alpha),
        reg_lambda(p.reg_lambda),
        max_delta_step(p.max_delta_step),
        learning_rate(p.learning_rate) {}
};

// Bin each input data entry, store the bin indices in compressed form.
__global__ void compress_bin_ellpack_k(
    common::CompressedBufferWriter wr,
    common::CompressedByteT* __restrict__ buffer,  // gidx_buffer
    const size_t* __restrict__ row_ptrs,           // row offset of input data
    const Entry* __restrict__ entries,      // One batch of input data
    const float* __restrict__ cuts,         // HistCutMatrix::cut
    const uint32_t* __restrict__ cut_rows,  // HistCutMatrix::row_ptrs
    size_t base_row,                        // batch_row_begin
    size_t n_rows,
    // row_ptr_begin: row_offset[base_row], the start position of base_row
    size_t row_ptr_begin,
    size_t row_stride,
    unsigned int null_gidx_value) {
  size_t irow = threadIdx.x + blockIdx.x * blockDim.x;
  int ifeature = threadIdx.y + blockIdx.y * blockDim.y;
  if (irow >= n_rows || ifeature >= row_stride)
    return;
  int row_length = static_cast<int>(row_ptrs[irow + 1] - row_ptrs[irow]);
  unsigned int bin = null_gidx_value;
  if (ifeature < row_length) {
    Entry entry = entries[row_ptrs[irow] - row_ptr_begin + ifeature];
    int feature = entry.index;
    float fvalue = entry.fvalue;
    // {feature_cuts, ncuts} forms the array of cuts of `feature'.
    const float *feature_cuts = &cuts[cut_rows[feature]];
    int ncuts = cut_rows[feature + 1] - cut_rows[feature];
    // Assigning the bin in current entry.
    // S.t.: fvalue < feature_cuts[bin]
    bin = dh::UpperBound(feature_cuts, ncuts, fvalue);
    if (bin >= ncuts)
      bin = ncuts - 1;
    // Add the number of bins in previous features.
    bin += cut_rows[feature];
  }
  // Write to gidx buffer.
  wr.AtomicWriteSymbol(buffer, bin, (irow + base_row) * row_stride + ifeature);
}

template <typename GradientSumT>
__global__ void SharedMemHistKernel(size_t row_stride, const bst_uint* d_ridx,
                                    common::CompressedIterator<uint32_t> d_gidx,
                                    int null_gidx_value,
                                    GradientSumT* d_node_hist,
                                    const GradientPair* d_gpair,
                                    size_t segment_begin, size_t n_elements) {
  extern __shared__ char smem[];
  GradientSumT* smem_arr = reinterpret_cast<GradientSumT*>(smem); // NOLINT
  for (auto i : dh::BlockStrideRange(0, null_gidx_value)) {
    smem_arr[i] = GradientSumT();
  }
  __syncthreads();
  for (auto idx : dh::GridStrideRange(static_cast<size_t>(0), n_elements)) {
    int ridx = d_ridx[idx / row_stride + segment_begin];
    int gidx = d_gidx[ridx * row_stride + idx % row_stride];
    if (gidx != null_gidx_value) {
      AtomicAddGpair(smem_arr + gidx, d_gpair[ridx]);
    }
  }
  __syncthreads();
  for (auto i : dh::BlockStrideRange(0, null_gidx_value)) {
    AtomicAddGpair(d_node_hist + i, smem_arr[i]);
  }
}

struct Segment {
  size_t begin;
  size_t end;

  Segment() : begin(0), end(0) {}

  Segment(size_t begin, size_t end) : begin(begin), end(end) {
    CHECK_GE(end, begin);
  }
  size_t Size() const { return end - begin; }
};

/** \brief Returns a one if the left node index is encountered, otherwise return
 * zero. */
struct IndicateLeftTransform {
  int left_nidx;
  explicit IndicateLeftTransform(int left_nidx) : left_nidx(left_nidx) {}
  __host__ __device__ __forceinline__ int operator()(const int& x) const {
    return x == left_nidx ? 1 : 0;
  }
};

/**
 * \brief Optimised routine for sorting key value pairs into left and right
 * segments. Based on a single pass of exclusive scan, uses iterators to
 * redirect inputs and outputs.
 */
void SortPosition(dh::CubMemory* temp_memory, common::Span<int> position,
                  common::Span<int> position_out, common::Span<bst_uint> ridx,
                  common::Span<bst_uint> ridx_out, int left_nidx,
                  int right_nidx, int64_t left_count) {
  auto d_position_out = position_out.data();
  auto d_position_in = position.data();
  auto d_ridx_out = ridx_out.data();
  auto d_ridx_in = ridx.data();
  auto write_results = [=] __device__(size_t idx, int ex_scan_result) {
    int scatter_address;
    if (d_position_in[idx] == left_nidx) {
      scatter_address = ex_scan_result;
    } else {
      scatter_address = (idx - ex_scan_result) + left_count;
    }
    d_position_out[scatter_address] = d_position_in[idx];
    d_ridx_out[scatter_address] = d_ridx_in[idx];
  };  // NOLINT

  IndicateLeftTransform conversion_op(left_nidx);
  cub::TransformInputIterator<int, IndicateLeftTransform, int*> in_itr(
      d_position_in, conversion_op);
  dh::DiscardLambdaItr<decltype(write_results)> out_itr(write_results);
  size_t temp_storage_bytes = 0;
  cub::DeviceScan::ExclusiveSum(nullptr, temp_storage_bytes, in_itr, out_itr,
                                position.size());
  temp_memory->LazyAllocate(temp_storage_bytes);
  cub::DeviceScan::ExclusiveSum(temp_memory->d_temp_storage,
                                temp_memory->temp_storage_bytes, in_itr,
                                out_itr, position.size());
}

template <typename GradientSumT>
struct DeviceShard;

template <typename GradientSumT>
struct GPUHistBuilderBase {
 public:
  virtual void Build(DeviceShard<GradientSumT>* shard, int idx) = 0;
  virtual ~GPUHistBuilderBase() = default;
};

// Manage memory for a single GPU
template <typename GradientSumT>
struct DeviceShard {
  int device_id_;
  dh::BulkAllocator<dh::MemoryType::kDevice> ba;

  /*! \brief HistCutMatrix stored in device. */
  struct DeviceHistCutMatrix {
    /*! \brief row_ptr form HistCutMatrix. */
    dh::DVec<uint32_t> feature_segments;
    /*! \brief minimum value for each feature. */
    dh::DVec<bst_float> min_fvalue;
    /*! \brief Cut. */
    dh::DVec<bst_float> gidx_fvalue_map;
  } cut_;

  /*! \brief Range of rows for each node. */
  std::vector<Segment> ridx_segments;
  DeviceHistogram<GradientSumT> hist;

  /*! \brief global index of histogram, which is stored in ELLPack format. */
  dh::DVec<common::CompressedByteT> gidx_buffer;
  /*! \brief row length for ELLPack. */
  size_t row_stride;
  common::CompressedIterator<uint32_t> gidx;

  /*! \brief  Row indices relative to this shard, necessary for sorting rows. */
  dh::DVec2<bst_uint> ridx;
  /*! \brief Gradient pair for each row. */
  dh::DVec<GradientPair> gpair;

  /*! \brief The last histogram index. */
  int null_gidx_value;

  dh::DVec2<int> position;

  dh::DVec<int> monotone_constraints;
  dh::DVec<bst_float> prediction_cache;

  /*! \brief Sum gradient for each node. */
  std::vector<GradientPair> node_sum_gradients;
  dh::DVec<GradientPair> node_sum_gradients_d;
  /*! \brief row offset in SparsePage (the input data). */
  thrust::device_vector<size_t> row_ptrs;
  /*! \brief On-device feature set, only actually used on one of the devices */
  thrust::device_vector<int> feature_set_d;
  /*! The row offset for this shard. */
  bst_uint row_begin_idx;
  bst_uint row_end_idx;
  bst_uint n_rows;
  int n_bins;

  TrainParam param;
  bool prediction_cache_initialised;

  dh::CubMemory temp_memory;

  std::unique_ptr<GPUHistBuilderBase<GradientSumT>> hist_builder;

  // TODO(canonizer): do add support multi-batch DMatrix here
  DeviceShard(int device_id, bst_uint row_begin, bst_uint row_end,
              TrainParam _param)
      : device_id_(device_id),
        row_begin_idx(row_begin),
        row_end_idx(row_end),
        row_stride(0),
        n_rows(row_end - row_begin),
        n_bins(0),
        null_gidx_value(0),
        param(_param),
        prediction_cache_initialised(false) {}

  /* Init row_ptrs and row_stride */
  void InitRowPtrs(const SparsePage& row_batch) {
    dh::safe_cuda(cudaSetDevice(device_id_));
    const auto& offset_vec = row_batch.offset.HostVector();
    row_ptrs.resize(n_rows + 1);
    thrust::copy(offset_vec.data() + row_begin_idx,
                 offset_vec.data() + row_end_idx + 1,
                 row_ptrs.begin());
    auto row_iter = row_ptrs.begin();
    // find the maximum row size for converting to ELLPack
    auto get_size = [=] __device__(size_t row) {
      return row_iter[row + 1] - row_iter[row];
    }; // NOLINT

    auto counting = thrust::make_counting_iterator(size_t(0));
    using TransformT = thrust::transform_iterator<decltype(get_size),
      decltype(counting), size_t>;
    TransformT row_size_iter = TransformT(counting, get_size);
    row_stride = thrust::reduce(row_size_iter, row_size_iter + n_rows, 0,
                                thrust::maximum<size_t>());
  }

  /*
     Init:
     n_bins, null_gidx_value, gidx_buffer, row_ptrs, gidx, gidx_fvalue_map,
     min_fvalue, feature_segments, node_sum_gradients, ridx_segments,
     hist
  */
  void InitCompressedData(
      const common::HistCutMatrix& hmat, const SparsePage& row_batch);

  void CreateHistIndices(const SparsePage& row_batch);

  ~DeviceShard() {
  }

  // Reset values for each update iteration
  void Reset(HostDeviceVector<GradientPair>* dh_gpair) {
    dh::safe_cuda(cudaSetDevice(device_id_));
    position.CurrentDVec().Fill(0);
    std::fill(node_sum_gradients.begin(), node_sum_gradients.end(),
              GradientPair());

    thrust::sequence(ridx.CurrentDVec().tbegin(), ridx.CurrentDVec().tend());

    std::fill(ridx_segments.begin(), ridx_segments.end(), Segment(0, 0));
    ridx_segments.front() = Segment(0, ridx.Size());
    this->gpair.copy(dh_gpair->tcbegin(device_id_),
                     dh_gpair->tcend(device_id_));
    SubsampleGradientPair(&gpair, param.subsample, row_begin_idx);
    hist.Reset();
  }

  DeviceSplitCandidate EvaluateSplit(int nidx,
                                     const std::vector<int>& feature_set,
                                     ValueConstraint value_constraint) {
    dh::safe_cuda(cudaSetDevice(device_id_));
    auto d_split_candidates = temp_memory.GetSpan<DeviceSplitCandidate>(feature_set.size());
    feature_set_d.resize(feature_set.size());
    auto d_features = common::Span<int>(feature_set_d.data().get(),
                                        feature_set_d.size());
    dh::safe_cuda(cudaMemcpy(d_features.data(), feature_set.data(),
                             d_features.size_bytes(), cudaMemcpyDefault));
    DeviceNodeStats node(node_sum_gradients[nidx], nidx, param);

    // One block for each feature
    int constexpr BLOCK_THREADS = 256;
    EvaluateSplitKernel<BLOCK_THREADS, GradientSumT>
      <<<uint32_t(feature_set.size()), BLOCK_THREADS, 0>>>
      (hist.GetNodeHistogram(nidx), d_features, node,
       cut_.feature_segments.GetSpan(), cut_.min_fvalue.GetSpan(),
       cut_.gidx_fvalue_map.GetSpan(), GPUTrainingParam(param),
       d_split_candidates, value_constraint, monotone_constraints.GetSpan());

    dh::safe_cuda(cudaDeviceSynchronize());
    std::vector<DeviceSplitCandidate> split_candidates(feature_set.size());
    dh::safe_cuda(cudaMemcpy(split_candidates.data(), d_split_candidates.data(),
                             split_candidates.size() * sizeof(DeviceSplitCandidate),
                             cudaMemcpyDeviceToHost));
    DeviceSplitCandidate best_split;
    for (auto candidate : split_candidates) {
      best_split.Update(candidate, param);
    }
    return best_split;
  }

  void BuildHist(int nidx) {
    hist.AllocateHistogram(nidx);
    hist_builder->Build(this, nidx);
  }

  void SubtractionTrick(int nidx_parent, int nidx_histogram,
                        int nidx_subtraction) {
    auto d_node_hist_parent = hist.GetNodeHistogram(nidx_parent);
    auto d_node_hist_histogram = hist.GetNodeHistogram(nidx_histogram);
    auto d_node_hist_subtraction = hist.GetNodeHistogram(nidx_subtraction);

    dh::LaunchN(device_id_, hist.n_bins, [=] __device__(size_t idx) {
      d_node_hist_subtraction[idx] =
          d_node_hist_parent[idx] - d_node_hist_histogram[idx];
    });
  }

  bool CanDoSubtractionTrick(int nidx_parent, int nidx_histogram,
                             int nidx_subtraction) {
    // Make sure histograms are already allocated
    hist.AllocateHistogram(nidx_subtraction);
    return hist.HistogramExists(nidx_histogram) &&
           hist.HistogramExists(nidx_parent);
  }

  void UpdatePosition(int nidx, int left_nidx, int right_nidx, int fidx,
                      int64_t split_gidx, bool default_dir_left, bool is_dense,
                      int fidx_begin,  // cut.row_ptr[fidx]
                      int fidx_end) {  // cut.row_ptr[fidx + 1]
    dh::safe_cuda(cudaSetDevice(device_id_));
    Segment segment = ridx_segments[nidx];
    bst_uint* d_ridx = ridx.Current();
    int* d_position = position.Current();
    common::CompressedIterator<uint32_t> d_gidx = gidx;
    size_t row_stride = this->row_stride;
    // Launch 1 thread for each row
    dh::LaunchN<1, 128>(
        device_id_, segment.Size(), [=] __device__(bst_uint idx) {
          idx += segment.begin;
          bst_uint ridx = d_ridx[idx];
          auto row_begin = row_stride * ridx;
          auto row_end = row_begin + row_stride;
          auto gidx = -1;
          if (is_dense) {
            // FIXME: Maybe just search the cuts again.
            gidx = d_gidx[row_begin + fidx];
          } else {
            gidx = BinarySearchRow(row_begin, row_end, d_gidx, fidx_begin,
                                   fidx_end);
          }

          // belong to left node or right node.
          int position;
          if (gidx >= 0) {
            // Feature is found
            position = gidx <= split_gidx ? left_nidx : right_nidx;
          } else {
            // Feature is missing
            position = default_dir_left ? left_nidx : right_nidx;
          }

          d_position[idx] = position;
        });
    IndicateLeftTransform conversion_op(left_nidx);
    cub::TransformInputIterator<int, IndicateLeftTransform, int*> left_itr(
        d_position + segment.begin, conversion_op);
    int left_count = dh::SumReduction(temp_memory, left_itr, segment.Size());
    CHECK_LE(left_count, segment.Size());
    CHECK_GE(left_count, 0);

    SortPositionAndCopy(segment, left_nidx, right_nidx, left_count);

    ridx_segments[left_nidx] =
        Segment(segment.begin, segment.begin + left_count);
    ridx_segments[right_nidx] =
        Segment(segment.begin + left_count, segment.end);
  }

  /*! \brief Sort row indices according to position. */
  void SortPositionAndCopy(const Segment& segment, int left_nidx, int right_nidx,
                       size_t left_count) {
    SortPosition(
        &temp_memory,
        common::Span<int>(position.Current() + segment.begin, segment.Size()),
        common::Span<int>(position.other() + segment.begin, segment.Size()),
        common::Span<bst_uint>(ridx.Current() + segment.begin, segment.Size()),
        common::Span<bst_uint>(ridx.other() + segment.begin, segment.Size()),
        left_nidx, right_nidx, left_count);
    // Copy back key
    dh::safe_cuda(cudaMemcpy(
        position.Current() + segment.begin, position.other() + segment.begin,
        segment.Size() * sizeof(int), cudaMemcpyDeviceToDevice));
    // Copy back value
    dh::safe_cuda(cudaMemcpy(
        ridx.Current() + segment.begin, ridx.other() + segment.begin,
        segment.Size() * sizeof(bst_uint), cudaMemcpyDeviceToDevice));
  }

  void UpdatePredictionCache(bst_float* out_preds_d) {
    dh::safe_cuda(cudaSetDevice(device_id_));
    if (!prediction_cache_initialised) {
      dh::safe_cuda(cudaMemcpy(
          prediction_cache.Data(), out_preds_d,
          prediction_cache.Size() * sizeof(bst_float), cudaMemcpyDefault));
    }
    prediction_cache_initialised = true;

    CalcWeightTrainParam param_d(param);

    dh::safe_cuda(cudaMemcpy(node_sum_gradients_d.Data(),
                             node_sum_gradients.data(),
                             sizeof(GradientPair) * node_sum_gradients.size(),
                             cudaMemcpyHostToDevice));
    auto d_position = position.Current();
    auto d_ridx = ridx.Current();
    auto d_node_sum_gradients = node_sum_gradients_d.Data();
    auto d_prediction_cache = prediction_cache.Data();

    dh::LaunchN(
        device_id_, prediction_cache.Size(), [=] __device__(int local_idx) {
          int pos = d_position[local_idx];
          bst_float weight = CalcWeight(param_d, d_node_sum_gradients[pos]);
          d_prediction_cache[d_ridx[local_idx]] +=
              weight * param_d.learning_rate;
        });

    dh::safe_cuda(cudaMemcpy(
        out_preds_d, prediction_cache.Data(),
        prediction_cache.Size() * sizeof(bst_float), cudaMemcpyDefault));
  }
};

template <typename GradientSumT>
struct SharedMemHistBuilder : public GPUHistBuilderBase<GradientSumT> {
  void Build(DeviceShard<GradientSumT>* shard, int nidx) override {
    auto segment = shard->ridx_segments[nidx];
    auto segment_begin = segment.begin;
    auto d_node_hist = shard->hist.GetNodeHistogram(nidx);
    auto d_gidx = shard->gidx;
    auto d_ridx = shard->ridx.Current();
    auto d_gpair = shard->gpair.Data();

    int null_gidx_value = shard->null_gidx_value;
    auto n_elements = segment.Size() * shard->row_stride;

    const size_t smem_size = sizeof(GradientSumT) * shard->null_gidx_value;
    const int items_per_thread = 8;
    const int block_threads = 256;
    const int grid_size =
        static_cast<int>(dh::DivRoundUp(n_elements,
                                        items_per_thread * block_threads));
    if (grid_size <= 0) {
      return;
    }
    dh::safe_cuda(cudaSetDevice(shard->device_id_));
    SharedMemHistKernel<<<grid_size, block_threads, smem_size>>>
        (shard->row_stride, d_ridx, d_gidx, null_gidx_value, d_node_hist.data(), d_gpair,
         segment_begin, n_elements);
  }
};

template <typename GradientSumT>
struct GlobalMemHistBuilder : public GPUHistBuilderBase<GradientSumT> {
  void Build(DeviceShard<GradientSumT>* shard, int nidx) override {
    Segment segment = shard->ridx_segments[nidx];
    auto d_node_hist = shard->hist.GetNodeHistogram(nidx).data();
    common::CompressedIterator<uint32_t> d_gidx = shard->gidx;
    bst_uint* d_ridx = shard->ridx.Current();
    GradientPair* d_gpair = shard->gpair.Data();

    size_t const n_elements = segment.Size() * shard->row_stride;
    size_t const row_stride = shard->row_stride;
    int const null_gidx_value = shard->null_gidx_value;

    dh::LaunchN(shard->device_id_, n_elements, [=] __device__(size_t idx) {
        int ridx = d_ridx[(idx / row_stride) + segment.begin];
        // lookup the index (bin) of histogram.
        int gidx = d_gidx[ridx * row_stride + idx % row_stride];

        if (gidx != null_gidx_value) {
          AtomicAddGpair(d_node_hist + gidx, d_gpair[ridx]);
        }
      });
  }
};

template <typename GradientSumT>
inline void DeviceShard<GradientSumT>::InitCompressedData(
    const common::HistCutMatrix& hmat, const SparsePage& row_batch) {
  n_bins = hmat.row_ptr.back();
  null_gidx_value = hmat.row_ptr.back();

  int max_nodes =
      param.max_leaves > 0 ? param.max_leaves * 2 : MaxNodesDepth(param.max_depth);

  ba.Allocate(device_id_,
              &gpair, n_rows,
              &ridx, n_rows,
              &position, n_rows,
              &prediction_cache, n_rows,
              &node_sum_gradients_d, max_nodes,
              &cut_.feature_segments, hmat.row_ptr.size(),
              &cut_.gidx_fvalue_map, hmat.cut.size(),
              &cut_.min_fvalue, hmat.min_val.size(),
              &monotone_constraints, param.monotone_constraints.size());
  cut_.gidx_fvalue_map = hmat.cut;
  cut_.min_fvalue = hmat.min_val;
  cut_.feature_segments = hmat.row_ptr;
  monotone_constraints = param.monotone_constraints;

  node_sum_gradients.resize(max_nodes);
  ridx_segments.resize(max_nodes);

  dh::safe_cuda(cudaSetDevice(device_id_));

  // allocate compressed bin data
  int num_symbols = n_bins + 1;
  // Required buffer size for storing data matrix in ELLPack format.
  size_t compressed_size_bytes =
      common::CompressedBufferWriter::CalculateBufferSize(row_stride * n_rows,
                                                          num_symbols);

  CHECK(!(param.max_leaves == 0 && param.max_depth == 0))
      << "Max leaves and max depth cannot both be unconstrained for "
      "gpu_hist.";
  ba.Allocate(device_id_, &gidx_buffer, compressed_size_bytes);
  gidx_buffer.Fill(0);

  int nbits = common::detail::SymbolBits(num_symbols);

  CreateHistIndices(row_batch);

  gidx = common::CompressedIterator<uint32_t>(gidx_buffer.Data(), num_symbols);

  // check if we can use shared memory for building histograms
  // (assuming atleast we need 2 CTAs per SM to maintain decent latency hiding)
  auto histogram_size = sizeof(GradientSumT) * null_gidx_value;
  auto max_smem = dh::MaxSharedMemory(device_id_);
  if (histogram_size <= max_smem) {
    hist_builder.reset(new SharedMemHistBuilder<GradientSumT>);
  } else {
    hist_builder.reset(new GlobalMemHistBuilder<GradientSumT>);
  }

  // Init histogram
  hist.Init(device_id_, hmat.row_ptr.back());
}


template <typename GradientSumT>
inline void DeviceShard<GradientSumT>::CreateHistIndices(const SparsePage& row_batch) {
  int num_symbols = n_bins + 1;
  // bin and compress entries in batches of rows
  size_t gpu_batch_nrows =
      std::min
      (dh::TotalMemory(device_id_) / (16 * row_stride * sizeof(Entry)),
       static_cast<size_t>(n_rows));
  const std::vector<Entry>& data_vec = row_batch.data.HostVector();

  thrust::device_vector<Entry> entries_d(gpu_batch_nrows * row_stride);
  size_t gpu_nbatches = dh::DivRoundUp(n_rows, gpu_batch_nrows);

  for (size_t gpu_batch = 0; gpu_batch < gpu_nbatches; ++gpu_batch) {
    size_t batch_row_begin = gpu_batch * gpu_batch_nrows;
    size_t batch_row_end = (gpu_batch + 1) * gpu_batch_nrows;
    if (batch_row_end > n_rows) {
      batch_row_end = n_rows;
    }
    size_t batch_nrows = batch_row_end - batch_row_begin;
    // number of entries in this batch.
    size_t n_entries = row_ptrs[batch_row_end] - row_ptrs[batch_row_begin];
    // copy data entries to device.
    dh::safe_cuda
        (cudaMemcpy
         (entries_d.data().get(), data_vec.data() + row_ptrs[batch_row_begin],
          n_entries * sizeof(Entry), cudaMemcpyDefault));
    const dim3 block3(32, 8, 1);  // 256 threads
    const dim3 grid3(dh::DivRoundUp(n_rows, block3.x),
                     dh::DivRoundUp(row_stride, block3.y), 1);
    compress_bin_ellpack_k<<<grid3, block3>>>
        (common::CompressedBufferWriter(num_symbols),
         gidx_buffer.Data(),
         row_ptrs.data().get() + batch_row_begin,
         entries_d.data().get(),
         cut_.gidx_fvalue_map.Data(), cut_.feature_segments.Data(),
         batch_row_begin, batch_nrows,
         row_ptrs[batch_row_begin],
         row_stride, null_gidx_value);

    dh::safe_cuda(cudaGetLastError());
    dh::safe_cuda(cudaDeviceSynchronize());
  }

  // free the memory that is no longer needed
  row_ptrs.resize(0);
  row_ptrs.shrink_to_fit();
  entries_d.resize(0);
  entries_d.shrink_to_fit();
}


template <typename GradientSumT>
class GPUHistMakerSpecialised{
 public:
  struct ExpandEntry;

  GPUHistMakerSpecialised() : initialised_(false), p_last_fmat_(nullptr) {}
  void Init(
      const std::vector<std::pair<std::string, std::string>>& args) {
    param_.InitAllowUnknown(args);
    hist_maker_param_.InitAllowUnknown(args);
    CHECK(param_.n_gpus != 0) << "Must have at least one device";
    n_devices_ = param_.n_gpus;
    dist_ = GPUDistribution::Block(GPUSet::All(param_.gpu_id, param_.n_gpus));

    dh::CheckComputeCapability();

    if (param_.grow_policy == TrainParam::kLossGuide) {
      qexpand_.reset(new ExpandQueue(LossGuide));
    } else {
      qexpand_.reset(new ExpandQueue(DepthWise));
    }

    monitor_.Init("updater_gpu_hist");
  }

  void Update(HostDeviceVector<GradientPair>* gpair, DMatrix* dmat,
              const std::vector<RegTree*>& trees) {
    monitor_.Start("Update", dist_.Devices());
    // rescale learning rate according to size of trees
    float lr = param_.learning_rate;
    param_.learning_rate = lr / trees.size();
    ValueConstraint::Init(&param_, dmat->Info().num_col_);
    // build tree
    try {
      for (size_t i = 0; i < trees.size(); ++i) {
        this->UpdateTree(gpair, dmat, trees[i]);
      }
      dh::safe_cuda(cudaGetLastError());
    } catch (const std::exception& e) {
      LOG(FATAL) << "Exception in gpu_hist: " << e.what() << std::endl;
    }
    param_.learning_rate = lr;
    monitor_.Stop("Update", dist_.Devices());
  }

  void InitDataOnce(DMatrix* dmat) {
    info_ = &dmat->Info();

    int n_devices = dist_.Devices().Size();

    device_list_.resize(n_devices);
    for (int index = 0; index < n_devices; ++index) {
      int device_id = dist_.Devices().DeviceId(index);
      device_list_[index] = device_id;
    }

    reducer_.Init(device_list_, param_.distributed);

    auto batch_iter = dmat->GetRowBatches().begin();
    const SparsePage& batch = *batch_iter;
    // Create device shards
    shards_.resize(n_devices);
    dh::ExecuteIndexShards(&shards_, [&](int i, std::unique_ptr<DeviceShard<GradientSumT>>& shard) {
        size_t start = dist_.ShardStart(info_->num_row_, i);
        size_t size = dist_.ShardSize(info_->num_row_, i);
        shard = std::unique_ptr<DeviceShard<GradientSumT>>
                (new DeviceShard<GradientSumT>(dist_.Devices().DeviceId(i),
                                 start, start + size, param_));
        shard->InitRowPtrs(batch);
      });

    // Find the cuts.
    monitor_.Start("Quantiles", dist_.Devices());
    common::DeviceSketch(batch, *info_, param_, &hmat_, hist_maker_param_.gpu_batch_nrows);
    n_bins_ = hmat_.row_ptr.back();
    monitor_.Stop("Quantiles", dist_.Devices());

    monitor_.Start("BinningCompression", dist_.Devices());
    dh::ExecuteIndexShards(&shards_, [&](int idx,
      std::unique_ptr<DeviceShard<GradientSumT>>& shard) {
        shard->InitCompressedData(hmat_, batch);
      });
    monitor_.Stop("BinningCompression", dist_.Devices());
    ++batch_iter;
    CHECK(batch_iter.AtEnd()) << "External memory not supported";

    p_last_fmat_ = dmat;
    initialised_ = true;
  }

  void InitData(HostDeviceVector<GradientPair>* gpair, DMatrix* dmat) {
    monitor_.Start("InitDataOnce", dist_.Devices());
    if (!initialised_) {
      this->InitDataOnce(dmat);
    }
    monitor_.Stop("InitDataOnce", dist_.Devices());

    column_sampler_.Init(info_->num_col_, param_.colsample_bynode,
                         param_.colsample_bylevel, param_.colsample_bytree);

    // Copy gpair & reset memory
    monitor_.Start("InitDataReset", dist_.Devices());

    gpair->Reshard(dist_);
    dh::ExecuteIndexShards(
        &shards_,
        [&](int idx, std::unique_ptr<DeviceShard<GradientSumT>>& shard) {
          shard->Reset(gpair);
        });
    monitor_.Stop("InitDataReset", dist_.Devices());
  }

  void AllReduceHist(int nidx) {
<<<<<<< HEAD
    monitor_.Start("AllReduce");
    dh::safe_cuda(cudaDeviceSynchronize());
=======
    if (shards_.size() == 1) return;
    monitor_.Start("AllReduce");
>>>>>>> 1dac5e24

    reducer_.GroupStart();
    for (auto& shard : shards_) {
      auto d_node_hist = shard->hist.GetNodeHistogram(nidx).data();
      reducer_.AllReduceSum(
          dist_.Devices().Index(shard->device_id_),
          reinterpret_cast<typename GradientSumT::ValueT*>(d_node_hist),
          reinterpret_cast<typename GradientSumT::ValueT*>(d_node_hist),
          n_bins_ * (sizeof(GradientSumT) / sizeof(typename GradientSumT::ValueT)));
    }
    reducer_.GroupEnd();
    reducer_.Synchronize();

    monitor_.Stop("AllReduce");
  }

  /**
   * \brief Build GPU local histograms for the left and right child of some parent node
   */
  void BuildHistLeftRight(int nidx_parent, int nidx_left, int nidx_right) {
    size_t left_node_max_elements = 0;
    size_t right_node_max_elements = 0;
    for (auto& shard : shards_) {
      left_node_max_elements = (std::max)(
        left_node_max_elements, shard->ridx_segments[nidx_left].Size());
      right_node_max_elements = (std::max)(
        right_node_max_elements, shard->ridx_segments[nidx_right].Size());
    }

    if (param_.distributed) {
      rabit::Allreduce<rabit::op::Max,size_t>(&left_node_max_elements, 1);
      rabit::Allreduce<rabit::op::Max,size_t>(&right_node_max_elements, 1);
    }

    auto build_hist_nidx = nidx_left;
    auto subtraction_trick_nidx = nidx_right;

    if (right_node_max_elements < left_node_max_elements) {
      build_hist_nidx = nidx_right;
      subtraction_trick_nidx = nidx_left;
    }

    // Build histogram for node with the smallest number of training examples
    dh::ExecuteIndexShards(
        &shards_,
        [&](int idx, std::unique_ptr<DeviceShard<GradientSumT>>& shard) {
          shard->BuildHist(build_hist_nidx);
        });

    this->AllReduceHist(build_hist_nidx);

    // Check whether we can use the subtraction trick to calculate the other
    bool do_subtraction_trick = true;
    for (auto& shard : shards_) {
      do_subtraction_trick &= shard->CanDoSubtractionTrick(
        nidx_parent, build_hist_nidx, subtraction_trick_nidx);
    }

    if (do_subtraction_trick) {
      // Calculate other histogram using subtraction trick
      dh::ExecuteIndexShards(
          &shards_,
          [&](int idx, std::unique_ptr<DeviceShard<GradientSumT>>& shard) {
            shard->SubtractionTrick(nidx_parent, build_hist_nidx,
                                    subtraction_trick_nidx);
          });
    } else {
      // Calculate other histogram manually
      dh::ExecuteIndexShards(
          &shards_,
          [&](int idx, std::unique_ptr<DeviceShard<GradientSumT>>& shard) {
            shard->BuildHist(subtraction_trick_nidx);
          });

      this->AllReduceHist(subtraction_trick_nidx);
    }
  }

  DeviceSplitCandidate EvaluateSplit(int nidx, RegTree* p_tree) {
    return shards_.front()->EvaluateSplit(
        nidx, *column_sampler_.GetFeatureSet(p_tree->GetDepth(nidx)),
        node_value_constraints_[nidx]);
  }

  void InitRoot(RegTree* p_tree) {
    constexpr int root_nidx = 0;
    // Sum gradients
    std::vector<GradientPair> tmp_sums(shards_.size());

    dh::ExecuteIndexShards(
        &shards_,
        [&](int i, std::unique_ptr<DeviceShard<GradientSumT>>& shard) {
          dh::safe_cuda(cudaSetDevice(shard->device_id_));
          tmp_sums[i] = dh::SumReduction(
              shard->temp_memory, shard->gpair.Data(), shard->gpair.Size());
        });

    if (param_.distributed) {
      // TODO: add support for GradientPair reduction
      rabit::Allreduce<rabit::op::Sum>((GradientPair::ValueT*)&tmp_sums[0], 2);
    }

    GradientPair sum_gradient =
        std::accumulate(tmp_sums.begin(), tmp_sums.end(), GradientPair());

    // Generate root histogram
    dh::ExecuteIndexShards(
        &shards_,
        [&](int idx, std::unique_ptr<DeviceShard<GradientSumT>>& shard) {
          shard->BuildHist(root_nidx);
        });

    this->AllReduceHist(root_nidx);

    // Remember root stats
    p_tree->Stat(root_nidx).sum_hess = sum_gradient.GetHess();
    auto weight = CalcWeight(param_, sum_gradient);
    p_tree->Stat(root_nidx).base_weight = weight;
    (*p_tree)[root_nidx].SetLeaf(param_.learning_rate * weight);

    // Store sum gradients
    for (auto& shard : shards_) {
      shard->node_sum_gradients[root_nidx] = sum_gradient;
    }

    // Initialise root constraint
    node_value_constraints_.resize(p_tree->GetNodes().size());

    // Generate first split
    auto split = this->EvaluateSplit(root_nidx, p_tree);
    qexpand_->push(
        ExpandEntry(root_nidx, p_tree->GetDepth(root_nidx), split, 0));
  }

  void UpdatePosition(const ExpandEntry& candidate, RegTree* p_tree) {
    int nidx = candidate.nid;
    int left_nidx = (*p_tree)[nidx].LeftChild();
    int right_nidx = (*p_tree)[nidx].RightChild();

    // convert floating-point split_pt into corresponding bin_id
    // split_cond = -1 indicates that split_pt is less than all known cut points
    int64_t split_gidx = -1;
    int64_t fidx = candidate.split.findex;
    bool default_dir_left = candidate.split.dir == kLeftDir;
    uint32_t fidx_begin = hmat_.row_ptr[fidx];
    uint32_t fidx_end = hmat_.row_ptr[fidx + 1];
    // split_gidx = i where i is the i^th bin containing split value.
    for (auto i = fidx_begin; i < fidx_end; ++i) {
      if (candidate.split.fvalue == hmat_.cut[i]) {
        split_gidx = static_cast<int64_t>(i);
      }
    }
    auto is_dense = info_->num_nonzero_ == info_->num_row_ * info_->num_col_;

    dh::ExecuteIndexShards(
        &shards_,
        [&](int idx, std::unique_ptr<DeviceShard<GradientSumT>>& shard) {
          shard->UpdatePosition(nidx, left_nidx, right_nidx, fidx, split_gidx,
                                default_dir_left, is_dense, fidx_begin,
                                fidx_end);
        });
  }

  void ApplySplit(const ExpandEntry& candidate, RegTree* p_tree) {
    RegTree& tree = *p_tree;

    GradStats left_stats;
    left_stats.Add(candidate.split.left_sum);
    GradStats right_stats;
    right_stats.Add(candidate.split.right_sum);
    GradStats parent_sum;
    parent_sum.Add(left_stats);
    parent_sum.Add(right_stats);
    node_value_constraints_.resize(tree.GetNodes().size());
    auto base_weight = node_value_constraints_[candidate.nid].CalcWeight(param_, parent_sum);
    auto left_weight =
        node_value_constraints_[candidate.nid].CalcWeight(param_, left_stats)*param_.learning_rate;
    auto right_weight =
        node_value_constraints_[candidate.nid].CalcWeight(param_, right_stats)*param_.learning_rate;
    tree.ExpandNode(candidate.nid, candidate.split.findex,
                    candidate.split.fvalue, candidate.split.dir == kLeftDir,
                    base_weight, left_weight, right_weight,
                    candidate.split.loss_chg, parent_sum.sum_hess);
    // Set up child constraints
    node_value_constraints_.resize(tree.GetNodes().size());
    node_value_constraints_[candidate.nid].SetChild(
        param_, tree[candidate.nid].SplitIndex(), left_stats, right_stats,
        &node_value_constraints_[tree[candidate.nid].LeftChild()],
        &node_value_constraints_[tree[candidate.nid].RightChild()]);

    // Store sum gradients
    for (auto& shard : shards_) {
      shard->node_sum_gradients[tree[candidate.nid].LeftChild()] = candidate.split.left_sum;
      shard->node_sum_gradients[tree[candidate.nid].RightChild()] = candidate.split.right_sum;
    }
  }

  void UpdateTree(HostDeviceVector<GradientPair>* gpair, DMatrix* p_fmat,
                  RegTree* p_tree) {
    auto& tree = *p_tree;

    monitor_.Start("InitData", dist_.Devices());
    this->InitData(gpair, p_fmat);
    monitor_.Stop("InitData", dist_.Devices());
    monitor_.Start("InitRoot", dist_.Devices());
    this->InitRoot(p_tree);
    monitor_.Stop("InitRoot", dist_.Devices());

    auto timestamp = qexpand_->size();
    auto num_leaves = 1;

    while (!qexpand_->empty()) {
      ExpandEntry candidate = qexpand_->top();
      qexpand_->pop();
      if (!candidate.IsValid(param_, num_leaves)) continue;

      this->ApplySplit(candidate, p_tree);
      monitor_.Start("UpdatePosition", dist_.Devices());
      this->UpdatePosition(candidate, p_tree);
      monitor_.Stop("UpdatePosition", dist_.Devices());
      num_leaves++;

      int left_child_nidx = tree[candidate.nid].LeftChild();
      int right_child_nidx = tree[candidate.nid].RightChild();

      // Only create child entries if needed
      if (ExpandEntry::ChildIsValid(param_, tree.GetDepth(left_child_nidx),
                                    num_leaves)) {
        monitor_.Start("BuildHist", dist_.Devices());
        this->BuildHistLeftRight(candidate.nid, left_child_nidx,
                                 right_child_nidx);
        monitor_.Stop("BuildHist", dist_.Devices());

        monitor_.Start("EvaluateSplits", dist_.Devices());
        auto left_child_split =
            this->EvaluateSplit(left_child_nidx, p_tree);
        auto right_child_split =
            this->EvaluateSplit(right_child_nidx, p_tree);
        qexpand_->push(ExpandEntry(left_child_nidx,
                                   tree.GetDepth(left_child_nidx), left_child_split,
                                   timestamp++));
        qexpand_->push(ExpandEntry(right_child_nidx,
                                   tree.GetDepth(right_child_nidx), right_child_split,
                                   timestamp++));
        monitor_.Stop("EvaluateSplits", dist_.Devices());
      }
    }
  }

  bool UpdatePredictionCache(
      const DMatrix* data, HostDeviceVector<bst_float>* p_out_preds) {
    monitor_.Start("UpdatePredictionCache", dist_.Devices());
    if (shards_.empty() || p_last_fmat_ == nullptr || p_last_fmat_ != data)
      return false;
    p_out_preds->Reshard(dist_.Devices());
    dh::ExecuteIndexShards(
        &shards_,
        [&](int idx, std::unique_ptr<DeviceShard<GradientSumT>>& shard) {
          shard->UpdatePredictionCache(
              p_out_preds->DevicePointer(shard->device_id_));
        });
    monitor_.Stop("UpdatePredictionCache", dist_.Devices());
    return true;
  }

  struct ExpandEntry {
    int nid;
    int depth;
    DeviceSplitCandidate split;
    uint64_t timestamp;
    ExpandEntry(int nid, int depth, const DeviceSplitCandidate& split,
                uint64_t timestamp)
        : nid(nid), depth(depth), split(split), timestamp(timestamp) {}
    bool IsValid(const TrainParam& param, int num_leaves) const {
      if (split.loss_chg <= kRtEps) return false;
      if (split.left_sum.GetHess() == 0 || split.right_sum.GetHess() == 0)
        return false;
      if (param.max_depth > 0 && depth == param.max_depth) return false;
      if (param.max_leaves > 0 && num_leaves == param.max_leaves) return false;
      return true;
    }

    static bool ChildIsValid(const TrainParam& param, int depth,
                             int num_leaves) {
      if (param.max_depth > 0 && depth >= param.max_depth) return false;
      if (param.max_leaves > 0 && num_leaves >= param.max_leaves) return false;
      return true;
    }

    friend std::ostream& operator<<(std::ostream& os, const ExpandEntry& e) {
      os << "ExpandEntry: \n";
      os << "nidx: " << e.nid << "\n";
      os << "depth: " << e.depth << "\n";
      os << "loss: " << e.split.loss_chg << "\n";
      os << "left_sum: " << e.split.left_sum << "\n";
      os << "right_sum: " << e.split.right_sum << "\n";
      return os;
    }
  };

  inline static bool DepthWise(ExpandEntry lhs, ExpandEntry rhs) {
    if (lhs.depth == rhs.depth) {
      return lhs.timestamp > rhs.timestamp;  // favor small timestamp
    } else {
      return lhs.depth > rhs.depth;  // favor small depth
    }
  }
  inline static bool LossGuide(ExpandEntry lhs, ExpandEntry rhs) {
    if (lhs.split.loss_chg == rhs.split.loss_chg) {
      return lhs.timestamp > rhs.timestamp;  // favor small timestamp
    } else {
      return lhs.split.loss_chg < rhs.split.loss_chg;  // favor large loss_chg
    }
  }
  TrainParam param_;
  GPUHistMakerTrainParam hist_maker_param_;
  common::HistCutMatrix hmat_;
  common::GHistIndexMatrix gmat_;
  MetaInfo* info_;
  bool initialised_;
  int n_devices_;
  int n_bins_;

  std::vector<std::unique_ptr<DeviceShard<GradientSumT>>> shards_;
  common::ColumnSampler column_sampler_;
  using ExpandQueue = std::priority_queue<ExpandEntry, std::vector<ExpandEntry>,
    std::function<bool(ExpandEntry, ExpandEntry)>>;
  std::unique_ptr<ExpandQueue> qexpand_;
  common::Monitor monitor_;
  dh::AllReducer reducer_;
  std::vector<ValueConstraint> node_value_constraints_;
  /*! List storing device id. */
  std::vector<int> device_list_;

  DMatrix* p_last_fmat_;
  GPUDistribution dist_;
};

class GPUHistMaker : public TreeUpdater {
 public:
  void Init(
      const std::vector<std::pair<std::string, std::string>>& args) override {
    hist_maker_param_.InitAllowUnknown(args);
    float_maker_.reset();
    double_maker_.reset();
    if (hist_maker_param_.single_precision_histogram) {
      float_maker_.reset(new GPUHistMakerSpecialised<GradientPair>());
      float_maker_->Init(args);
    } else {
      double_maker_.reset(new GPUHistMakerSpecialised<GradientPairPrecise>());
      double_maker_->Init(args);
    }
  }

  void Update(HostDeviceVector<GradientPair>* gpair, DMatrix* dmat,
              const std::vector<RegTree*>& trees) override {
    if (hist_maker_param_.single_precision_histogram) {
      float_maker_->Update(gpair, dmat, trees);
    } else {
      double_maker_->Update(gpair, dmat, trees);
    }
  }

  bool UpdatePredictionCache(
      const DMatrix* data, HostDeviceVector<bst_float>* p_out_preds) override {
    if (hist_maker_param_.single_precision_histogram) {
      return float_maker_->UpdatePredictionCache(data, p_out_preds);
    } else {
      return double_maker_->UpdatePredictionCache(data, p_out_preds);
    }
  }

 private:
  GPUHistMakerTrainParam hist_maker_param_;
  std::unique_ptr<GPUHistMakerSpecialised<GradientPair>> float_maker_;
  std::unique_ptr<GPUHistMakerSpecialised<GradientPairPrecise>> double_maker_;
};

XGBOOST_REGISTER_TREE_UPDATER(GPUHistMaker, "grow_gpu_hist")
    .describe("Grow tree with GPU.")
    .set_body([]() { return new GPUHistMaker(); });
}  // namespace tree
}  // namespace xgboost<|MERGE_RESOLUTION|>--- conflicted
+++ resolved
@@ -1049,13 +1049,9 @@
   }
 
   void AllReduceHist(int nidx) {
-<<<<<<< HEAD
+    if (shards_.size() == 1) return;
+    dh::safe_cuda(cudaDeviceSynchronize());
     monitor_.Start("AllReduce");
-    dh::safe_cuda(cudaDeviceSynchronize());
-=======
-    if (shards_.size() == 1) return;
-    monitor_.Start("AllReduce");
->>>>>>> 1dac5e24
 
     reducer_.GroupStart();
     for (auto& shard : shards_) {
