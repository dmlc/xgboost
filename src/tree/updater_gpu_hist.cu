--- conflicted
+++ resolved
@@ -908,12 +908,6 @@
     omp_set_num_threads(nthread);
   }
 
-<<<<<<< HEAD
-  bool UpdatePredictionCache
-    (const DMatrix* data, std::vector<bst_float>* p_out_preds) override {
-    return false;
-  }
-
   bool UpdatePredictionCache
   (const DMatrix* data, HostDeviceVector<bst_float>* p_out_preds) override {
     monitor.Start("UpdatePredictionCache", dList);
@@ -927,8 +921,6 @@
     return true;
   }
 
-=======
->>>>>>> d5f1b74e
   struct ExpandEntry {
     int nid;
     int depth;
