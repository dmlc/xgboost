/*!
 * Copyright 2017 XGBoost contributors
 */
#include <thrust/copy.h>
#include <thrust/functional.h>
#include <thrust/iterator/counting_iterator.h>
#include <thrust/iterator/transform_iterator.h>
#include <thrust/reduce.h>
#include <thrust/sequence.h>
#include <xgboost/tree_updater.h>
#include <algorithm>
#include <cmath>
#include <memory>
#include <queue>
#include <utility>
#include <vector>
#include "../common/compressed_iterator.h"
#include "../common/device_helpers.cuh"
#include "../common/hist_util.h"
#include "../common/host_device_vector.h"
#include "../common/timer.h"
#include "param.h"
#include "updater_gpu_common.cuh"

namespace xgboost {
namespace tree {

DMLC_REGISTRY_FILE_TAG(updater_gpu_hist);

using GradientPairSumT = GradientPairPrecise;

template <int BLOCK_THREADS, typename ReduceT, typename TempStorageT>
__device__ GradientPairSumT ReduceFeature(const GradientPairSumT* begin,
                                     const GradientPairSumT* end,
                                     TempStorageT* temp_storage) {
  __shared__ cub::Uninitialized<GradientPairSumT> uninitialized_sum;
  GradientPairSumT& shared_sum = uninitialized_sum.Alias();

  GradientPairSumT local_sum = GradientPairSumT();
  for (auto itr = begin; itr < end; itr += BLOCK_THREADS) {
    bool thread_active = itr + threadIdx.x < end;
    // Scan histogram
    GradientPairSumT bin = thread_active ? *(itr + threadIdx.x) : GradientPairSumT();
    local_sum += bin;
  }
  local_sum = ReduceT(temp_storage->sum_reduce).Reduce(local_sum, cub::Sum());

  if (threadIdx.x == 0) {
    shared_sum = local_sum;
  }
  __syncthreads();

  return shared_sum;
}

template <int BLOCK_THREADS, typename ReduceT, typename scan_t,
          typename max_ReduceT, typename TempStorageT>
__device__ void EvaluateFeature(int fidx, const GradientPairSumT* hist,
                                const int* feature_segments, float min_fvalue,
                                const float* gidx_fvalue_map,
                                DeviceSplitCandidate* best_split,
                                const DeviceNodeStats& node,
                                const GPUTrainingParam& param,
                                TempStorageT* temp_storage, int constraint,
                                const ValueConstraint& value_constraint) {
  int gidx_begin = feature_segments[fidx];
  int gidx_end = feature_segments[fidx + 1];

  GradientPairSumT feature_sum = ReduceFeature<BLOCK_THREADS, ReduceT>(
      hist + gidx_begin, hist + gidx_end, temp_storage);

  auto prefix_op = SumCallbackOp<GradientPairSumT>();
  for (int scan_begin = gidx_begin; scan_begin < gidx_end;
       scan_begin += BLOCK_THREADS) {
    bool thread_active = scan_begin + threadIdx.x < gidx_end;

    GradientPairSumT bin =
        thread_active ? hist[scan_begin + threadIdx.x] : GradientPairSumT();
    scan_t(temp_storage->scan).ExclusiveScan(bin, bin, cub::Sum(), prefix_op);

    // Calculate  gain
    GradientPairSumT parent_sum = GradientPairSumT(node.sum_gradients);

    GradientPairSumT missing = parent_sum - feature_sum;

    bool missing_left = true;
    const float null_gain = -FLT_MAX;
    float gain = null_gain;
    if (thread_active) {
      gain = LossChangeMissing(bin, missing, parent_sum, node.root_gain, param,
                              constraint, value_constraint, missing_left);
    }

    __syncthreads();

    // Find thread with best gain
    cub::KeyValuePair<int, float> tuple(threadIdx.x, gain);
    cub::KeyValuePair<int, float> best =
        max_ReduceT(temp_storage->max_reduce).Reduce(tuple, cub::ArgMax());

    __shared__ cub::KeyValuePair<int, float> block_max;
    if (threadIdx.x == 0) {
      block_max = best;
    }

    __syncthreads();

    // Best thread updates split
    if (threadIdx.x == block_max.key) {
      int gidx = scan_begin + threadIdx.x;
      float fvalue =
          gidx == gidx_begin ? min_fvalue : gidx_fvalue_map[gidx - 1];

      GradientPairSumT left = missing_left ? bin + missing : bin;
      GradientPairSumT right = parent_sum - left;

      best_split->Update(gain, missing_left ? kLeftDir : kRightDir, fvalue, fidx,
                         GradientPair(left), GradientPair(right), param);
    }
    __syncthreads();
  }
}

template <int BLOCK_THREADS>
__global__ void evaluate_split_kernel(
    const GradientPairSumT* d_hist, int nidx, uint64_t n_features,
    DeviceNodeStats nodes, const int* d_feature_segments,
    const float* d_fidx_min_map, const float* d_gidx_fvalue_map,
    GPUTrainingParam gpu_param, DeviceSplitCandidate* d_split,
    ValueConstraint value_constraint, int* d_monotonic_constraints) {
  typedef cub::KeyValuePair<int, float> ArgMaxT;
  typedef cub::BlockScan<GradientPairSumT, BLOCK_THREADS, cub::BLOCK_SCAN_WARP_SCANS>
      BlockScanT;
  typedef cub::BlockReduce<ArgMaxT, BLOCK_THREADS> MaxReduceT;

  typedef cub::BlockReduce<GradientPairSumT, BLOCK_THREADS> SumReduceT;

  union TempStorage {
    typename BlockScanT::TempStorage scan;
    typename MaxReduceT::TempStorage max_reduce;
    typename SumReduceT::TempStorage sum_reduce;
  };

  __shared__ cub::Uninitialized<DeviceSplitCandidate> uninitialized_split;
  DeviceSplitCandidate& best_split = uninitialized_split.Alias();
  __shared__ TempStorage temp_storage;

  if (threadIdx.x == 0) {
    best_split = DeviceSplitCandidate();
  }

  __syncthreads();

  auto fidx = blockIdx.x;
  auto constraint = d_monotonic_constraints[fidx];
  EvaluateFeature<BLOCK_THREADS, SumReduceT, BlockScanT, MaxReduceT>(
      fidx, d_hist, d_feature_segments, d_fidx_min_map[fidx], d_gidx_fvalue_map,
      &best_split, nodes, gpu_param, &temp_storage, constraint,
      value_constraint);

  __syncthreads();

  if (threadIdx.x == 0) {
    // Record best loss
    d_split[fidx] = best_split;
  }
}

// Find a gidx value for a given feature otherwise return -1 if not found
template <typename GidxIterT>
__device__ int BinarySearchRow(bst_uint begin, bst_uint end, GidxIterT data,
                               int fidx_begin, int fidx_end) {
  bst_uint previous_middle = UINT32_MAX;
  while (end != begin) {
    auto middle = begin + (end - begin) / 2;
    if (middle == previous_middle) {
      break;
    }
    previous_middle = middle;

    auto gidx = data[middle];

    if (gidx >= fidx_begin && gidx < fidx_end) {
      return gidx;
    } else if (gidx < fidx_begin) {
      begin = middle;
    } else {
      end = middle;
    }
  }
  // Value is missing
  return -1;
}

struct DeviceHistogram {
  dh::BulkAllocator<dh::MemoryType::kDevice> ba;
  dh::DVec<GradientPairSumT> data;
  int n_bins;
  void Init(int device_idx, int max_nodes, int n_bins, bool silent) {
    this->n_bins = n_bins;
    ba.Allocate(device_idx, silent, &data, size_t(max_nodes) * size_t(n_bins));
  }

  void Reset() { data.Fill(GradientPairSumT()); }
  GradientPairSumT* GetHistPtr(int nidx) { return data.Data() + nidx * n_bins; }

  void PrintNidx(int nidx) const {
    auto h_data = data.AsVector();
    std::cout << "nidx " << nidx << ":\n";
    for (int i = n_bins * nidx; i < n_bins * (nidx + 1); i++) {
      std::cout << h_data[i] << " ";
    }
    std::cout << "\n";
  }
};

struct CalcWeightTrainParam {
  float min_child_weight;
  float reg_alpha;
  float reg_lambda;
  float max_delta_step;
  float learning_rate;
  XGBOOST_DEVICE explicit CalcWeightTrainParam(const TrainParam& p)
      : min_child_weight(p.min_child_weight),
        reg_alpha(p.reg_alpha),
        reg_lambda(p.reg_lambda),
        max_delta_step(p.max_delta_step),
        learning_rate(p.learning_rate) {}
};

__global__ void compress_bin_ellpack_k
(common::CompressedBufferWriter wr, common::CompressedByteT* __restrict__ buffer,
 const size_t* __restrict__ row_ptrs,
 const Entry* __restrict__ entries,
 const float* __restrict__ cuts, const size_t* __restrict__ cut_rows,
 size_t base_row, size_t n_rows, size_t row_ptr_begin, size_t row_stride,
 unsigned int null_gidx_value) {
  size_t irow = threadIdx.x + size_t(blockIdx.x) * blockDim.x;
  int ifeature = threadIdx.y + blockIdx.y * blockDim.y;
  if (irow >= n_rows || ifeature >= row_stride)
    return;
  int row_size = static_cast<int>(row_ptrs[irow + 1] - row_ptrs[irow]);
  unsigned int bin = null_gidx_value;
  if (ifeature < row_size) {
    Entry entry = entries[row_ptrs[irow] - row_ptr_begin + ifeature];
    int feature = entry.index;
    float fvalue = entry.fvalue;
    const float *feature_cuts = &cuts[cut_rows[feature]];
    int ncuts = cut_rows[feature + 1] - cut_rows[feature];
    bin = dh::UpperBound(feature_cuts, ncuts, fvalue);
    if (bin >= ncuts)
      bin = ncuts - 1;
    bin += cut_rows[feature];
  }
  wr.AtomicWriteSymbol(buffer, bin, (irow + base_row) * row_stride + ifeature);
}

__global__ void sharedMemHistKernel(size_t row_stride,
                                    const bst_uint* d_ridx,
                                    common::CompressedIterator<uint32_t> d_gidx,
                                    int null_gidx_value,
                                    GradientPairSumT* d_node_hist,
                                    const GradientPair* d_gpair,
                                    size_t segment_begin,
                                    size_t n_elements) {
  extern __shared__ char smem[];
  GradientPairSumT* smem_arr = reinterpret_cast<GradientPairSumT*>(smem); // NOLINT
  for (auto i : dh::BlockStrideRange(0, null_gidx_value)) {
    smem_arr[i] = GradientPairSumT();
  }
  __syncthreads();
  for (auto idx : dh::GridStrideRange(static_cast<size_t>(0), n_elements)) {
    int ridx = d_ridx[idx / row_stride + segment_begin];
    int gidx = d_gidx[ridx * row_stride + idx % row_stride];
    if (gidx != null_gidx_value) {
      AtomicAddGpair(smem_arr + gidx, d_gpair[ridx]);
    }
  }
  __syncthreads();
  for (auto i : dh::BlockStrideRange(0, null_gidx_value)) {
    AtomicAddGpair(d_node_hist + i, smem_arr[i]);
  }
}

// Manage memory for a single GPU
struct DeviceShard {
  struct Segment {
    size_t begin;
    size_t end;

    Segment() : begin(0), end(0) {}

    Segment(size_t begin, size_t end) : begin(begin), end(end) {
      CHECK_GE(end, begin);
    }
    size_t Size() const { return end - begin; }
  };

  int device_idx;
  int normalised_device_idx;  // Device index counting from param.gpu_id
  dh::BulkAllocator<dh::MemoryType::kDevice> ba;
  dh::DVec<common::CompressedByteT> gidx_buffer;
  dh::DVec<GradientPair> gpair;
  dh::DVec2<bst_uint> ridx;  // Row index relative to this shard
  dh::DVec2<int> position;
  std::vector<Segment> ridx_segments;
  dh::DVec<int> feature_segments;
  dh::DVec<float> gidx_fvalue_map;
  dh::DVec<float> min_fvalue;
  dh::DVec<int> monotone_constraints;
  dh::DVec<bst_float> prediction_cache;
  std::vector<GradientPair> node_sum_gradients;
  dh::DVec<GradientPair> node_sum_gradients_d;
  thrust::device_vector<size_t> row_ptrs;
  common::CompressedIterator<uint32_t> gidx;
  size_t row_stride;
  bst_uint row_begin_idx;  // The row offset for this shard
  bst_uint row_end_idx;
  bst_uint n_rows;
  int n_bins;
  int null_gidx_value;
  DeviceHistogram hist;
  TrainParam param;
  bool prediction_cache_initialised;
  bool can_use_smem_atomics;

  int64_t* tmp_pinned;  // Small amount of staging memory

  std::vector<cudaStream_t> streams;

  dh::CubMemory temp_memory;

  // TODO(canonizer): do add support multi-batch DMatrix here
  DeviceShard(int device_idx, int normalised_device_idx,
              bst_uint row_begin, bst_uint row_end, TrainParam param)
    : device_idx(device_idx),
      normalised_device_idx(normalised_device_idx),
      row_begin_idx(row_begin),
      row_end_idx(row_end),
      row_stride(0),
      n_rows(row_end - row_begin),
      n_bins(0),
      null_gidx_value(0),
      param(param),
      prediction_cache_initialised(false),
      can_use_smem_atomics(false) {}

  void InitRowPtrs(const SparsePage& row_batch) {
    dh::safe_cuda(cudaSetDevice(device_idx));
<<<<<<< HEAD
    row_ptrs.resize(n_rows + 1);
    thrust::copy(&row_batch.offset[row_begin_idx], &row_batch.offset[row_end_idx + 1],
                 row_ptrs.begin());
    auto row_iter = row_ptrs.begin();
=======
    thrust::device_vector<float> cuts_d(hmat.cut);
    thrust::device_vector<size_t> cut_row_ptrs_d(hmat.row_ptr);

    // find the maximum row size
    thrust::device_vector<size_t> row_ptr_d(
        row_batch.offset.data() + row_begin_idx, row_batch.offset.data() + row_end_idx  + 1);

    auto row_iter = row_ptr_d.begin();
>>>>>>> 05b08940
    auto get_size = [=] __device__(size_t row) {
      return row_iter[row + 1] - row_iter[row];
    }; // NOLINT

    auto counting = thrust::make_counting_iterator(size_t(0));
    using TransformT = thrust::transform_iterator<decltype(get_size),
      decltype(counting), size_t>;
    TransformT row_size_iter = TransformT(counting, get_size);
    row_stride = thrust::reduce(row_size_iter, row_size_iter + n_rows, 0,
<<<<<<< HEAD
                                thrust::maximum<size_t>());
  }

  void InitCompressedData(const common::HistCutMatrix& hmat, const SparsePage& row_batch) {
    n_bins = hmat.row_ptr.back();
    null_gidx_value = hmat.row_ptr.back();

    // copy cuts to the GPU
    dh::safe_cuda(cudaSetDevice(device_idx));
    thrust::device_vector<float> cuts_d(hmat.cut);
    thrust::device_vector<size_t> cut_row_ptrs_d(hmat.row_ptr);

    // allocate compressed bin data
    int num_symbols = n_bins + 1;
=======
      thrust::maximum<size_t>());
    int num_symbols =
      n_bins + 1;
>>>>>>> 05b08940
    size_t compressed_size_bytes =
        common::CompressedBufferWriter::CalculateBufferSize(row_stride * n_rows,
                                                            num_symbols);

    CHECK(!(param.max_leaves == 0 && param.max_depth == 0))
        << "Max leaves and max depth cannot both be unconstrained for "
           "gpu_hist.";
    ba.Allocate(device_idx, param.silent, &gidx_buffer, compressed_size_bytes);
    gidx_buffer.Fill(0);

    int nbits = common::detail::SymbolBits(num_symbols);

    // bin and compress entries in batches of rows
    size_t gpu_batch_nrows = std::min
      (dh::TotalMemory(device_idx) / (16 * row_stride * sizeof(Entry)),
       static_cast<size_t>(n_rows));

    thrust::device_vector<Entry> entries_d(gpu_batch_nrows * row_stride);

    size_t gpu_nbatches = dh::DivRoundUp(n_rows, gpu_batch_nrows);
    for (size_t gpu_batch = 0; gpu_batch < gpu_nbatches; ++gpu_batch) {
      size_t batch_row_begin = gpu_batch * gpu_batch_nrows;
      size_t batch_row_end = (gpu_batch + 1) * gpu_batch_nrows;
      if (batch_row_end > n_rows) {
        batch_row_end = n_rows;
      }
      size_t batch_nrows = batch_row_end - batch_row_begin;
      size_t n_entries =
        row_batch.offset[row_begin_idx + batch_row_end] -
        row_batch.offset[row_begin_idx + batch_row_begin];
      dh::safe_cuda
        (cudaMemcpy
         (entries_d.data().get(),
          &row_batch.data[row_batch.offset[row_begin_idx + batch_row_begin]],
          n_entries * sizeof(Entry), cudaMemcpyDefault));
      dim3 block3(32, 8, 1);
      dim3 grid3(dh::DivRoundUp(n_rows, block3.x),
                 dh::DivRoundUp(row_stride, block3.y), 1);
      compress_bin_ellpack_k<<<grid3, block3>>>
        (common::CompressedBufferWriter(num_symbols), gidx_buffer.Data(),
         row_ptrs.data().get() + batch_row_begin,
         entries_d.data().get(), cuts_d.data().get(), cut_row_ptrs_d.data().get(),
         batch_row_begin, batch_nrows,
         row_batch.offset[row_begin_idx + batch_row_begin],
         row_stride, null_gidx_value);

      dh::safe_cuda(cudaGetLastError());
      dh::safe_cuda(cudaDeviceSynchronize());
    }

    // free the memory that is no longer needed
    row_ptrs.resize(0);
    row_ptrs.shrink_to_fit();
    entries_d.resize(0);
    entries_d.shrink_to_fit();

    gidx = common::CompressedIterator<uint32_t>(gidx_buffer.Data(), num_symbols);

    // allocate the rest
    int max_nodes =
        param.max_leaves > 0 ? param.max_leaves * 2 : MaxNodesDepth(param.max_depth);
    ba.Allocate(device_idx, param.silent,
                &gpair, n_rows, &ridx, n_rows, &position, n_rows,
                &prediction_cache, n_rows, &node_sum_gradients_d, max_nodes,
                &feature_segments, hmat.row_ptr.size(), &gidx_fvalue_map,
                hmat.cut.size(), &min_fvalue, hmat.min_val.size(),
                &monotone_constraints, param.monotone_constraints.size());
    gidx_fvalue_map = hmat.cut;
    min_fvalue = hmat.min_val;
    feature_segments = hmat.row_ptr;
    monotone_constraints = param.monotone_constraints;

    node_sum_gradients.resize(max_nodes);
    ridx_segments.resize(max_nodes);

    // check if we can use shared memory for building histograms
    // (assuming atleast we need 2 CTAs per SM to maintain decent latency hiding)
    auto histogram_size = sizeof(GradientPairSumT) * null_gidx_value;
    auto max_smem = dh::MaxSharedMemory(device_idx);
    can_use_smem_atomics = histogram_size <= max_smem;

    // Init histogram
    hist.Init(device_idx, max_nodes, hmat.row_ptr.back(), param.silent);

    dh::safe_cuda(cudaMallocHost(&tmp_pinned, sizeof(int64_t)));
  }

  ~DeviceShard() {
    for (auto& stream : streams) {
      dh::safe_cuda(cudaStreamDestroy(stream));
    }
    dh::safe_cuda(cudaFreeHost(tmp_pinned));
  }

  // Get vector of at least n initialised streams
  std::vector<cudaStream_t>& GetStreams(int n) {
    if (n > streams.size()) {
      for (auto& stream : streams) {
        dh::safe_cuda(cudaStreamDestroy(stream));
      }

      streams.clear();
      streams.resize(n);

      for (auto& stream : streams) {
        dh::safe_cuda(cudaStreamCreate(&stream));
      }
    }

    return streams;
  }

  // Reset values for each update iteration
  void Reset(HostDeviceVector<GradientPair>* dh_gpair) {
    dh::safe_cuda(cudaSetDevice(device_idx));
    position.CurrentDVec().Fill(0);
    std::fill(node_sum_gradients.begin(), node_sum_gradients.end(),
              GradientPair());

    thrust::sequence(ridx.CurrentDVec().tbegin(), ridx.CurrentDVec().tend());

    std::fill(ridx_segments.begin(), ridx_segments.end(), Segment(0, 0));
    ridx_segments.front() = Segment(0, ridx.Size());
    this->gpair.copy(dh_gpair->tbegin(device_idx), dh_gpair->tend(device_idx));
    SubsampleGradientPair(&gpair, param.subsample, row_begin_idx);
    hist.Reset();
  }

  void BuildHistUsingGlobalMem(int nidx) {
    auto segment = ridx_segments[nidx];
    auto d_node_hist = hist.GetHistPtr(nidx);
    auto d_gidx = gidx;
    auto d_ridx = ridx.Current();
    auto d_gpair = gpair.Data();
    auto row_stride = this->row_stride;
    auto null_gidx_value = this->null_gidx_value;
    auto n_elements = segment.Size() * row_stride;

    dh::LaunchN(device_idx, n_elements, [=] __device__(size_t idx) {
      int ridx = d_ridx[(idx / row_stride) + segment.begin];
      int gidx = d_gidx[ridx * row_stride + idx % row_stride];

      if (gidx != null_gidx_value) {
        AtomicAddGpair(d_node_hist + gidx, d_gpair[ridx]);
      }
    });
  }

  void BuildHistUsingSharedMem(int nidx) {
    auto segment = ridx_segments[nidx];
    auto segment_begin = segment.begin;
    auto d_node_hist = hist.GetHistPtr(nidx);
    auto d_gidx = gidx;
    auto d_ridx = ridx.Current();
    auto d_gpair = gpair.Data();
    auto row_stride = this->row_stride;
    auto null_gidx_value = this->null_gidx_value;
    auto n_elements = segment.Size() * row_stride;

    const size_t smem_size = sizeof(GradientPairSumT) * null_gidx_value;
    const int items_per_thread = 8;
    const int block_threads = 256;
    const int grid_size =
        static_cast<int>(dh::DivRoundUp(n_elements,
                                        items_per_thread * block_threads));
    if (grid_size <= 0) {
      return;
    }
    dh::safe_cuda(cudaSetDevice(device_idx));
    sharedMemHistKernel<<<grid_size, block_threads, smem_size>>>
        (row_stride, d_ridx, d_gidx, null_gidx_value, d_node_hist, d_gpair,
         segment_begin, n_elements);
  }

  void BuildHist(int nidx) {
    if (can_use_smem_atomics) {
      BuildHistUsingSharedMem(nidx);
    } else {
      BuildHistUsingGlobalMem(nidx);
    }
  }

  void SubtractionTrick(int nidx_parent, int nidx_histogram,
                        int nidx_subtraction) {
    auto d_node_hist_parent = hist.GetHistPtr(nidx_parent);
    auto d_node_hist_histogram = hist.GetHistPtr(nidx_histogram);
    auto d_node_hist_subtraction = hist.GetHistPtr(nidx_subtraction);

    dh::LaunchN(device_idx, hist.n_bins, [=] __device__(size_t idx) {
      d_node_hist_subtraction[idx] =
          d_node_hist_parent[idx] - d_node_hist_histogram[idx];
    });
  }

  __device__ void CountLeft(int64_t* d_count, int val, int left_nidx) {
    unsigned ballot = __ballot(val == left_nidx);
    if (threadIdx.x % 32 == 0) {
      atomicAdd(reinterpret_cast<unsigned long long*>(d_count),    // NOLINT
                static_cast<unsigned long long>(__popc(ballot)));  // NOLINT
    }
  }

  void UpdatePosition(int nidx, int left_nidx, int right_nidx, int fidx,
                      int split_gidx, bool default_dir_left, bool is_dense,
                      int fidx_begin, int fidx_end) {
    dh::safe_cuda(cudaSetDevice(device_idx));
    temp_memory.LazyAllocate(sizeof(int64_t));
    auto d_left_count = temp_memory.Pointer<int64_t>();
    dh::safe_cuda(cudaMemset(d_left_count, 0, sizeof(int64_t)));
    auto segment = ridx_segments[nidx];
    auto d_ridx = ridx.Current();
    auto d_position = position.Current();
    auto d_gidx = gidx;
    auto row_stride = this->row_stride;
    dh::LaunchN<1, 512>(
        device_idx, segment.Size(), [=] __device__(bst_uint idx) {
          idx += segment.begin;
          auto ridx = d_ridx[idx];
          auto row_begin = row_stride * ridx;
          auto row_end = row_begin + row_stride;
          auto gidx = -1;
          if (is_dense) {
            gidx = d_gidx[row_begin + fidx];
          } else {
            gidx = BinarySearchRow(row_begin, row_end, d_gidx, fidx_begin,
                                   fidx_end);
          }

          int position;
          if (gidx >= 0) {
            // Feature is found
            position = gidx <= split_gidx ? left_nidx : right_nidx;
          } else {
            // Feature is missing
            position = default_dir_left ? left_nidx : right_nidx;
          }

          CountLeft(d_left_count, position, left_nidx);
          d_position[idx] = position;
        });

    dh::safe_cuda(cudaMemcpy(tmp_pinned, d_left_count, sizeof(int64_t),
                             cudaMemcpyDeviceToHost));
    auto left_count = *tmp_pinned;

    SortPosition(segment, left_nidx, right_nidx);
    // dh::safe_cuda(cudaStreamSynchronize(stream));
    ridx_segments[left_nidx] =
        Segment(segment.begin, segment.begin + left_count);
    ridx_segments[right_nidx] =
        Segment(segment.begin + left_count, segment.end);
  }

  void SortPosition(const Segment& segment, int left_nidx, int right_nidx) {
    int min_bits = 0;
    int max_bits = static_cast<int>(
        std::ceil(std::log2((std::max)(left_nidx, right_nidx) + 1)));

    size_t temp_storage_bytes = 0;
    cub::DeviceRadixSort::SortPairs(
        nullptr, temp_storage_bytes, position.Current() + segment.begin,
        position.other() + segment.begin, ridx.Current() + segment.begin,
        ridx.other() + segment.begin, segment.Size(), min_bits, max_bits);

    temp_memory.LazyAllocate(temp_storage_bytes);

    cub::DeviceRadixSort::SortPairs(
        temp_memory.d_temp_storage, temp_memory.temp_storage_bytes,
        position.Current() + segment.begin, position.other() + segment.begin,
        ridx.Current() + segment.begin, ridx.other() + segment.begin,
        segment.Size(), min_bits, max_bits);
    dh::safe_cuda(cudaMemcpy(
        position.Current() + segment.begin, position.other() + segment.begin,
        segment.Size() * sizeof(int), cudaMemcpyDeviceToDevice));
    dh::safe_cuda(cudaMemcpy(
        ridx.Current() + segment.begin, ridx.other() + segment.begin,
        segment.Size() * sizeof(bst_uint), cudaMemcpyDeviceToDevice));
  }

  void UpdatePredictionCache(bst_float* out_preds_d) {
    dh::safe_cuda(cudaSetDevice(device_idx));
    if (!prediction_cache_initialised) {
      dh::safe_cuda(cudaMemcpy(
          prediction_cache.Data(), out_preds_d,
          prediction_cache.Size() * sizeof(bst_float), cudaMemcpyDefault));
    }
    prediction_cache_initialised = true;

    CalcWeightTrainParam param_d(param);

    dh::safe_cuda(cudaMemcpy(node_sum_gradients_d.Data(),
                             node_sum_gradients.data(),
                             sizeof(GradientPair) * node_sum_gradients.size(),
                             cudaMemcpyHostToDevice));
    auto d_position = position.Current();
    auto d_ridx = ridx.Current();
    auto d_node_sum_gradients = node_sum_gradients_d.Data();
    auto d_prediction_cache = prediction_cache.Data();

    dh::LaunchN(
        device_idx, prediction_cache.Size(), [=] __device__(int local_idx) {
          int pos = d_position[local_idx];
          bst_float weight = CalcWeight(param_d, d_node_sum_gradients[pos]);
          d_prediction_cache[d_ridx[local_idx]] +=
              weight * param_d.learning_rate;
        });

    dh::safe_cuda(cudaMemcpy(
        out_preds_d, prediction_cache.Data(),
        prediction_cache.Size() * sizeof(bst_float), cudaMemcpyDefault));
  }
};

class GPUHistMaker : public TreeUpdater {
 public:
  struct ExpandEntry;

  GPUHistMaker() : initialised_(false), p_last_fmat_(nullptr) {}
  void Init(
      const std::vector<std::pair<std::string, std::string>>& args) override {
    param_.InitAllowUnknown(args);
    CHECK(param_.n_gpus != 0) << "Must have at least one device";
    n_devices_ = param_.n_gpus;
    devices_ = GPUSet::Range(param_.gpu_id, dh::NDevicesAll(param_.n_gpus));

    dh::CheckComputeCapability();

    if (param_.grow_policy == TrainParam::kLossGuide) {
      qexpand_.reset(new ExpandQueue(LossGuide));
    } else {
      qexpand_.reset(new ExpandQueue(DepthWise));
    }

    monitor_.Init("updater_gpu_hist", param_.debug_verbose);
  }

  void Update(HostDeviceVector<GradientPair>* gpair, DMatrix* dmat,
              const std::vector<RegTree*>& trees) override {
    monitor_.Start("Update", device_list_);
    GradStats::CheckInfo(dmat->Info());
    // rescale learning rate according to size of trees
    float lr = param_.learning_rate;
    param_.learning_rate = lr / trees.size();
    ValueConstraint::Init(&param_, dmat->Info().num_col_);
    // build tree
    try {
      for (size_t i = 0; i < trees.size(); ++i) {
        this->UpdateTree(gpair, dmat, trees[i]);
      }
    } catch (const std::exception& e) {
      LOG(FATAL) << "GPU plugin exception: " << e.what() << std::endl;
    }
    param_.learning_rate = lr;
    monitor_.Stop("Update", device_list_);
  }

  void InitDataOnce(DMatrix* dmat) {
    info_ = &dmat->Info();

    int n_devices = dh::NDevices(param_.n_gpus, info_->num_row_);

    device_list_.resize(n_devices);
    for (int d_idx = 0; d_idx < n_devices; ++d_idx) {
      int device_idx = (param_.gpu_id + d_idx) % dh::NVisibleDevices();
      device_list_[d_idx] = device_idx;
    }

    reducer_.Init(device_list_);

    // Partition input matrix into row segments
    std::vector<size_t> row_segments;
    dh::RowSegments(info_->num_row_, n_devices, &row_segments);

    dmlc::DataIter<SparsePage>* iter = dmat->RowIterator();
    iter->BeforeFirst();
    CHECK(iter->Next()) << "Empty batches are not supported";
    const SparsePage& batch = iter->Value();
    // Create device shards
    shards_.resize(n_devices);
    dh::ExecuteIndexShards(&shards_, [&](int i, std::unique_ptr<DeviceShard>& shard) {
        shard = std::unique_ptr<DeviceShard>
          (new DeviceShard(device_list_[i], i,
                           row_segments[i], row_segments[i + 1], param_));
        shard->InitRowPtrs(batch);
      });

    monitor_.Start("Quantiles", device_list_);
    common::DeviceSketch(batch, *info_, param_, &hmat_);
    n_bins_ = hmat_.row_ptr.back();
    monitor_.Stop("Quantiles", device_list_);

    monitor_.Start("BinningCompression", device_list_);
    dh::ExecuteShards(&shards_, [&](std::unique_ptr<DeviceShard>& shard) {
        shard->InitCompressedData(hmat_, batch);
      });
    monitor_.Stop("BinningCompression", device_list_);

    CHECK(!iter->Next()) << "External memory not supported";

    p_last_fmat_ = dmat;
    initialised_ = true;
  }

  void InitData(HostDeviceVector<GradientPair>* gpair, DMatrix* dmat,
                const RegTree& tree) {
    monitor_.Start("InitDataOnce", device_list_);
    if (!initialised_) {
      this->InitDataOnce(dmat);
    }
    monitor_.Stop("InitDataOnce", device_list_);

    column_sampler_.Init(info_->num_col_, param_);

    // Copy gpair & reset memory
    monitor_.Start("InitDataReset", device_list_);

    gpair->Reshard(devices_);
    dh::ExecuteShards(&shards_, [&](std::unique_ptr<DeviceShard>& shard) {shard->Reset(gpair); });
    monitor_.Stop("InitDataReset", device_list_);
  }

  void AllReduceHist(int nidx) {
    reducer_.GroupStart();
    for (auto& shard : shards_) {
      auto d_node_hist = shard->hist.GetHistPtr(nidx);
      reducer_.AllReduceSum(
          shard->normalised_device_idx,
          reinterpret_cast<GradientPairSumT::ValueT*>(d_node_hist),
          reinterpret_cast<GradientPairSumT::ValueT*>(d_node_hist),
          n_bins_ * (sizeof(GradientPairSumT) / sizeof(GradientPairSumT::ValueT)));
    }
    reducer_.GroupEnd();

    reducer_.Synchronize();
  }

  void BuildHistLeftRight(int nidx_parent, int nidx_left, int nidx_right) {
    size_t left_node_max_elements = 0;
    size_t right_node_max_elements = 0;
    for (auto& shard : shards_) {
      left_node_max_elements = (std::max)(
          left_node_max_elements, shard->ridx_segments[nidx_left].Size());
      right_node_max_elements = (std::max)(
          right_node_max_elements, shard->ridx_segments[nidx_right].Size());
    }

    auto build_hist_nidx = nidx_left;
    auto subtraction_trick_nidx = nidx_right;

    if (right_node_max_elements < left_node_max_elements) {
      build_hist_nidx = nidx_right;
      subtraction_trick_nidx = nidx_left;
    }

    dh::ExecuteShards(&shards_, [&](std::unique_ptr<DeviceShard>& shard) {
        shard->BuildHist(build_hist_nidx);
      });

    this->AllReduceHist(build_hist_nidx);

    dh::ExecuteShards(&shards_, [&](std::unique_ptr<DeviceShard>& shard) {
        shard->SubtractionTrick(nidx_parent, build_hist_nidx,
                               subtraction_trick_nidx);
      });
  }

  // Returns best loss
  std::vector<DeviceSplitCandidate> EvaluateSplits(
      const std::vector<int>& nidx_set, RegTree* p_tree) {
    auto columns = info_->num_col_;
    std::vector<DeviceSplitCandidate> best_splits(nidx_set.size());
    std::vector<DeviceSplitCandidate> candidate_splits(nidx_set.size() *
                                                       columns);
    // Use first device
    auto& shard = shards_.front();
    dh::safe_cuda(cudaSetDevice(shard->device_idx));
    shard->temp_memory.LazyAllocate(sizeof(DeviceSplitCandidate) * columns *
                                    nidx_set.size());
    auto d_split = shard->temp_memory.Pointer<DeviceSplitCandidate>();

    auto& streams = shard->GetStreams(static_cast<int>(nidx_set.size()));

    // Use streams to process nodes concurrently
    for (auto i = 0; i < nidx_set.size(); i++) {
      auto nidx = nidx_set[i];
      DeviceNodeStats node(shard->node_sum_gradients[nidx], nidx, param_);

      const int BLOCK_THREADS = 256;
      evaluate_split_kernel<BLOCK_THREADS>
          <<<uint32_t(columns), BLOCK_THREADS, 0, streams[i]>>>(
              shard->hist.GetHistPtr(nidx), nidx, info_->num_col_, node,
              shard->feature_segments.Data(), shard->min_fvalue.Data(),
              shard->gidx_fvalue_map.Data(), GPUTrainingParam(param_),
              d_split + i * columns, node_value_constraints_[nidx],
              shard->monotone_constraints.Data());
    }

    dh::safe_cuda(
        cudaMemcpy(candidate_splits.data(), shard->temp_memory.d_temp_storage,
                   sizeof(DeviceSplitCandidate) * columns * nidx_set.size(),
                   cudaMemcpyDeviceToHost));

    for (auto i = 0; i < nidx_set.size(); i++) {
      auto nidx = nidx_set[i];
      DeviceSplitCandidate nidx_best;
      for (auto fidx = 0; fidx < columns; fidx++) {
        auto& candidate = candidate_splits[i * columns + fidx];
        if (column_sampler_.ColumnUsed(candidate.findex,
                                      p_tree->GetDepth(nidx))) {
          nidx_best.Update(candidate_splits[i * columns + fidx], param_);
        }
      }
      best_splits[i] = nidx_best;
    }
    return std::move(best_splits);
  }

  void InitRoot(RegTree* p_tree) {
    auto root_nidx = 0;
    // Sum gradients
    std::vector<GradientPair> tmp_sums(shards_.size());

    dh::ExecuteIndexShards(&shards_, [&](int i, std::unique_ptr<DeviceShard>& shard) {
        dh::safe_cuda(cudaSetDevice(shard->device_idx));
      tmp_sums[i] =
        dh::SumReduction(shard->temp_memory, shard->gpair.Data(),
                         shard->gpair.Size());
      });
    auto sum_gradient =
        std::accumulate(tmp_sums.begin(), tmp_sums.end(), GradientPair());

    // Generate root histogram
    dh::ExecuteShards(&shards_, [&](std::unique_ptr<DeviceShard>& shard) {
        shard->BuildHist(root_nidx);
      });

    this->AllReduceHist(root_nidx);

    // Remember root stats
    p_tree->Stat(root_nidx).sum_hess = sum_gradient.GetHess();
    auto weight = CalcWeight(param_, sum_gradient);
    p_tree->Stat(root_nidx).base_weight = weight;
    (*p_tree)[root_nidx].SetLeaf(param_.learning_rate * weight);

    // Store sum gradients
    for (auto& shard : shards_) {
      shard->node_sum_gradients[root_nidx] = sum_gradient;
    }

    // Initialise root constraint
    node_value_constraints_.resize(p_tree->GetNodes().size());

    // Generate first split
    auto splits = this->EvaluateSplits({root_nidx}, p_tree);
    qexpand_->push(
        ExpandEntry(root_nidx, p_tree->GetDepth(root_nidx), splits.front(), 0));
  }

  void UpdatePosition(const ExpandEntry& candidate, RegTree* p_tree) {
    auto nidx = candidate.nid;
    auto left_nidx = (*p_tree)[nidx].LeftChild();
    auto right_nidx = (*p_tree)[nidx].RightChild();

    // convert floating-point split_pt into corresponding bin_id
    // split_cond = -1 indicates that split_pt is less than all known cut points
    auto split_gidx = -1;
    auto fidx = candidate.split.findex;
    auto default_dir_left = candidate.split.dir == kLeftDir;
    auto fidx_begin = hmat_.row_ptr[fidx];
    auto fidx_end = hmat_.row_ptr[fidx + 1];
    for (auto i = fidx_begin; i < fidx_end; ++i) {
      if (candidate.split.fvalue == hmat_.cut[i]) {
        split_gidx = static_cast<int32_t>(i);
      }
    }

    auto is_dense = info_->num_nonzero_ == info_->num_row_ * info_->num_col_;

    dh::ExecuteShards(&shards_, [&](std::unique_ptr<DeviceShard>& shard) {
      shard->UpdatePosition(nidx, left_nidx, right_nidx, fidx,
                           split_gidx, default_dir_left,
                           is_dense, fidx_begin, fidx_end);
      });
  }

  void ApplySplit(const ExpandEntry& candidate, RegTree* p_tree) {
    // Add new leaves
    RegTree& tree = *p_tree;
    tree.AddChilds(candidate.nid);
    auto& parent = tree[candidate.nid];
    parent.SetSplit(candidate.split.findex, candidate.split.fvalue,
                     candidate.split.dir == kLeftDir);
    tree.Stat(candidate.nid).loss_chg = candidate.split.loss_chg;

    // Set up child constraints
    node_value_constraints_.resize(tree.GetNodes().size());
    GradStats left_stats(param_);
    left_stats.Add(candidate.split.left_sum);
    GradStats right_stats(param_);
    right_stats.Add(candidate.split.right_sum);
    node_value_constraints_[candidate.nid].SetChild(
        param_, parent.SplitIndex(), left_stats, right_stats,
        &node_value_constraints_[parent.LeftChild()],
        &node_value_constraints_[parent.RightChild()]);

    // Configure left child
    auto left_weight =
        node_value_constraints_[parent.LeftChild()].CalcWeight(param_, left_stats);
    tree[parent.LeftChild()].SetLeaf(left_weight * param_.learning_rate, 0);
    tree.Stat(parent.LeftChild()).base_weight = left_weight;
    tree.Stat(parent.LeftChild()).sum_hess = candidate.split.left_sum.GetHess();

    // Configure right child
    auto right_weight =
        node_value_constraints_[parent.RightChild()].CalcWeight(param_, right_stats);
    tree[parent.RightChild()].SetLeaf(right_weight * param_.learning_rate, 0);
    tree.Stat(parent.RightChild()).base_weight = right_weight;
    tree.Stat(parent.RightChild()).sum_hess = candidate.split.right_sum.GetHess();
    // Store sum gradients
    for (auto& shard : shards_) {
      shard->node_sum_gradients[parent.LeftChild()] = candidate.split.left_sum;
      shard->node_sum_gradients[parent.RightChild()] = candidate.split.right_sum;
    }
    this->UpdatePosition(candidate, p_tree);
  }

  void UpdateTree(HostDeviceVector<GradientPair>* gpair, DMatrix* p_fmat,
                  RegTree* p_tree) {
    auto& tree = *p_tree;

    monitor_.Start("InitData", device_list_);
    this->InitData(gpair, p_fmat, *p_tree);
    monitor_.Stop("InitData", device_list_);
    monitor_.Start("InitRoot", device_list_);
    this->InitRoot(p_tree);
    monitor_.Stop("InitRoot", device_list_);

    auto timestamp = qexpand_->size();
    auto num_leaves = 1;

    while (!qexpand_->empty()) {
      auto candidate = qexpand_->top();
      qexpand_->pop();
      if (!candidate.IsValid(param_, num_leaves)) continue;
      // std::cout << candidate;
      monitor_.Start("ApplySplit", device_list_);
      this->ApplySplit(candidate, p_tree);
      monitor_.Stop("ApplySplit", device_list_);
      num_leaves++;

      auto left_child_nidx = tree[candidate.nid].LeftChild();
      auto right_child_nidx = tree[candidate.nid].RightChild();

      // Only create child entries if needed
      if (ExpandEntry::ChildIsValid(param_, tree.GetDepth(left_child_nidx),
                                    num_leaves)) {
        monitor_.Start("BuildHist", device_list_);
        this->BuildHistLeftRight(candidate.nid, left_child_nidx,
                                 right_child_nidx);
        monitor_.Stop("BuildHist", device_list_);

        monitor_.Start("EvaluateSplits", device_list_);
        auto splits =
            this->EvaluateSplits({left_child_nidx, right_child_nidx}, p_tree);
        qexpand_->push(ExpandEntry(left_child_nidx,
                                   tree.GetDepth(left_child_nidx), splits[0],
                                   timestamp++));
        qexpand_->push(ExpandEntry(right_child_nidx,
                                   tree.GetDepth(right_child_nidx), splits[1],
                                   timestamp++));
        monitor_.Stop("EvaluateSplits", device_list_);
      }
    }
  }

  bool UpdatePredictionCache(
      const DMatrix* data, HostDeviceVector<bst_float>* p_out_preds) override {
    monitor_.Start("UpdatePredictionCache", device_list_);
    if (shards_.empty() || p_last_fmat_ == nullptr || p_last_fmat_ != data)
      return false;
    p_out_preds->Reshard(devices_);
    dh::ExecuteShards(&shards_, [&](std::unique_ptr<DeviceShard>& shard) {
        shard->UpdatePredictionCache(p_out_preds->DevicePointer(shard->device_idx));
      });
    monitor_.Stop("UpdatePredictionCache", device_list_);
    return true;
  }

  struct ExpandEntry {
    int nid;
    int depth;
    DeviceSplitCandidate split;
    uint64_t timestamp;
    ExpandEntry(int nid, int depth, const DeviceSplitCandidate& split,
                uint64_t timestamp)
        : nid(nid), depth(depth), split(split), timestamp(timestamp) {}
    bool IsValid(const TrainParam& param, int num_leaves) const {
      if (split.loss_chg <= kRtEps) return false;
      if (split.left_sum.GetHess() == 0 || split.right_sum.GetHess() == 0)
        return false;
      if (param.max_depth > 0 && depth == param.max_depth) return false;
      if (param.max_leaves > 0 && num_leaves == param.max_leaves) return false;
      return true;
    }

    static bool ChildIsValid(const TrainParam& param, int depth,
                             int num_leaves) {
      if (param.max_depth > 0 && depth == param.max_depth) return false;
      if (param.max_leaves > 0 && num_leaves == param.max_leaves) return false;
      return true;
    }

    friend std::ostream& operator<<(std::ostream& os, const ExpandEntry& e) {
      os << "ExpandEntry: \n";
      os << "nidx: " << e.nid << "\n";
      os << "depth: " << e.depth << "\n";
      os << "loss: " << e.split.loss_chg << "\n";
      os << "left_sum: " << e.split.left_sum << "\n";
      os << "right_sum: " << e.split.right_sum << "\n";
      return os;
    }
  };

  inline static bool DepthWise(ExpandEntry lhs, ExpandEntry rhs) {
    if (lhs.depth == rhs.depth) {
      return lhs.timestamp > rhs.timestamp;  // favor small timestamp
    } else {
      return lhs.depth > rhs.depth;  // favor small depth
    }
  }
  inline static bool LossGuide(ExpandEntry lhs, ExpandEntry rhs) {
    if (lhs.split.loss_chg == rhs.split.loss_chg) {
      return lhs.timestamp > rhs.timestamp;  // favor small timestamp
    } else {
      return lhs.split.loss_chg < rhs.split.loss_chg;  // favor large loss_chg
    }
  }
  TrainParam param_;
  common::HistCutMatrix hmat_;
  common::GHistIndexMatrix gmat_;
  MetaInfo* info_;
  bool initialised_;
  int n_devices_;
  int n_bins_;

  std::vector<std::unique_ptr<DeviceShard>> shards_;
  ColumnSampler column_sampler_;
  typedef std::priority_queue<ExpandEntry, std::vector<ExpandEntry>,
                              std::function<bool(ExpandEntry, ExpandEntry)>>
      ExpandQueue;
  std::unique_ptr<ExpandQueue> qexpand_;
  common::Monitor monitor_;
  dh::AllReducer reducer_;
  std::vector<ValueConstraint> node_value_constraints_;
  std::vector<int> device_list_;

  DMatrix* p_last_fmat_;
  GPUSet devices_;
};

XGBOOST_REGISTER_TREE_UPDATER(GPUHistMaker, "grow_gpu_hist")
    .describe("Grow tree with GPU.")
    .set_body([]() { return new GPUHistMaker(); });
}  // namespace tree
}  // namespace xgboost<|MERGE_RESOLUTION|>--- conflicted
+++ resolved
@@ -347,21 +347,10 @@
 
   void InitRowPtrs(const SparsePage& row_batch) {
     dh::safe_cuda(cudaSetDevice(device_idx));
-<<<<<<< HEAD
     row_ptrs.resize(n_rows + 1);
     thrust::copy(&row_batch.offset[row_begin_idx], &row_batch.offset[row_end_idx + 1],
                  row_ptrs.begin());
     auto row_iter = row_ptrs.begin();
-=======
-    thrust::device_vector<float> cuts_d(hmat.cut);
-    thrust::device_vector<size_t> cut_row_ptrs_d(hmat.row_ptr);
-
-    // find the maximum row size
-    thrust::device_vector<size_t> row_ptr_d(
-        row_batch.offset.data() + row_begin_idx, row_batch.offset.data() + row_end_idx  + 1);
-
-    auto row_iter = row_ptr_d.begin();
->>>>>>> 05b08940
     auto get_size = [=] __device__(size_t row) {
       return row_iter[row + 1] - row_iter[row];
     }; // NOLINT
@@ -371,7 +360,6 @@
       decltype(counting), size_t>;
     TransformT row_size_iter = TransformT(counting, get_size);
     row_stride = thrust::reduce(row_size_iter, row_size_iter + n_rows, 0,
-<<<<<<< HEAD
                                 thrust::maximum<size_t>());
   }
 
@@ -386,11 +374,6 @@
 
     // allocate compressed bin data
     int num_symbols = n_bins + 1;
-=======
-      thrust::maximum<size_t>());
-    int num_symbols =
-      n_bins + 1;
->>>>>>> 05b08940
     size_t compressed_size_bytes =
         common::CompressedBufferWriter::CalculateBufferSize(row_stride * n_rows,
                                                             num_symbols);
