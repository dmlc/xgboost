--- conflicted
+++ resolved
@@ -657,17 +657,9 @@
     uint32_t block_threads = 256;
     auto grid_size = static_cast<uint32_t>(
         common::DivRoundUp(n_elements, items_per_thread * block_threads));
-<<<<<<< HEAD
-    if (grid_size <= 0) {
-      return;
-    }
-    SharedMemHistKernel<<<grid_size, block_threads, smem_size>>>(
-        page->matrix, page->base_rowid, d_ridx, d_node_hist.data(), d_gpair, n_elements,
-=======
     dh::LaunchKernel {grid_size, block_threads, smem_size} (
         SharedMemHistKernel<GradientSumT>,
-        page->matrix, d_ridx, d_node_hist.data(), d_gpair, n_elements,
->>>>>>> 7663de95
+        page->matrix, page->base_rowid, d_ridx, d_node_hist.data(), d_gpair, n_elements,
         use_shared_memory_histograms);
   }
 
