--- conflicted
+++ resolved
@@ -497,14 +497,11 @@
   /*! \brief Sum gradient for each node. */
   std::vector<GradientPair> node_sum_gradients;
   dh::DVec<GradientPair> node_sum_gradients_d;
-<<<<<<< HEAD
-
-=======
+
   /*! \brief row offset in SparsePage (the input data). */
   thrust::device_vector<size_t> row_ptrs;
   /*! \brief On-device feature set, only actually used on one of the devices */
   thrust::device_vector<int> feature_set_d;
->>>>>>> 1fc37e47
   /*! The row offset for this shard. */
   bst_uint row_begin_idx;
   bst_uint row_end_idx;
