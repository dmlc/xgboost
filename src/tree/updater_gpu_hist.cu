/**
 * Copyright 2017-2023 by XGBoost contributors
 */
#include <thrust/copy.h>
#include <thrust/reduce.h>
#include <xgboost/tree_updater.h>

#include <algorithm>
#include <cmath>
#include <limits>
#include <memory>
#include <utility>
#include <vector>

#include "../collective/aggregator.h"
#include "../collective/aggregator.cuh"
#include "../common/bitfield.h"
#include "../common/categorical.h"
#include "../common/cuda_context.cuh"  // CUDAContext
#include "../common/device_helpers.cuh"
#include "../common/hist_util.h"
#include "../common/io.h"
#include "../common/timer.h"
#include "../data/ellpack_page.cuh"
#include "../data/ellpack_page.h"
#include "constraints.cuh"
#include "driver.h"
#include "gpu_hist/evaluate_splits.cuh"
#include "gpu_hist/expand_entry.cuh"
#include "gpu_hist/feature_groups.cuh"
#include "gpu_hist/gradient_based_sampler.cuh"
#include "gpu_hist/histogram.cuh"
#include "gpu_hist/row_partitioner.cuh"
#include "hist/param.h"
#include "param.h"
#include "updater_gpu_common.cuh"
#include "xgboost/base.h"
#include "xgboost/context.h"
#include "xgboost/data.h"
#include "xgboost/host_device_vector.h"
#include "xgboost/json.h"
#include "xgboost/parameter.h"
#include "xgboost/span.h"
#include "xgboost/task.h"  // for ObjInfo
#include "xgboost/tree_model.h"

namespace xgboost::tree {
#if !defined(GTEST_TEST)
DMLC_REGISTRY_FILE_TAG(updater_gpu_hist);
#endif  // !defined(GTEST_TEST)

/**
 * \struct  DeviceHistogramStorage
 *
 * \summary Data storage for node histograms on device. Automatically expands.
 *
 * \tparam GradientSumT      histogram entry type.
 * \tparam kStopGrowingSize  Do not grow beyond this size
 *
 * \author  Rory
 * \date    28/07/2018
 */
template <size_t kStopGrowingSize = 1 << 28>
class DeviceHistogramStorage {
 private:
  using GradientSumT = GradientPairInt64;
  /*! \brief Map nidx to starting index of its histogram. */
  std::map<int, size_t> nidx_map_;
  // Large buffer of zeroed memory, caches histograms
  dh::device_vector<typename GradientSumT::ValueT> data_;
  // If we run out of storage allocate one histogram at a time
  // in overflow. Not cached, overwritten when a new histogram
  // is requested
  dh::device_vector<typename GradientSumT::ValueT> overflow_;
  std::map<int, size_t> overflow_nidx_map_;
  int n_bins_;
  int device_id_;
  static constexpr size_t kNumItemsInGradientSum =
      sizeof(GradientSumT) / sizeof(typename GradientSumT::ValueT);
  static_assert(kNumItemsInGradientSum == 2, "Number of items in gradient type should be 2.");

 public:
  // Start with about 16mb
  DeviceHistogramStorage() { data_.reserve(1 << 22); }
  void Init(int device_id, int n_bins) {
    this->n_bins_ = n_bins;
    this->device_id_ = device_id;
  }

  void Reset() {
    auto d_data = data_.data().get();
    dh::LaunchN(data_.size(), [=] __device__(size_t idx) { d_data[idx] = 0.0f; });
    nidx_map_.clear();
    overflow_nidx_map_.clear();
  }
  [[nodiscard]] bool HistogramExists(int nidx) const {
    return nidx_map_.find(nidx) != nidx_map_.cend() ||
           overflow_nidx_map_.find(nidx) != overflow_nidx_map_.cend();
  }
  [[nodiscard]] int Bins() const { return n_bins_; }
  [[nodiscard]] size_t HistogramSize() const { return n_bins_ * kNumItemsInGradientSum; }
  dh::device_vector<typename GradientSumT::ValueT>& Data() { return data_; }

  void AllocateHistograms(const std::vector<int>& new_nidxs) {
    for (int nidx : new_nidxs) {
      CHECK(!HistogramExists(nidx));
    }
    // Number of items currently used in data
    const size_t used_size = nidx_map_.size() * HistogramSize();
    const size_t new_used_size = used_size + HistogramSize() * new_nidxs.size();
    if (used_size >= kStopGrowingSize) {
      // Use overflow
      // Delete previous entries
      overflow_nidx_map_.clear();
      overflow_.resize(HistogramSize() * new_nidxs.size());
      // Zero memory
      auto d_data = overflow_.data().get();
      dh::LaunchN(overflow_.size(),
                  [=] __device__(size_t idx) { d_data[idx] = 0.0; });
      // Append new histograms
      for (int nidx : new_nidxs) {
        overflow_nidx_map_[nidx] = overflow_nidx_map_.size() * HistogramSize();
      }
    } else {
      CHECK_GE(data_.size(), used_size);
      // Expand if necessary
      if (data_.size() < new_used_size) {
        data_.resize(std::max(data_.size() * 2, new_used_size));
      }
      // Append new histograms
      for (int nidx : new_nidxs) {
        nidx_map_[nidx] = nidx_map_.size() * HistogramSize();
      }
    }

    CHECK_GE(data_.size(), nidx_map_.size() * HistogramSize());
  }

  /**
   * \summary   Return pointer to histogram memory for a given node.
   * \param nidx    Tree node index.
   * \return    hist pointer.
   */
  common::Span<GradientSumT> GetNodeHistogram(int nidx) {
    CHECK(this->HistogramExists(nidx));

    if (nidx_map_.find(nidx) != nidx_map_.cend()) {
      // Fetch from normal cache
      auto ptr = data_.data().get() + nidx_map_.at(nidx);
      return {reinterpret_cast<GradientSumT*>(ptr), static_cast<std::size_t>(n_bins_)};
    } else {
      // Fetch from overflow
      auto ptr = overflow_.data().get() + overflow_nidx_map_.at(nidx);
      return {reinterpret_cast<GradientSumT*>(ptr), static_cast<std::size_t>(n_bins_)};
    }
  }
};

// Manage memory for a single GPU
struct GPUHistMakerDevice {
 private:
  GPUHistEvaluator evaluator_;
  Context const* ctx_;
<<<<<<< HEAD
  MetaInfo const& info_;
=======
  std::shared_ptr<common::ColumnSampler> column_sampler_;
>>>>>>> 8c10af45

 public:
  EllpackPageImpl const* page{nullptr};
  common::Span<FeatureType const> feature_types;

  std::unique_ptr<RowPartitioner> row_partitioner;
  DeviceHistogramStorage<> hist{};

  dh::device_vector<GradientPair> d_gpair;  // storage for gpair;
  common::Span<GradientPair> gpair;

  dh::device_vector<int> monotone_constraints;
  // node idx for each sample
  dh::device_vector<bst_node_t> positions;

  TrainParam param;

  std::unique_ptr<GradientQuantiser> quantiser;

  dh::PinnedMemory pinned;
  dh::PinnedMemory pinned2;

  common::Monitor monitor;
  FeatureInteractionConstraintDevice interaction_constraints;

  std::unique_ptr<GradientBasedSampler> sampler;

  std::unique_ptr<FeatureGroups> feature_groups;

  GPUHistMakerDevice(Context const* ctx, bool is_external_memory,
                     common::Span<FeatureType const> _feature_types, bst_row_t _n_rows,
<<<<<<< HEAD
                     TrainParam _param, uint32_t column_sampler_seed, uint32_t n_features,
                     BatchParam _batch_param, MetaInfo const& info)
=======
                     TrainParam _param, std::shared_ptr<common::ColumnSampler> column_sampler,
                     uint32_t n_features, BatchParam batch_param)
>>>>>>> 8c10af45
      : evaluator_{_param, n_features, ctx->gpu_id},
        ctx_(ctx),
        feature_types{_feature_types},
        param(std::move(_param)),
<<<<<<< HEAD
        column_sampler(column_sampler_seed),
        interaction_constraints(param, n_features),
        batch_param(std::move(_batch_param)),
        info_{info} {
    sampler.reset(new GradientBasedSampler(ctx, _n_rows, batch_param, param.subsample,
                                           param.sampling_method, is_external_memory));
=======
        column_sampler_(std::move(column_sampler)),
        interaction_constraints(param, n_features) {
    sampler = std::make_unique<GradientBasedSampler>(ctx, _n_rows, batch_param, param.subsample,
                                                     param.sampling_method, is_external_memory);
>>>>>>> 8c10af45
    if (!param.monotone_constraints.empty()) {
      // Copy assigning an empty vector causes an exception in MSVC debug builds
      monotone_constraints = param.monotone_constraints;
    }

    CHECK(column_sampler_);
    monitor.Init(std::string("GPUHistMakerDevice") + std::to_string(ctx_->gpu_id));
  }

  ~GPUHistMakerDevice() = default;

  void InitFeatureGroupsOnce() {
    if (!feature_groups) {
      CHECK(page);
      feature_groups.reset(new FeatureGroups(page->Cuts(), page->is_dense,
                                             dh::MaxSharedMemoryOptin(ctx_->gpu_id),
                                             sizeof(GradientPairPrecise)));
    }
  }

  // Reset values for each update iteration
  void Reset(HostDeviceVector<GradientPair>* dh_gpair, DMatrix* dmat, int64_t num_columns) {
    auto const& info = dmat->Info();
    this->column_sampler_->Init(ctx_, num_columns, info.feature_weights.HostVector(),
                                param.colsample_bynode, param.colsample_bylevel,
                                param.colsample_bytree);
    dh::safe_cuda(cudaSetDevice(ctx_->gpu_id));

    this->interaction_constraints.Reset();

    if (d_gpair.size() != dh_gpair->Size()) {
      d_gpair.resize(dh_gpair->Size());
    }
    dh::safe_cuda(cudaMemcpyAsync(d_gpair.data().get(), dh_gpair->ConstDevicePointer(),
                                  dh_gpair->Size() * sizeof(GradientPair),
                                  cudaMemcpyDeviceToDevice));
    auto sample = sampler->Sample(ctx_, dh::ToSpan(d_gpair), dmat);
    page = sample.page;
    gpair = sample.gpair;

    this->evaluator_.Reset(page->Cuts(), feature_types, dmat->Info().num_col_, param, ctx_->gpu_id);

    quantiser.reset(new GradientQuantiser(this->gpair, dmat->Info()));

    row_partitioner.reset();  // Release the device memory first before reallocating
    row_partitioner.reset(new RowPartitioner(ctx_->gpu_id, sample.sample_rows));

    // Init histogram
    hist.Init(ctx_->gpu_id, page->Cuts().TotalBins());
    hist.Reset();

    this->InitFeatureGroupsOnce();
  }

  GPUExpandEntry EvaluateRootSplit(GradientPairInt64 root_sum) {
    int nidx = RegTree::kRoot;
    GPUTrainingParam gpu_param(param);
    auto sampled_features = column_sampler_->GetFeatureSet(0);
    sampled_features->SetDevice(ctx_->Device());
    common::Span<bst_feature_t> feature_set =
        interaction_constraints.Query(sampled_features->DeviceSpan(), nidx);
    auto matrix = page->GetDeviceAccessor(ctx_->gpu_id);
    EvaluateSplitInputs inputs{nidx, 0, root_sum, feature_set, hist.GetNodeHistogram(nidx)};
    EvaluateSplitSharedInputs shared_inputs{
        gpu_param,
        *quantiser,
        feature_types,
        matrix.feature_segments,
        matrix.gidx_fvalue_map,
        matrix.min_fvalue,
        matrix.is_dense && !collective::IsDistributed()
    };
    auto split = this->evaluator_.EvaluateSingleSplit(inputs, shared_inputs);
    return split;
  }

  void EvaluateSplits(const std::vector<GPUExpandEntry>& candidates, const RegTree& tree,
                               common::Span<GPUExpandEntry> pinned_candidates_out) {
    if (candidates.empty()) return;
    dh::TemporaryArray<EvaluateSplitInputs> d_node_inputs(2 * candidates.size());
    dh::TemporaryArray<DeviceSplitCandidate> splits_out(2 * candidates.size());
    std::vector<bst_node_t> nidx(2 * candidates.size());
    auto h_node_inputs = pinned2.GetSpan<EvaluateSplitInputs>(2 * candidates.size());
    auto matrix = page->GetDeviceAccessor(ctx_->gpu_id);
    EvaluateSplitSharedInputs shared_inputs{GPUTrainingParam{param}, *quantiser, feature_types,
                                            matrix.feature_segments, matrix.gidx_fvalue_map,
                                            matrix.min_fvalue,
                                            // is_dense represents the local data
                                            matrix.is_dense && !collective::IsDistributed()};
    dh::TemporaryArray<GPUExpandEntry> entries(2 * candidates.size());
    // Store the feature set ptrs so they dont go out of scope before the kernel is called
    std::vector<std::shared_ptr<HostDeviceVector<bst_feature_t>>> feature_sets;
    for (size_t i = 0; i < candidates.size(); i++) {
      auto candidate = candidates.at(i);
      int left_nidx = tree[candidate.nid].LeftChild();
      int right_nidx = tree[candidate.nid].RightChild();
      nidx[i * 2] = left_nidx;
      nidx[i * 2 + 1] = right_nidx;
      auto left_sampled_features = column_sampler_->GetFeatureSet(tree.GetDepth(left_nidx));
      left_sampled_features->SetDevice(ctx_->Device());
      feature_sets.emplace_back(left_sampled_features);
      common::Span<bst_feature_t> left_feature_set =
          interaction_constraints.Query(left_sampled_features->DeviceSpan(), left_nidx);
      auto right_sampled_features = column_sampler_->GetFeatureSet(tree.GetDepth(right_nidx));
      right_sampled_features->SetDevice(ctx_->Device());
      feature_sets.emplace_back(right_sampled_features);
      common::Span<bst_feature_t> right_feature_set =
          interaction_constraints.Query(right_sampled_features->DeviceSpan(),
                                        right_nidx);
      h_node_inputs[i * 2] = {left_nidx, candidate.depth + 1,
                              candidate.split.left_sum, left_feature_set,
                              hist.GetNodeHistogram(left_nidx)};
      h_node_inputs[i * 2 + 1] = {right_nidx, candidate.depth + 1,
                                  candidate.split.right_sum, right_feature_set,
                                  hist.GetNodeHistogram(right_nidx)};
    }
    bst_feature_t max_active_features = 0;
    for (auto input : h_node_inputs) {
      max_active_features =
          std::max(max_active_features, static_cast<bst_feature_t>(input.feature_set.size()));
    }
    dh::safe_cuda(cudaMemcpyAsync(
        d_node_inputs.data().get(), h_node_inputs.data(),
        h_node_inputs.size() * sizeof(EvaluateSplitInputs), cudaMemcpyDefault));

    this->evaluator_.EvaluateSplits(nidx, max_active_features,
                                    dh::ToSpan(d_node_inputs), shared_inputs,
                                    dh::ToSpan(entries));
    dh::safe_cuda(cudaMemcpyAsync(pinned_candidates_out.data(),
                                  entries.data().get(), sizeof(GPUExpandEntry) * entries.size(),
                                  cudaMemcpyDeviceToHost));
    dh::DefaultStream().Sync();
    }

  void BuildHist(int nidx) {
    auto d_node_hist = hist.GetNodeHistogram(nidx);
    auto d_ridx = row_partitioner->GetRows(nidx);
    BuildGradientHistogram(ctx_->CUDACtx(), page->GetDeviceAccessor(ctx_->gpu_id),
                           feature_groups->DeviceAccessor(ctx_->gpu_id), gpair, d_ridx, d_node_hist,
                           *quantiser);
  }

  // Attempt to do subtraction trick
  // return true if succeeded
  bool SubtractionTrick(int nidx_parent, int nidx_histogram, int nidx_subtraction) {
    if (!hist.HistogramExists(nidx_histogram) || !hist.HistogramExists(nidx_parent)) {
      return false;
    }
    auto d_node_hist_parent = hist.GetNodeHistogram(nidx_parent);
    auto d_node_hist_histogram = hist.GetNodeHistogram(nidx_histogram);
    auto d_node_hist_subtraction = hist.GetNodeHistogram(nidx_subtraction);

    dh::LaunchN(page->Cuts().TotalBins(), [=] __device__(size_t idx) {
      d_node_hist_subtraction[idx] =
          d_node_hist_parent[idx] - d_node_hist_histogram[idx];
    });
    return true;
  }

  // Extra data for each node that is passed
  // to the update position function
  struct NodeSplitData {
    RegTree::Node split_node;
    FeatureType split_type;
    common::CatBitField node_cats;
  };

  void UpdatePosition(const std::vector<GPUExpandEntry>& candidates, RegTree* p_tree) {
    if (candidates.empty()) return;
    std::vector<int> nidx(candidates.size());
    std::vector<int> left_nidx(candidates.size());
    std::vector<int> right_nidx(candidates.size());
    std::vector<NodeSplitData> split_data(candidates.size());
    for (size_t i = 0; i < candidates.size(); i++) {
      auto& e = candidates[i];
      RegTree::Node split_node = (*p_tree)[e.nid];
      auto split_type = p_tree->NodeSplitType(e.nid);
      nidx.at(i) = e.nid;
      left_nidx.at(i) = split_node.LeftChild();
      right_nidx.at(i) = split_node.RightChild();
      split_data.at(i) = NodeSplitData{split_node, split_type, e.split.split_cats};
    }

    auto d_matrix = page->GetDeviceAccessor(ctx_->gpu_id);
    row_partitioner->UpdatePositionBatch(
        nidx, left_nidx, right_nidx, split_data,
        [=] __device__(bst_uint ridx, const NodeSplitData& data) {
          // given a row index, returns the node id it belongs to
          bst_float cut_value = d_matrix.GetFvalue(ridx, data.split_node.SplitIndex());
          // Missing value
          bool go_left = true;
          if (isnan(cut_value)) {
            go_left = data.split_node.DefaultLeft();
          } else {
            if (data.split_type == FeatureType::kCategorical) {
              go_left = common::Decision(data.node_cats.Bits(), cut_value);
            } else {
              go_left = cut_value <= data.split_node.SplitCond();
            }
          }
          return go_left;
        });
  }

  // After tree update is finished, update the position of all training
  // instances to their final leaf. This information is used later to update the
  // prediction cache
  void FinalisePosition(RegTree const* p_tree, DMatrix* p_fmat, ObjInfo task,
                        HostDeviceVector<bst_node_t>* p_out_position) {
    // Prediction cache will not be used with external memory
    if (!p_fmat->SingleColBlock()) {
      if (task.UpdateTreeLeaf()) {
        LOG(FATAL) << "Current objective function can not be used with external memory.";
      }
      p_out_position->Resize(0);
      positions.clear();
      return;
    }

    dh::TemporaryArray<RegTree::Node> d_nodes(p_tree->GetNodes().size());
    dh::safe_cuda(cudaMemcpyAsync(d_nodes.data().get(), p_tree->GetNodes().data(),
                                  d_nodes.size() * sizeof(RegTree::Node),
                                  cudaMemcpyHostToDevice));
    auto const& h_split_types = p_tree->GetSplitTypes();
    auto const& categories = p_tree->GetSplitCategories();
    auto const& categories_segments = p_tree->GetSplitCategoriesPtr();

    dh::caching_device_vector<FeatureType> d_split_types;
    dh::caching_device_vector<uint32_t> d_categories;
    dh::caching_device_vector<RegTree::CategoricalSplitMatrix::Segment> d_categories_segments;

    if (!categories.empty()) {
      dh::CopyToD(h_split_types, &d_split_types);
      dh::CopyToD(categories, &d_categories);
      dh::CopyToD(categories_segments, &d_categories_segments);
    }

    FinalisePositionInPage(page, dh::ToSpan(d_nodes), dh::ToSpan(d_split_types),
                           dh::ToSpan(d_categories), dh::ToSpan(d_categories_segments),
                           p_out_position);
  }

  void FinalisePositionInPage(
      EllpackPageImpl const* page, const common::Span<RegTree::Node> d_nodes,
      common::Span<FeatureType const> d_feature_types, common::Span<uint32_t const> categories,
      common::Span<RegTree::CategoricalSplitMatrix::Segment> categories_segments,
      HostDeviceVector<bst_node_t>* p_out_position) {
    auto d_matrix = page->GetDeviceAccessor(ctx_->gpu_id);
    auto d_gpair = this->gpair;
    p_out_position->SetDevice(ctx_->gpu_id);
    p_out_position->Resize(row_partitioner->GetRows().size());

    auto new_position_op = [=] __device__(size_t row_id, int position) {
      // What happens if user prune the tree?
      if (!d_matrix.IsInRange(row_id)) {
        return RowPartitioner::kIgnoredTreePosition;
      }
      auto node = d_nodes[position];

      while (!node.IsLeaf()) {
        bst_float element = d_matrix.GetFvalue(row_id, node.SplitIndex());
        // Missing value
        if (isnan(element)) {
          position = node.DefaultChild();
        } else {
          bool go_left = true;
          if (common::IsCat(d_feature_types, position)) {
            auto node_cats = categories.subspan(categories_segments[position].beg,
                                                categories_segments[position].size);
            go_left = common::Decision(node_cats, element);
          } else {
            go_left = element <= node.SplitCond();
          }
          if (go_left) {
            position = node.LeftChild();
          } else {
            position = node.RightChild();
          }
        }

        node = d_nodes[position];
      }

      return position;
    };  // NOLINT

    auto d_out_position = p_out_position->DeviceSpan();
    row_partitioner->FinalisePosition(d_out_position, new_position_op);

    auto s_position = p_out_position->ConstDeviceSpan();
    positions.resize(s_position.size());
    dh::safe_cuda(cudaMemcpyAsync(positions.data().get(), s_position.data(),
                                  s_position.size_bytes(), cudaMemcpyDeviceToDevice,
                                  ctx_->CUDACtx()->Stream()));

    dh::LaunchN(row_partitioner->GetRows().size(), [=] __device__(size_t idx) {
      bst_node_t position = d_out_position[idx];
      bool is_row_sampled = d_gpair[idx].GetHess() - .0f == 0.f;
      d_out_position[idx] = is_row_sampled ? ~position : position;
    });
  }

  bool UpdatePredictionCache(linalg::MatrixView<float> out_preds_d, RegTree const* p_tree) {
    if (positions.empty()) {
      return false;
    }

    CHECK(p_tree);
    dh::safe_cuda(cudaSetDevice(ctx_->gpu_id));
    CHECK_EQ(out_preds_d.DeviceIdx(), ctx_->gpu_id);

    auto d_position = dh::ToSpan(positions);
    CHECK_EQ(out_preds_d.Size(), d_position.size());

    auto const& h_nodes = p_tree->GetNodes();
    dh::caching_device_vector<RegTree::Node> nodes(h_nodes.size());
    dh::safe_cuda(cudaMemcpyAsync(nodes.data().get(), h_nodes.data(),
                                  h_nodes.size() * sizeof(RegTree::Node), cudaMemcpyHostToDevice,
                                  ctx_->CUDACtx()->Stream()));
    auto d_nodes = dh::ToSpan(nodes);
    CHECK_EQ(out_preds_d.Shape(1), 1);
    dh::LaunchN(d_position.size(), ctx_->CUDACtx()->Stream(),
                [=] XGBOOST_DEVICE(std::size_t idx) mutable {
                  bst_node_t nidx = d_position[idx];
                  auto weight = d_nodes[nidx].LeafValue();
                  out_preds_d(idx, 0) += weight;
                });
    return true;
  }

  // num histograms is the number of contiguous histograms in memory to reduce over
  void AllReduceHist(int nidx, int num_histograms) {
    monitor.Start("AllReduce");
    auto d_node_hist = hist.GetNodeHistogram(nidx).data();
    using ReduceT = typename std::remove_pointer<decltype(d_node_hist)>::type::ValueT;
    collective::GlobalSum(info_, ctx_->gpu_id, reinterpret_cast<ReduceT*>(d_node_hist),
                          page->Cuts().TotalBins() * 2 * num_histograms);

    monitor.Stop("AllReduce");
  }

  /**
   * \brief Build GPU local histograms for the left and right child of some parent node
   */
  void BuildHistLeftRight(std::vector<GPUExpandEntry> const& candidates, const RegTree& tree) {
    if (candidates.empty()) return;
    // Some nodes we will manually compute histograms
    // others we will do by subtraction
    std::vector<int> hist_nidx;
    std::vector<int> subtraction_nidx;
    for (auto& e : candidates) {
      // Decide whether to build the left histogram or right histogram
      // Use sum of Hessian as a heuristic to select node with fewest training instances
      bool fewer_right = e.split.right_sum.GetQuantisedHess() < e.split.left_sum.GetQuantisedHess();
      if (fewer_right) {
        hist_nidx.emplace_back(tree[e.nid].RightChild());
        subtraction_nidx.emplace_back(tree[e.nid].LeftChild());
      } else {
        hist_nidx.emplace_back(tree[e.nid].LeftChild());
        subtraction_nidx.emplace_back(tree[e.nid].RightChild());
      }
    }
    std::vector<int> all_new = hist_nidx;
    all_new.insert(all_new.end(), subtraction_nidx.begin(), subtraction_nidx.end());
    // Allocate the histograms
    // Guaranteed contiguous memory
    hist.AllocateHistograms(all_new);

    for (auto nidx : hist_nidx) {
      this->BuildHist(nidx);
    }

    // Reduce all in one go
    // This gives much better latency in a distributed setting
    // when processing a large batch
    this->AllReduceHist(hist_nidx.at(0), hist_nidx.size());

    for (size_t i = 0; i < subtraction_nidx.size(); i++) {
      auto build_hist_nidx = hist_nidx.at(i);
      auto subtraction_trick_nidx = subtraction_nidx.at(i);
      auto parent_nidx = candidates.at(i).nid;

      if (!this->SubtractionTrick(parent_nidx, build_hist_nidx, subtraction_trick_nidx)) {
        // Calculate other histogram manually
        this->BuildHist(subtraction_trick_nidx);
        this->AllReduceHist(subtraction_trick_nidx, 1);
      }
    }
  }

  void ApplySplit(const GPUExpandEntry& candidate, RegTree* p_tree) {
    RegTree& tree = *p_tree;

    // Sanity check - have we created a leaf with no training instances?
    if (!collective::IsDistributed() && row_partitioner) {
      CHECK(row_partitioner->GetRows(candidate.nid).size() > 0)
          << "No training instances in this leaf!";
    }

    auto base_weight = candidate.base_weight;
    auto left_weight = candidate.left_weight * param.learning_rate;
    auto right_weight = candidate.right_weight * param.learning_rate;
    auto parent_hess = quantiser
                           ->ToFloatingPoint(candidate.split.left_sum +
                                             candidate.split.right_sum)
                           .GetHess();
    auto left_hess =
        quantiser->ToFloatingPoint(candidate.split.left_sum).GetHess();
    auto right_hess =
        quantiser->ToFloatingPoint(candidate.split.right_sum).GetHess();

    auto is_cat = candidate.split.is_cat;
    if (is_cat) {
      // should be set to nan in evaluation split.
      CHECK(common::CheckNAN(candidate.split.fvalue));
      std::vector<common::CatBitField::value_type> split_cats;

      CHECK_GT(candidate.split.split_cats.Bits().size(), 0);
      auto h_cats = this->evaluator_.GetHostNodeCats(candidate.nid);
      auto n_bins_feature = page->Cuts().FeatureBins(candidate.split.findex);
      split_cats.resize(common::CatBitField::ComputeStorageSize(n_bins_feature), 0);
      CHECK_LE(split_cats.size(), h_cats.size());
      std::copy(h_cats.data(), h_cats.data() + split_cats.size(), split_cats.data());

      tree.ExpandCategorical(
          candidate.nid, candidate.split.findex, split_cats, candidate.split.dir == kLeftDir,
          base_weight, left_weight, right_weight, candidate.split.loss_chg, parent_hess,
          left_hess, right_hess);
    } else {
      CHECK(!common::CheckNAN(candidate.split.fvalue));
      tree.ExpandNode(candidate.nid, candidate.split.findex, candidate.split.fvalue,
                      candidate.split.dir == kLeftDir, base_weight, left_weight, right_weight,
                      candidate.split.loss_chg, parent_hess,
          left_hess, right_hess);
    }
    evaluator_.ApplyTreeSplit(candidate, p_tree);

    const auto& parent = tree[candidate.nid];
    interaction_constraints.Split(candidate.nid, parent.SplitIndex(), parent.LeftChild(),
                                  parent.RightChild());
  }

  GPUExpandEntry InitRoot(RegTree* p_tree) {
    constexpr bst_node_t kRootNIdx = 0;
    dh::XGBCachingDeviceAllocator<char> alloc;
    auto quantiser = *this->quantiser;
    auto gpair_it = dh::MakeTransformIterator<GradientPairInt64>(
        dh::tbegin(gpair), [=] __device__(auto const &gpair) {
          return quantiser.ToFixedPoint(gpair);
        });
    GradientPairInt64 root_sum_quantised =
        dh::Reduce(ctx_->CUDACtx()->CTP(), gpair_it, gpair_it + gpair.size(),
                   GradientPairInt64{}, thrust::plus<GradientPairInt64>{});
    using ReduceT = typename decltype(root_sum_quantised)::ValueT;
    collective::GlobalSum(info_, reinterpret_cast<ReduceT*>(&root_sum_quantised), 2);

    hist.AllocateHistograms({kRootNIdx});
    this->BuildHist(kRootNIdx);
    this->AllReduceHist(kRootNIdx, 1);

    // Remember root stats
    auto root_sum = quantiser.ToFloatingPoint(root_sum_quantised);
    p_tree->Stat(kRootNIdx).sum_hess = root_sum.GetHess();
    auto weight = CalcWeight(param, root_sum);
    p_tree->Stat(kRootNIdx).base_weight = weight;
    (*p_tree)[kRootNIdx].SetLeaf(param.learning_rate * weight);

    // Generate first split
    auto root_entry = this->EvaluateRootSplit(root_sum_quantised);
    return root_entry;
  }

  void UpdateTree(HostDeviceVector<GradientPair>* gpair_all, DMatrix* p_fmat, ObjInfo const* task,
                  RegTree* p_tree, HostDeviceVector<bst_node_t>* p_out_position) {
    auto& tree = *p_tree;
    // Process maximum 32 nodes at a time
    Driver<GPUExpandEntry> driver(param, 32);

    monitor.Start("Reset");
    this->Reset(gpair_all, p_fmat, p_fmat->Info().num_col_);
    monitor.Stop("Reset");

    monitor.Start("InitRoot");
    driver.Push({this->InitRoot(p_tree)});
    monitor.Stop("InitRoot");

    // The set of leaves that can be expanded asynchronously
    auto expand_set = driver.Pop();
    while (!expand_set.empty()) {
      for (auto& candidate : expand_set) {
        this->ApplySplit(candidate, p_tree);
      }
      // Get the candidates we are allowed to expand further
      // e.g. We do not bother further processing nodes whose children are beyond max depth
      std::vector<GPUExpandEntry> filtered_expand_set;
      std::copy_if(expand_set.begin(), expand_set.end(), std::back_inserter(filtered_expand_set),
                   [&](const auto& e) { return driver.IsChildValid(e); });

      auto new_candidates =
          pinned.GetSpan<GPUExpandEntry>(filtered_expand_set.size() * 2, GPUExpandEntry());

      monitor.Start("UpdatePosition");
      // Update position is only run when child is valid, instead of right after apply
      // split (as in approx tree method).  Hense we have the finalise position call
      // in GPU Hist.
      this->UpdatePosition(filtered_expand_set, p_tree);
      monitor.Stop("UpdatePosition");

      monitor.Start("BuildHist");
      this->BuildHistLeftRight(filtered_expand_set, tree);
      monitor.Stop("BuildHist");

      monitor.Start("EvaluateSplits");
      this->EvaluateSplits(filtered_expand_set, *p_tree, new_candidates);
      monitor.Stop("EvaluateSplits");
      dh::DefaultStream().Sync();
      driver.Push(new_candidates.begin(), new_candidates.end());
      expand_set = driver.Pop();
    }

    monitor.Start("FinalisePosition");
    this->FinalisePosition(p_tree, p_fmat, *task, p_out_position);
    monitor.Stop("FinalisePosition");
  }
};

class GPUHistMaker : public TreeUpdater {
  using GradientSumT = GradientPairPrecise;

 public:
  explicit GPUHistMaker(Context const* ctx, ObjInfo const* task) : TreeUpdater(ctx), task_{task} {};
  void Configure(const Args& args) override {
    // Used in test to count how many configurations are performed
    LOG(DEBUG) << "[GPU Hist]: Configure";
    hist_maker_param_.UpdateAllowUnknown(args);
    dh::CheckComputeCapability();
    initialised_ = false;

    monitor_.Init("updater_gpu_hist");
  }

  void LoadConfig(Json const& in) override {
    auto const& config = get<Object const>(in);
    FromJson(config.at("hist_train_param"), &this->hist_maker_param_);
    initialised_ = false;
  }
  void SaveConfig(Json* p_out) const override {
    auto& out = *p_out;
    out["hist_train_param"] = ToJson(hist_maker_param_);
  }

  ~GPUHistMaker() {  // NOLINT
    dh::GlobalMemoryLogger().Log();
  }

  void Update(TrainParam const* param, HostDeviceVector<GradientPair>* gpair, DMatrix* dmat,
              common::Span<HostDeviceVector<bst_node_t>> out_position,
              const std::vector<RegTree*>& trees) override {
    monitor_.Start("Update");

    // build tree
    try {
      std::size_t t_idx{0};
      for (xgboost::RegTree* tree : trees) {
        this->UpdateTree(param, gpair, dmat, tree, &out_position[t_idx]);
        this->hist_maker_param_.CheckTreesSynchronized(tree);
        ++t_idx;
      }
      dh::safe_cuda(cudaGetLastError());
    } catch (const std::exception& e) {
      LOG(FATAL) << "Exception in gpu_hist: " << e.what() << std::endl;
    }
    monitor_.Stop("Update");
  }

  void InitDataOnce(TrainParam const* param, DMatrix* dmat) {
    CHECK_GE(ctx_->gpu_id, 0) << "Must have at least one device";
    info_ = &dmat->Info();

    // Synchronise the column sampling seed
    uint32_t column_sampling_seed = common::GlobalRandom()();
    collective::Broadcast(&column_sampling_seed, sizeof(column_sampling_seed), 0);
    this->column_sampler_ = std::make_shared<common::ColumnSampler>(column_sampling_seed);

    auto batch_param = BatchParam{param->max_bin, TrainParam::DftSparseThreshold()};
    dh::safe_cuda(cudaSetDevice(ctx_->gpu_id));
    info_->feature_types.SetDevice(ctx_->gpu_id);
    maker = std::make_unique<GPUHistMakerDevice>(
        ctx_, !dmat->SingleColBlock(), info_->feature_types.ConstDeviceSpan(), info_->num_row_,
<<<<<<< HEAD
        *param, column_sampling_seed, info_->num_col_, batch_param, *info_));
=======
        *param, column_sampler_, info_->num_col_, batch_param);
>>>>>>> 8c10af45

    p_last_fmat_ = dmat;
    initialised_ = true;
  }

  void InitData(TrainParam const* param, DMatrix* dmat, RegTree const* p_tree) {
    if (!initialised_) {
      monitor_.Start("InitDataOnce");
      this->InitDataOnce(param, dmat);
      monitor_.Stop("InitDataOnce");
    }
    p_last_tree_ = p_tree;
    CHECK(hist_maker_param_.GetInitialised());
  }

  void UpdateTree(TrainParam const* param, HostDeviceVector<GradientPair>* gpair, DMatrix* p_fmat,
                  RegTree* p_tree, HostDeviceVector<bst_node_t>* p_out_position) {
    monitor_.Start("InitData");
    this->InitData(param, p_fmat, p_tree);
    monitor_.Stop("InitData");

    gpair->SetDevice(ctx_->gpu_id);
    maker->UpdateTree(gpair, p_fmat, task_, p_tree, p_out_position);
  }

  bool UpdatePredictionCache(const DMatrix* data,
                             linalg::MatrixView<bst_float> p_out_preds) override {
    if (maker == nullptr || p_last_fmat_ == nullptr || p_last_fmat_ != data) {
      return false;
    }
    monitor_.Start("UpdatePredictionCache");
    bool result = maker->UpdatePredictionCache(p_out_preds, p_last_tree_);
    monitor_.Stop("UpdatePredictionCache");
    return result;
  }

  MetaInfo* info_{};  // NOLINT

  std::unique_ptr<GPUHistMakerDevice> maker;  // NOLINT

  [[nodiscard]] char const* Name() const override { return "grow_gpu_hist"; }
  [[nodiscard]] bool HasNodePosition() const override { return true; }

 private:
  bool initialised_{false};

  HistMakerTrainParam hist_maker_param_;

  DMatrix* p_last_fmat_{nullptr};
  RegTree const* p_last_tree_{nullptr};
  ObjInfo const* task_{nullptr};

  common::Monitor monitor_;
  std::shared_ptr<common::ColumnSampler> column_sampler_;
};

#if !defined(GTEST_TEST)
XGBOOST_REGISTER_TREE_UPDATER(GPUHistMaker, "grow_gpu_hist")
    .describe("Grow tree with GPU.")
    .set_body([](Context const* ctx, ObjInfo const* task) {
      return new GPUHistMaker(ctx, task);
    });
#endif  // !defined(GTEST_TEST)

class GPUGlobalApproxMaker : public TreeUpdater {
 public:
  explicit GPUGlobalApproxMaker(Context const* ctx, ObjInfo const* task)
      : TreeUpdater(ctx), task_{task} {};
  void Configure(Args const& args) override {
    // Used in test to count how many configurations are performed
    LOG(DEBUG) << "[GPU Approx]: Configure";
    hist_maker_param_.UpdateAllowUnknown(args);
    if (hist_maker_param_.max_cached_hist_node != HistMakerTrainParam::DefaultNodes()) {
      LOG(WARNING) << "The `max_cached_hist_node` is ignored in GPU.";
    }
    dh::CheckComputeCapability();
    initialised_ = false;

    monitor_.Init(this->Name());
  }

  void LoadConfig(Json const& in) override {
    auto const& config = get<Object const>(in);
    FromJson(config.at("hist_train_param"), &this->hist_maker_param_);
    initialised_ = false;
  }
  void SaveConfig(Json* p_out) const override {
    auto& out = *p_out;
    out["hist_train_param"] = ToJson(hist_maker_param_);
  }
  ~GPUGlobalApproxMaker() override { dh::GlobalMemoryLogger().Log(); }

  void Update(TrainParam const* param, HostDeviceVector<GradientPair>* gpair, DMatrix* p_fmat,
              common::Span<HostDeviceVector<bst_node_t>> out_position,
              const std::vector<RegTree*>& trees) override {
    monitor_.Start("Update");

    this->InitDataOnce(p_fmat);
    // build tree
    hess_.resize(gpair->Size());
    auto hess = dh::ToSpan(hess_);

    gpair->SetDevice(ctx_->Device());
    auto d_gpair = gpair->ConstDeviceSpan();
    auto cuctx = ctx_->CUDACtx();
    thrust::transform(cuctx->CTP(), dh::tcbegin(d_gpair), dh::tcend(d_gpair), dh::tbegin(hess),
                      [=] XGBOOST_DEVICE(GradientPair const& g) { return g.GetHess(); });

    auto const& info = p_fmat->Info();
    info.feature_types.SetDevice(ctx_->Device());
    auto batch = BatchParam{param->max_bin, hess, !task_->const_hess};
    maker_ = std::make_unique<GPUHistMakerDevice>(
        ctx_, !p_fmat->SingleColBlock(), info.feature_types.ConstDeviceSpan(), info.num_row_,
        *param, column_sampler_, info.num_col_, batch);

    std::size_t t_idx{0};
    for (xgboost::RegTree* tree : trees) {
      this->UpdateTree(gpair, p_fmat, tree, &out_position[t_idx]);
      this->hist_maker_param_.CheckTreesSynchronized(tree);
      ++t_idx;
    }

    monitor_.Stop("Update");
  }

  void InitDataOnce(DMatrix* p_fmat) {
    if (this->initialised_) {
      return;
    }

    monitor_.Start(__func__);
    CHECK(ctx_->IsCUDA()) << error::InvalidCUDAOrdinal();
    // Synchronise the column sampling seed
    uint32_t column_sampling_seed = common::GlobalRandom()();
    collective::Broadcast(&column_sampling_seed, sizeof(column_sampling_seed), 0);
    this->column_sampler_ = std::make_shared<common::ColumnSampler>(column_sampling_seed);

    p_last_fmat_ = p_fmat;
    initialised_ = true;
    monitor_.Stop(__func__);
  }

  void InitData(DMatrix* p_fmat, RegTree const* p_tree) {
    this->InitDataOnce(p_fmat);
    p_last_tree_ = p_tree;
    CHECK(hist_maker_param_.GetInitialised());
  }

  void UpdateTree(HostDeviceVector<GradientPair>* gpair, DMatrix* p_fmat, RegTree* p_tree,
                  HostDeviceVector<bst_node_t>* p_out_position) {
    monitor_.Start("InitData");
    this->InitData(p_fmat, p_tree);
    monitor_.Stop("InitData");

    gpair->SetDevice(ctx_->gpu_id);
    maker_->UpdateTree(gpair, p_fmat, task_, p_tree, p_out_position);
  }

  bool UpdatePredictionCache(const DMatrix* data,
                             linalg::MatrixView<bst_float> p_out_preds) override {
    if (maker_ == nullptr || p_last_fmat_ == nullptr || p_last_fmat_ != data) {
      return false;
    }
    monitor_.Start("UpdatePredictionCache");
    bool result = maker_->UpdatePredictionCache(p_out_preds, p_last_tree_);
    monitor_.Stop("UpdatePredictionCache");
    return result;
  }

  [[nodiscard]] char const* Name() const override { return "grow_gpu_approx"; }
  [[nodiscard]] bool HasNodePosition() const override { return true; }

 private:
  bool initialised_{false};

  HistMakerTrainParam hist_maker_param_;
  dh::device_vector<float> hess_;
  std::shared_ptr<common::ColumnSampler> column_sampler_;
  std::unique_ptr<GPUHistMakerDevice> maker_;

  DMatrix* p_last_fmat_{nullptr};
  RegTree const* p_last_tree_{nullptr};
  ObjInfo const* task_{nullptr};

  common::Monitor monitor_;
};

#if !defined(GTEST_TEST)
XGBOOST_REGISTER_TREE_UPDATER(GPUApproxMaker, "grow_gpu_approx")
    .describe("Grow tree with GPU.")
    .set_body([](Context const* ctx, ObjInfo const* task) {
      return new GPUGlobalApproxMaker(ctx, task);
    });
#endif  // !defined(GTEST_TEST)
}  // namespace xgboost::tree<|MERGE_RESOLUTION|>--- conflicted
+++ resolved
@@ -161,11 +161,8 @@
  private:
   GPUHistEvaluator evaluator_;
   Context const* ctx_;
-<<<<<<< HEAD
+  std::shared_ptr<common::ColumnSampler> column_sampler_;
   MetaInfo const& info_;
-=======
-  std::shared_ptr<common::ColumnSampler> column_sampler_;
->>>>>>> 8c10af45
 
  public:
   EllpackPageImpl const* page{nullptr};
@@ -197,30 +194,17 @@
 
   GPUHistMakerDevice(Context const* ctx, bool is_external_memory,
                      common::Span<FeatureType const> _feature_types, bst_row_t _n_rows,
-<<<<<<< HEAD
-                     TrainParam _param, uint32_t column_sampler_seed, uint32_t n_features,
-                     BatchParam _batch_param, MetaInfo const& info)
-=======
                      TrainParam _param, std::shared_ptr<common::ColumnSampler> column_sampler,
-                     uint32_t n_features, BatchParam batch_param)
->>>>>>> 8c10af45
+                     uint32_t n_features, BatchParam batch_param, MetaInfo const& info)
       : evaluator_{_param, n_features, ctx->gpu_id},
         ctx_(ctx),
         feature_types{_feature_types},
         param(std::move(_param)),
-<<<<<<< HEAD
-        column_sampler(column_sampler_seed),
+        column_sampler_(std::move(column_sampler)),
         interaction_constraints(param, n_features),
-        batch_param(std::move(_batch_param)),
         info_{info} {
-    sampler.reset(new GradientBasedSampler(ctx, _n_rows, batch_param, param.subsample,
-                                           param.sampling_method, is_external_memory));
-=======
-        column_sampler_(std::move(column_sampler)),
-        interaction_constraints(param, n_features) {
     sampler = std::make_unique<GradientBasedSampler>(ctx, _n_rows, batch_param, param.subsample,
                                                      param.sampling_method, is_external_memory);
->>>>>>> 8c10af45
     if (!param.monotone_constraints.empty()) {
       // Copy assigning an empty vector causes an exception in MSVC debug builds
       monotone_constraints = param.monotone_constraints;
@@ -810,11 +794,7 @@
     info_->feature_types.SetDevice(ctx_->gpu_id);
     maker = std::make_unique<GPUHistMakerDevice>(
         ctx_, !dmat->SingleColBlock(), info_->feature_types.ConstDeviceSpan(), info_->num_row_,
-<<<<<<< HEAD
-        *param, column_sampling_seed, info_->num_col_, batch_param, *info_));
-=======
-        *param, column_sampler_, info_->num_col_, batch_param);
->>>>>>> 8c10af45
+        *param, column_sampler_, info_->num_col_, batch_param, dmat->Info());
 
     p_last_fmat_ = dmat;
     initialised_ = true;
@@ -928,7 +908,7 @@
     auto batch = BatchParam{param->max_bin, hess, !task_->const_hess};
     maker_ = std::make_unique<GPUHistMakerDevice>(
         ctx_, !p_fmat->SingleColBlock(), info.feature_types.ConstDeviceSpan(), info.num_row_,
-        *param, column_sampler_, info.num_col_, batch);
+        *param, column_sampler_, info.num_col_, batch, p_fmat->Info());
 
     std::size_t t_idx{0};
     for (xgboost::RegTree* tree : trees) {
