--- conflicted
+++ resolved
@@ -420,14 +420,10 @@
     if (is_col_split_) {
       // With column-wise data split, we gather the best splits from all the workers and update the
       // expand entries accordingly.
-<<<<<<< HEAD
       // Note that under secure vertical setting, only the label owner is able to evaluate the split
       // based on the global histogram. The other parties will receive the final best splits
       // allgather is capable of performing this (0-gain entries for non-label owners),
-      auto all_entries = AllgatherColumnSplit(entries);
-=======
       auto all_entries = AllgatherColumnSplit(ctx_, entries);
->>>>>>> 966dc817
       for (auto worker = 0; worker < collective::GetWorldSize(); ++worker) {
         for (std::size_t nidx_in_set = 0; nidx_in_set < entries.size(); ++nidx_in_set) {
           entries[nidx_in_set].split.Update(
