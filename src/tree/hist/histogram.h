/*!
 * Copyright 2021-2022 by XGBoost Contributors
 */
#ifndef XGBOOST_TREE_HIST_HISTOGRAM_H_
#define XGBOOST_TREE_HIST_HISTOGRAM_H_

#include <algorithm>
#include <limits>
#include <vector>

#include "../../common/hist_util.h"
#include "../../data/gradient_index.h"
#include "expand_entry.h"
#include "rabit/rabit.h"
#include "xgboost/tree_model.h"
#include "../../common/hist_builder.h"
#include "../../common/opt_partition_builder.h"

namespace xgboost {
namespace tree {
template <typename ExpandEntry>
class HistogramBuilder {
  /*! \brief culmulative histogram of gradients. */
  common::HistCollection hist_;
  /*! \brief culmulative local parent histogram of gradients. */
  common::HistCollection hist_local_worker_;
  common::GHistBuilder builder_;
  common::ParallelGHistBuilder buffer_;
  BatchParam param_;
  int32_t n_threads_{-1};
  size_t n_batches_{0};
  // Whether XGBoost is running in distributed environment.
  bool is_distributed_{false};

 public:
  /**
   * \param total_bins       Total number of bins across all features
   * \param max_bin_per_feat Maximum number of bins per feature, same as the `max_bin`
   *                         training parameter.
   * \param n_threads        Number of threads.
   * \param is_distributed   Mostly used for testing to allow injecting parameters instead
   *                         of using global rabit variable.
   */

  void Reset(uint32_t total_bins, int32_t max_bin_per_feat, int32_t n_threads, size_t n_batches,
             int32_t max_depth,
             bool is_distributed = rabit::IsDistributed()) {
    CHECK_GE(n_threads, 1);
    n_threads_ = n_threads;
    n_batches_ = n_batches;
    hist_.Init(total_bins);
    hist_local_worker_.Init(total_bins);
    buffer_.Init(total_bins);
    buffer_.AllocateHistBufer(max_depth, n_threads);
    builder_ = common::GHistBuilder();
    is_distributed_ = is_distributed;
    // Workaround s390x gcc 7.5.0
    auto DMLC_ATTRIBUTE_UNUSED __force_instantiation = &GradientPairPrecise::Reduce;
  }

  template <typename BinIdxType, bool any_missing, bool is_root, typename PartitionType>
  void
  BuildLocalHistograms(size_t page_idx,
                       GHistIndexMatrix const &gidx,
                       std::vector<ExpandEntry> nodes_for_explicit_hist_build,
                       const std::vector<GradientPair> &gpair_h,
                       const PartitionType* p_opt_partition_builder,
                       // template?
                       std::vector<uint16_t>* p_node_ids) {
    const PartitionType& opt_partition_builder = *p_opt_partition_builder;
    std::vector<uint16_t>& node_ids = *p_node_ids;
    int nthreads = this->n_threads_;

    #pragma omp parallel num_threads(nthreads)
    {
      size_t tid = omp_get_thread_num();
      const BinIdxType* numa = gidx.index.data<BinIdxType>();
      const std::vector<common::Slice>& local_slices =
        opt_partition_builder.GetSlices(tid);
      buffer_.AllocateHistForLocalThread(
        opt_partition_builder.GetNodes(tid), tid);
      for (const common::Slice& slice : local_slices) {
        const uint32_t* rows = slice.addr;
        // CHECK(rows != nullptr);
        builder_.template BuildHist<BinIdxType, any_missing, is_root>(
          gpair_h, rows, slice.b, slice.e, gidx, numa, node_ids.data(),
          &buffer_.histograms_buffer[tid], buffer_.local_threads_mapping[tid].data(),
          opt_partition_builder.base_rowid);
      }
    }
  }

  void
  AddHistRows(int *starting_index, int *sync_count,
              std::vector<ExpandEntry> const &nodes_for_explicit_hist_build,
              std::vector<ExpandEntry> const &nodes_for_subtraction_trick,
              RegTree *p_tree) {
    if (is_distributed_) {
      this->AddHistRowsDistributed(starting_index, sync_count,
                                   nodes_for_explicit_hist_build,
                                   nodes_for_subtraction_trick, p_tree);
    } else {
      this->AddHistRowsLocal(starting_index, sync_count,
                             nodes_for_explicit_hist_build,
                             nodes_for_subtraction_trick);
    }
  }

  /** Main entry point of this class, build histogram for tree nodes. */
  template <typename BinIdxType, bool is_root, typename PartitionType>
  void BuildHist(size_t page_id, GHistIndexMatrix const &gidx,
                 RegTree *p_tree,
                 std::vector<ExpandEntry> const &nodes_for_explicit_hist_build,
                 std::vector<ExpandEntry> const &nodes_for_subtraction_trick,
                 std::vector<GradientPair> const &gpair,
                 const PartitionType* p_opt_partition_builder,
                 std::vector<uint16_t>* p_node_ids,
                 const std::vector<std::vector<uint16_t>>* merged_thread_ids = nullptr) {
    int starting_index = std::numeric_limits<int>::max();
    int sync_count = 0;
    if (page_id == 0) {
      this->AddHistRows(&starting_index, &sync_count,
                        nodes_for_explicit_hist_build,
                        nodes_for_subtraction_trick, p_tree);
    }
    if (gidx.IsDense()) {
      this->BuildLocalHistograms<BinIdxType, false, is_root>(page_id, gidx,
                                        nodes_for_explicit_hist_build,
                                        gpair, p_opt_partition_builder, p_node_ids);
    } else {
      this->BuildLocalHistograms<uint32_t, true, is_root>(page_id, gidx,
                                       nodes_for_explicit_hist_build,
                                       gpair, p_opt_partition_builder, p_node_ids);
    }

    CHECK_GE(n_batches_, 1);
    if (page_id != n_batches_ - 1) {
      return;
    }

    if (is_distributed_) {
      this->SyncHistogramDistributed(p_tree, nodes_for_explicit_hist_build,
                                     nodes_for_subtraction_trick,
                                     starting_index, sync_count,
                                     p_opt_partition_builder, merged_thread_ids);
    } else {
<<<<<<< HEAD
      this->SyncHistogramLocal(p_tree, nodes_for_explicit_hist_build,
                               nodes_for_subtraction_trick, starting_index,
                               sync_count, p_opt_partition_builder, merged_thread_ids);
=======
      this->SyncHistogramLocal(p_tree, nodes_for_explicit_hist_build, nodes_for_subtraction_trick);
>>>>>>> 0725fd60
    }
  }

  template <typename PartitionType>
  void SyncHistogramDistributed(
      RegTree *p_tree,
      std::vector<ExpandEntry> const &nodes_for_explicit_hist_build,
      std::vector<ExpandEntry> const &nodes_for_subtraction_trick,
      int starting_index, int sync_count,
      const PartitionType* p_opt_partition_builder,
      const std::vector<std::vector<uint16_t>>* merged_thread_ids = nullptr) {
    const PartitionType& opt_partition_builder = *p_opt_partition_builder;
    const size_t nbins = hist_.GetNumBins();
    common::BlockedSpace2d space(
        nodes_for_explicit_hist_build.size(), [&](size_t) { return nbins; },
        1024);
    common::ParallelFor2d(
        space, n_threads_, [&](size_t node, common::Range1d r) {
          const auto &entry = nodes_for_explicit_hist_build[node];
          auto this_hist = this->hist_[entry.nid];
          // Merging histograms from each thread into once
          if (merged_thread_ids) {
            this->buffer_.ReduceHist(reinterpret_cast<double*>(this_hist.data()),
                                    (*merged_thread_ids)[node],
                                    entry.nid, r.begin(), r.end());
          } else {
            this->buffer_.ReduceHist(reinterpret_cast<double*>(this_hist.data()),
                                    opt_partition_builder.GetThreadIdsForNode(entry.nid),
                                    entry.nid, r.begin(), r.end());
          }
          // Store posible parent node
          auto this_local = hist_local_worker_[entry.nid];
          common::CopyHist(this_local, this_hist, r.begin(), r.end());

          if (!(*p_tree)[entry.nid].IsRoot()) {
            const size_t parent_id = (*p_tree)[entry.nid].Parent();
            const int subtraction_node_id =
                nodes_for_subtraction_trick[node].nid;
            auto parent_hist = this->hist_local_worker_[parent_id];
            auto sibling_hist = this->hist_[subtraction_node_id];
            common::SubtractionHist(sibling_hist, parent_hist, this_hist,
                                    r.begin(), r.end());
            // Store posible parent node
            auto sibling_local = hist_local_worker_[subtraction_node_id];
            common::CopyHist(sibling_local, sibling_hist, r.begin(), r.end());
          }
        });

<<<<<<< HEAD
    reducer_.Allreduce(this->hist_[starting_index].data(),
                       hist_.GetNumBins() * sync_count);
=======
    rabit::Allreduce<rabit::op::Sum>(reinterpret_cast<double*>(this->hist_[starting_index].data()),
                                     builder_.GetNumBins() * sync_count * 2);
>>>>>>> 0725fd60

    ParallelSubtractionHist(space, nodes_for_explicit_hist_build,
                            nodes_for_subtraction_trick, p_tree);

    common::BlockedSpace2d space2(
        nodes_for_subtraction_trick.size(), [&](size_t) { return nbins; },
        1024);
    ParallelSubtractionHist(space2, nodes_for_subtraction_trick,
                            nodes_for_explicit_hist_build, p_tree);
  }

<<<<<<< HEAD
  template <typename PartitionType>
  void SyncHistogramLocal(
      RegTree *p_tree,
      std::vector<ExpandEntry> const &nodes_for_explicit_hist_build,
      std::vector<ExpandEntry> const &nodes_for_subtraction_trick,
      int starting_index, int sync_count,
      const PartitionType* p_opt_partition_builder,
      const std::vector<std::vector<uint16_t>>* merged_thread_ids = nullptr) {
    const PartitionType& opt_partition_builder = *p_opt_partition_builder;
    const size_t nbins = this->hist_.GetNumBins();
=======
  void SyncHistogramLocal(RegTree *p_tree,
                          std::vector<ExpandEntry> const &nodes_for_explicit_hist_build,
                          std::vector<ExpandEntry> const &nodes_for_subtraction_trick) {
    const size_t nbins = this->builder_.GetNumBins();
>>>>>>> 0725fd60
    common::BlockedSpace2d space(
        nodes_for_explicit_hist_build.size(), [&](size_t) { return nbins; },
        1024);

    common::ParallelFor2d(
        space, this->n_threads_, [&](size_t node, common::Range1d r) {
          const auto &entry = nodes_for_explicit_hist_build[node];
          auto this_hist = this->hist_[entry.nid];
          // Merging histograms from each thread into once
          if (merged_thread_ids) {
            this->buffer_.ReduceHist(reinterpret_cast<double*>(this_hist.data()),
                                    (*merged_thread_ids)[node],
                                    entry.nid, r.begin(), r.end());
          } else {
            this->buffer_.ReduceHist(reinterpret_cast<double*>(this_hist.data()),
                                    opt_partition_builder.GetThreadIdsForNode(entry.nid),
                                    entry.nid, r.begin(), r.end());
          }
          if (!(*p_tree)[entry.nid].IsRoot()) {
            const size_t parent_id = (*p_tree)[entry.nid].Parent();
            const int subtraction_node_id =
                nodes_for_subtraction_trick[node].nid;
            auto parent_hist = this->hist_[parent_id];
            auto sibling_hist = this->hist_[subtraction_node_id];
            common::SubtractionHist(sibling_hist, parent_hist, this_hist,
                                    r.begin(), r.end());
          }
        });
  }

 public:
  /* Getters for tests. */
  common::HistCollection const &Histogram() { return hist_; }
  auto& Buffer() { return buffer_; }

 private:
  void
  ParallelSubtractionHist(const common::BlockedSpace2d &space,
                          const std::vector<ExpandEntry> &nodes,
                          const std::vector<ExpandEntry> &subtraction_nodes,
                          const RegTree *p_tree) {
    common::ParallelFor2d(
        space, this->n_threads_, [&](size_t node, common::Range1d r) {
          const auto &entry = nodes[node];
          if (!((*p_tree)[entry.nid].IsLeftChild())) {
            auto this_hist = this->hist_[entry.nid];

            if (!(*p_tree)[entry.nid].IsRoot()) {
              const int subtraction_node_id = subtraction_nodes[node].nid;
              auto parent_hist = hist_[(*p_tree)[entry.nid].Parent()];
              auto sibling_hist = hist_[subtraction_node_id];
              common::SubtractionHist(this_hist, parent_hist, sibling_hist,
                                      r.begin(), r.end());
            }
          }
        });
  }

  // Add a tree node to histogram buffer in local training environment.
  void AddHistRowsLocal(
      int *starting_index, int *sync_count,
      std::vector<ExpandEntry> const &nodes_for_explicit_hist_build,
      std::vector<ExpandEntry> const &nodes_for_subtraction_trick) {
    for (auto const &entry : nodes_for_explicit_hist_build) {
      int nid = entry.nid;
      this->hist_.AddHistRow(nid);
      (*starting_index) = std::min(nid, (*starting_index));
    }
    (*sync_count) = nodes_for_explicit_hist_build.size();

    for (auto const &node : nodes_for_subtraction_trick) {
      this->hist_.AddHistRow(node.nid);
    }
    this->hist_.AllocateAllData();
  }

  void AddHistRowsDistributed(
      int *starting_index, int *sync_count,
      std::vector<ExpandEntry> const &nodes_for_explicit_hist_build,
      std::vector<ExpandEntry> const &nodes_for_subtraction_trick,
      RegTree *p_tree) {
    const size_t explicit_size = nodes_for_explicit_hist_build.size();
    const size_t subtaction_size = nodes_for_subtraction_trick.size();
    std::vector<int> merged_node_ids(explicit_size + subtaction_size);
    for (size_t i = 0; i < explicit_size; ++i) {
      merged_node_ids[i] = nodes_for_explicit_hist_build[i].nid;
    }
    for (size_t i = 0; i < subtaction_size; ++i) {
      merged_node_ids[explicit_size + i] = nodes_for_subtraction_trick[i].nid;
    }
    std::sort(merged_node_ids.begin(), merged_node_ids.end());
    int n_left = 0;
    for (auto const &nid : merged_node_ids) {
      if ((*p_tree)[nid].IsLeftChild()) {
        this->hist_.AddHistRow(nid);
        (*starting_index) = std::min(nid, (*starting_index));
        n_left++;
        this->hist_local_worker_.AddHistRow(nid);
      }
    }
    for (auto const &nid : merged_node_ids) {
      if (!((*p_tree)[nid].IsLeftChild())) {
        this->hist_.AddHistRow(nid);
        this->hist_local_worker_.AddHistRow(nid);
      }
    }
    this->hist_.AllocateAllData();
    this->hist_local_worker_.AllocateAllData();
    (*sync_count) = std::max(1, n_left);
  }
};

// Construct a work space for building histogram.  Eventually we should move this
// function into histogram builder once hist tree method supports external memory.
template <typename Partitioner>
common::BlockedSpace2d ConstructHistSpace(Partitioner const &partitioners,
                                          std::vector<CPUExpandEntry> const &nodes_to_build) {
  std::vector<size_t> partition_size(nodes_to_build.size(), 0);
  for (auto const &partition : partitioners) {
    size_t k = 0;
    for (auto node : nodes_to_build) {
      auto n_rows_in_node = partition.Partitions()[node.nid].Size();
      partition_size[k] = std::max(partition_size[k], n_rows_in_node);
      k++;
    }
  }
  common::BlockedSpace2d space{
      nodes_to_build.size(), [&](size_t nidx_in_set) { return partition_size[nidx_in_set]; }, 256};
  return space;
}
}      // namespace tree
}      // namespace xgboost
#endif  // XGBOOST_TREE_HIST_HISTOGRAM_H_<|MERGE_RESOLUTION|>--- conflicted
+++ resolved
@@ -144,13 +144,9 @@
                                      starting_index, sync_count,
                                      p_opt_partition_builder, merged_thread_ids);
     } else {
-<<<<<<< HEAD
       this->SyncHistogramLocal(p_tree, nodes_for_explicit_hist_build,
                                nodes_for_subtraction_trick, starting_index,
                                sync_count, p_opt_partition_builder, merged_thread_ids);
-=======
-      this->SyncHistogramLocal(p_tree, nodes_for_explicit_hist_build, nodes_for_subtraction_trick);
->>>>>>> 0725fd60
     }
   }
 
@@ -199,13 +195,13 @@
           }
         });
 
-<<<<<<< HEAD
-    reducer_.Allreduce(this->hist_[starting_index].data(),
-                       hist_.GetNumBins() * sync_count);
-=======
+// <<<<<<< HEAD
+//     reducer_.Allreduce(this->hist_[starting_index].data(),
+//                        hist_.GetNumBins() * sync_count);
+// =======
     rabit::Allreduce<rabit::op::Sum>(reinterpret_cast<double*>(this->hist_[starting_index].data()),
-                                     builder_.GetNumBins() * sync_count * 2);
->>>>>>> 0725fd60
+                                     hist_.GetNumBins() * sync_count);
+// >>>>>>> 0725fd60819f9758fbed6ee54f34f3696a2fb2f8
 
     ParallelSubtractionHist(space, nodes_for_explicit_hist_build,
                             nodes_for_subtraction_trick, p_tree);
@@ -217,7 +213,7 @@
                             nodes_for_explicit_hist_build, p_tree);
   }
 
-<<<<<<< HEAD
+// <<<<<<< HEAD
   template <typename PartitionType>
   void SyncHistogramLocal(
       RegTree *p_tree,
@@ -228,12 +224,12 @@
       const std::vector<std::vector<uint16_t>>* merged_thread_ids = nullptr) {
     const PartitionType& opt_partition_builder = *p_opt_partition_builder;
     const size_t nbins = this->hist_.GetNumBins();
-=======
-  void SyncHistogramLocal(RegTree *p_tree,
-                          std::vector<ExpandEntry> const &nodes_for_explicit_hist_build,
-                          std::vector<ExpandEntry> const &nodes_for_subtraction_trick) {
-    const size_t nbins = this->builder_.GetNumBins();
->>>>>>> 0725fd60
+// =======
+//   void SyncHistogramLocal(RegTree *p_tree,
+//                           std::vector<ExpandEntry> const &nodes_for_explicit_hist_build,
+//                           std::vector<ExpandEntry> const &nodes_for_subtraction_trick) {
+//     const size_t nbins = this->builder_.GetNumBins();
+// >>>>>>> 0725fd60819f9758fbed6ee54f34f3696a2fb2f8
     common::BlockedSpace2d space(
         nodes_for_explicit_hist_build.size(), [&](size_t) { return nbins; },
         1024);
