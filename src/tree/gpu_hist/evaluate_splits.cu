/**
 * Copyright 2020-2024, XGBoost Contributors
 */
#include <algorithm>  // for :max
#include <limits>     // for numeric_limits

#include "../../collective/allgather.h"
#include "../../collective/communicator-inl.h"  // for GetWorldSize, GetRank
#include "../../common/categorical.h"
#include "../../common/cuda_context.cuh"  // for CUDAContext
#include "evaluate_splits.cuh"
#include "expand_entry.cuh"

namespace xgboost::tree {
// With constraints
XGBOOST_DEVICE float LossChangeMissing(const GradientPairInt64 &scan,
                                       const GradientPairInt64 &missing,
                                       const GradientPairInt64 &parent_sum,
                                       const GPUTrainingParam &param, bst_node_t nidx,
                                       bst_feature_t fidx,
                                       TreeEvaluator::SplitEvaluator<GPUTrainingParam> evaluator,
                                       bool &missing_left_out, const GradientQuantiser& quantiser) {  // NOLINT
  const auto left_sum = scan + missing;
  float missing_left_gain = evaluator.CalcSplitGain(
      param, nidx, fidx, quantiser.ToFloatingPoint(left_sum),
      quantiser.ToFloatingPoint(parent_sum - left_sum));
  float missing_right_gain = evaluator.CalcSplitGain(
      param, nidx, fidx, quantiser.ToFloatingPoint(scan),
      quantiser.ToFloatingPoint(parent_sum - scan));

  missing_left_out = missing_left_gain > missing_right_gain;
  return missing_left_out?missing_left_gain:missing_right_gain;
}

// This kernel uses block_size == warp_size. This is an unusually small block size for a cuda kernel
// - normally a larger block size is preferred to increase the number of resident warps on each SM
// (occupancy). In the below case each thread has a very large amount of work per thread relative to
// typical cuda kernels. Thus the SM can be highly utilised by a small number of threads. It was
// discovered by experiments that a small block size here is significantly faster. Furthermore,
// using only a single warp, synchronisation barriers are eliminated and broadcasts can be performed
// using warp intrinsics instead of slower shared memory.
template <int kBlockSize>
class EvaluateSplitAgent {
 public:
  using ArgMaxT = cub::KeyValuePair<std::uint32_t, float>;
  using BlockScanT = cub::BlockScan<GradientPairInt64, kBlockSize>;
  using MaxReduceT = cub::WarpReduce<ArgMaxT>;
  using SumReduceT = cub::WarpReduce<GradientPairInt64>;

  struct TempStorage {
    typename BlockScanT::TempStorage scan;
    typename MaxReduceT::TempStorage max_reduce;
    typename SumReduceT::TempStorage sum_reduce;
  };

  const int fidx;
  const int nidx;
  const float min_fvalue;
  const uint32_t gidx_begin;  // beginning bin
  const uint32_t gidx_end;    // end bin for i^th feature
  const dh::LDGIterator<float> feature_values;
  const GradientPairInt64 *node_histogram;
  const GradientQuantiser &rounding;
  const GradientPairInt64 parent_sum;
  const GradientPairInt64 missing;
  const GPUTrainingParam &param;
  const TreeEvaluator::SplitEvaluator<GPUTrainingParam> &evaluator;
  TempStorage *temp_storage;
  SumCallbackOp<GradientPairInt64> prefix_op;
  static float constexpr kNullGain = -std::numeric_limits<bst_float>::infinity();

  __device__ EvaluateSplitAgent(
      TempStorage *temp_storage, int fidx, const EvaluateSplitInputs &inputs,
      const EvaluateSplitSharedInputs &shared_inputs,
      const TreeEvaluator::SplitEvaluator<GPUTrainingParam> &evaluator)
      : temp_storage(temp_storage), nidx(inputs.nidx), fidx(fidx),
        min_fvalue(__ldg(shared_inputs.min_fvalue.data() + fidx)),
        gidx_begin(__ldg(shared_inputs.feature_segments.data() + fidx)),
        gidx_end(__ldg(shared_inputs.feature_segments.data() + fidx + 1)),
        feature_values(shared_inputs.feature_values.data()),
        node_histogram(inputs.gradient_histogram.data()),
        rounding(shared_inputs.rounding),
        parent_sum(dh::LDGIterator<GradientPairInt64>(&inputs.parent_sum)[0]),
        param(shared_inputs.param), evaluator(evaluator),
        missing(parent_sum - ReduceFeature()) {
    static_assert(
        kBlockSize == 32,
        "This kernel relies on the assumption block_size == warp_size");
    // There should be no missing value gradients for a dense matrix
    KERNEL_CHECK(!shared_inputs.is_dense || missing.GetQuantisedHess() == 0);
  }
  __device__ GradientPairInt64 ReduceFeature() {
    GradientPairInt64 local_sum;
    for (int idx = gidx_begin + threadIdx.x; idx < gidx_end;
         idx += kBlockSize) {
      local_sum += LoadGpair(node_histogram + idx);
    }
    local_sum = SumReduceT(temp_storage->sum_reduce).Sum(local_sum);  // NOLINT
    // Broadcast result from thread 0
    return {__shfl_sync(0xffffffff, local_sum.GetQuantisedGrad(), 0),
            __shfl_sync(0xffffffff, local_sum.GetQuantisedHess(), 0)};
  }

  // Load using efficient 128 vector load instruction
  __device__ __forceinline__ GradientPairInt64 LoadGpair(const GradientPairInt64 *ptr) {
    float4 tmp = *reinterpret_cast<const float4 *>(ptr);
    auto gpair = *reinterpret_cast<const GradientPairInt64 *>(&tmp);
    static_assert(sizeof(decltype(gpair)) == sizeof(float4),
                  "Vector type size does not match gradient pair size.");
    return gpair;
  }

  __device__ __forceinline__ void Numerical(DeviceSplitCandidate *__restrict__ best_split) {
    for (int scan_begin = gidx_begin; scan_begin < gidx_end; scan_begin += kBlockSize) {
      bool thread_active = (scan_begin + threadIdx.x) < gidx_end;
      GradientPairInt64 bin = thread_active ? LoadGpair(node_histogram + scan_begin + threadIdx.x)
<<<<<<< HEAD
                                            : GradientPairInt64();
=======
                                              : GradientPairInt64();
>>>>>>> 6b988823
#if CUB_VERSION >= 300000
      BlockScanT(temp_storage->scan).ExclusiveScan(bin, bin, cuda::std::plus{}, prefix_op);
#else
      BlockScanT(temp_storage->scan).ExclusiveScan(bin, bin, cub::Sum{}, prefix_op);
#endif
      // Whether the gradient of missing values is put to the left side.
      bool missing_left = true;
      float gain = thread_active ? LossChangeMissing(bin, missing, parent_sum, param, nidx, fidx,
                                                     evaluator, missing_left, rounding)
                                 : kNullGain;
      // Find thread with best gain
      auto best = MaxReduceT(temp_storage->max_reduce).Reduce({threadIdx.x, gain}, cub::ArgMax());
      // This reduce result is only valid in thread 0
      // broadcast to the rest of the warp
      auto best_thread = __shfl_sync(0xffffffff, best.key, 0);

      // Best thread updates the split
      if (threadIdx.x == best_thread) {
        // Use pointer from cut to indicate begin and end of bins for each feature.
        int split_gidx = (scan_begin + threadIdx.x) - 1;
        float fvalue =
            split_gidx < static_cast<int>(gidx_begin) ? min_fvalue : feature_values[split_gidx];
        GradientPairInt64 left = missing_left ? bin + missing : bin;
        GradientPairInt64 right = parent_sum - left;
        best_split->Update(gain, missing_left ? kLeftDir : kRightDir, fvalue, fidx, left, right,
                           false, param, rounding);
      }

      __syncwarp();
    }
  }

  __device__ __forceinline__ void OneHot(DeviceSplitCandidate *__restrict__ best_split) {
    for (int scan_begin = gidx_begin; scan_begin < gidx_end; scan_begin += kBlockSize) {
      bool thread_active = (scan_begin + threadIdx.x) < gidx_end;

      auto rest = thread_active ? LoadGpair(node_histogram + scan_begin + threadIdx.x)
                                : GradientPairInt64();
      GradientPairInt64 bin = parent_sum - rest - missing;
      // Whether the gradient of missing values is put to the left side.
      bool missing_left = true;
      float gain = thread_active ? LossChangeMissing(bin, missing, parent_sum, param, nidx, fidx,
                                                     evaluator, missing_left, rounding)
                                 : kNullGain;

      // Find thread with best gain
      auto best = MaxReduceT(temp_storage->max_reduce).Reduce({threadIdx.x, gain}, cub::ArgMax());
      // This reduce result is only valid in thread 0
      // broadcast to the rest of the warp
      auto best_thread = __shfl_sync(0xffffffff, best.key, 0);
      // Best thread updates the split
      if (threadIdx.x == best_thread) {
        int32_t split_gidx = (scan_begin + threadIdx.x);
        float fvalue = feature_values[split_gidx];
        GradientPairInt64 left = missing_left ? bin + missing : bin;
        GradientPairInt64 right = parent_sum - left;
        best_split->UpdateCat(gain, missing_left ? kLeftDir : kRightDir,
                              static_cast<bst_cat_t>(fvalue), fidx, left, right, param, rounding);
      }

      __syncwarp();
    }
  }
  /**
   * \brief Gather and update the best split.
   */
  __device__ __forceinline__ void PartitionUpdate(bst_bin_t scan_begin, bool thread_active,
                                                  bool missing_left, bst_bin_t it,
                                                  GradientPairInt64 const &left_sum,
                                                  GradientPairInt64 const &right_sum,
                                                  DeviceSplitCandidate *__restrict__ best_split) {
    auto gain = thread_active
                    ? evaluator.CalcSplitGain(param, nidx, fidx, rounding.ToFloatingPoint(left_sum),
                                              rounding.ToFloatingPoint(right_sum))
                    : kNullGain;

    // Find thread with best gain
    auto best = MaxReduceT(temp_storage->max_reduce).Reduce({threadIdx.x, gain}, cub::ArgMax());
    // This reduce result is only valid in thread 0
    // broadcast to the rest of the warp
    auto best_thread = __shfl_sync(0xffffffff, best.key, 0);
    // Best thread updates the split
    if (threadIdx.x == best_thread) {
      assert(thread_active);
      // index of best threshold inside a feature.
      auto best_thresh = it - gidx_begin;
      best_split->UpdateCat(gain, missing_left ? kLeftDir : kRightDir, best_thresh, fidx, left_sum,
                            right_sum, param, rounding);
    }

    __syncwarp();
  }
  /**
   * \brief Partition-based split for categorical feature.
   */
  __device__ __forceinline__ void Partition(DeviceSplitCandidate *__restrict__ best_split,
                                            common::Span<bst_feature_t> sorted_idx,
                                            std::size_t node_offset,
                                            GPUTrainingParam const &param) {
    bst_bin_t n_bins_feature = gidx_end - gidx_begin;
    auto n_bins = std::min(param.max_cat_threshold, n_bins_feature);

    bst_bin_t it_begin = gidx_begin;
    bst_bin_t it_end = it_begin + n_bins - 1;

    // forward
    for (bst_bin_t scan_begin = it_begin; scan_begin < it_end; scan_begin += kBlockSize) {
      auto it = scan_begin + static_cast<bst_bin_t>(threadIdx.x);
      bool thread_active = it < it_end;

      auto right_sum = thread_active ? LoadGpair(node_histogram + sorted_idx[it] - node_offset)
                                     : GradientPairInt64();
      // No min value for cat feature, use inclusive scan.
      BlockScanT(temp_storage->scan).InclusiveSum(right_sum, right_sum, prefix_op);
      GradientPairInt64 left_sum = parent_sum - right_sum;

      PartitionUpdate(scan_begin, thread_active, true, it, left_sum, right_sum, best_split);
    }

    // backward
    it_begin = gidx_end - 1;
    it_end = it_begin - n_bins + 1;
    prefix_op = SumCallbackOp<GradientPairInt64>{};  // reset

    for (bst_bin_t scan_begin = it_begin; scan_begin > it_end; scan_begin -= kBlockSize) {
      auto it = scan_begin - static_cast<bst_bin_t>(threadIdx.x);
      bool thread_active = it > it_end;

      auto left_sum = thread_active ? LoadGpair(node_histogram + sorted_idx[it] - node_offset)
                                    : GradientPairInt64();
      // No min value for cat feature, use inclusive scan.
      BlockScanT(temp_storage->scan).InclusiveSum(left_sum, left_sum, prefix_op);
      GradientPairInt64 right_sum = parent_sum - left_sum;

      PartitionUpdate(scan_begin, thread_active, false, it, left_sum, right_sum, best_split);
    }
  }
};

template <int kBlockSize>
__global__ __launch_bounds__(kBlockSize) void EvaluateSplitsKernel(
    bst_feature_t max_active_features,
    common::Span<const EvaluateSplitInputs> d_inputs,
    const EvaluateSplitSharedInputs shared_inputs,
    common::Span<bst_feature_t> sorted_idx,
    const TreeEvaluator::SplitEvaluator<GPUTrainingParam> evaluator,
    common::Span<DeviceSplitCandidate> out_candidates) {
  // Aligned && shared storage for best_split
  __shared__ cub::Uninitialized<DeviceSplitCandidate> uninitialized_split;
  DeviceSplitCandidate &best_split = uninitialized_split.Alias();

  if (threadIdx.x == 0) {
    best_split = DeviceSplitCandidate();
  }

  __syncthreads();

  // Allocate blocks to one feature of one node
  const auto input_idx = blockIdx.x / max_active_features;
  const EvaluateSplitInputs &inputs = d_inputs[input_idx];
  // One block for each feature. Features are sampled, so fidx != blockIdx.x
  // Some blocks may not have any feature to work on, simply return
  int feature_offset = blockIdx.x % max_active_features;
  if (feature_offset >= inputs.feature_set.size()) {
    return;
  }
  int fidx = inputs.feature_set[feature_offset];

  using AgentT = EvaluateSplitAgent<kBlockSize>;
  __shared__ typename AgentT::TempStorage temp_storage;
  AgentT agent(&temp_storage, fidx, inputs, shared_inputs, evaluator);

  if (common::IsCat(shared_inputs.feature_types, fidx)) {
    auto n_bins_in_feat =
        shared_inputs.feature_segments[fidx + 1] - shared_inputs.feature_segments[fidx];
    if (common::UseOneHot(n_bins_in_feat, shared_inputs.param.max_cat_to_onehot)) {
      agent.OneHot(&best_split);
    } else {
      auto total_bins = shared_inputs.feature_values.size();
      size_t offset = total_bins * input_idx;
      auto node_sorted_idx = sorted_idx.subspan(offset, total_bins);
      agent.Partition(&best_split, node_sorted_idx, offset, shared_inputs.param);
    }
  } else {
    agent.Numerical(&best_split);
  }

#if CUB_VERSION >= 300000
  __syncthreads();
#else
  cub::CTA_SYNC();
#endif
  if (threadIdx.x == 0) {
    // Record best loss for each feature
    out_candidates[blockIdx.x] = best_split;
  }
}

__device__ DeviceSplitCandidate operator+(const DeviceSplitCandidate &a,
                                          const DeviceSplitCandidate &b) {
  return b.loss_chg > a.loss_chg ? b : a;
}

/**
 * \brief Set the bits for categorical splits based on the split threshold.
 */
__device__ void SetCategoricalSplit(const EvaluateSplitSharedInputs &shared_inputs,
                                    common::Span<bst_feature_t const> d_sorted_idx,
                                    bst_feature_t fidx, std::size_t input_idx,
                                    common::Span<common::CatBitField::value_type> out,
                                    DeviceSplitCandidate *p_out_split) {
  auto &out_split = *p_out_split;
  auto out_cats = common::CatBitField{out};

  // Simple case for one hot split
  if (common::UseOneHot(shared_inputs.FeatureBins(fidx), shared_inputs.param.max_cat_to_onehot)) {
    out_cats.Set(common::AsCat(out_split.thresh));
    return;
  }

  // partition-based split
  auto node_sorted_idx = d_sorted_idx.subspan(shared_inputs.feature_values.size() * input_idx,
                                              shared_inputs.feature_values.size());
  size_t node_offset = input_idx * shared_inputs.feature_values.size();
  auto const best_thresh = out_split.thresh;
  if (best_thresh == -1) {
    return;
  }
  auto f_sorted_idx = node_sorted_idx.subspan(shared_inputs.feature_segments[fidx],
                                              shared_inputs.FeatureBins(fidx));
  bool forward = out_split.dir == kLeftDir;
  bst_bin_t partition = forward ? best_thresh + 1 : best_thresh;
  auto beg = dh::tcbegin(f_sorted_idx);
  assert(partition > 0 && "Invalid partition.");
  thrust::for_each(thrust::seq, beg, beg + partition, [&](size_t c) {
    auto cat = shared_inputs.feature_values[c - node_offset];
    out_cats.Set(common::AsCat(cat));
  });
}

void GPUHistEvaluator::LaunchEvaluateSplits(
    bst_feature_t max_active_features,
    common::Span<const EvaluateSplitInputs> d_inputs,
    EvaluateSplitSharedInputs shared_inputs,
    TreeEvaluator::SplitEvaluator<GPUTrainingParam> evaluator,
    common::Span<DeviceSplitCandidate> out_splits) {
  if (need_sort_histogram_) {
    this->SortHistogram(d_inputs, shared_inputs, evaluator);
  }

  size_t combined_num_features = max_active_features * d_inputs.size();
  dh::TemporaryArray<DeviceSplitCandidate> feature_best_splits(
      combined_num_features, DeviceSplitCandidate());

  // One block for each feature
  uint32_t constexpr kBlockThreads = 32;
  dh::LaunchKernel {static_cast<uint32_t>(combined_num_features), kBlockThreads,
                    0}(
      EvaluateSplitsKernel<kBlockThreads>, max_active_features, d_inputs,
      shared_inputs,
      this->SortedIdx(d_inputs.size(), shared_inputs.feature_values.size()),
      evaluator, dh::ToSpan(feature_best_splits));

  // Reduce to get best candidate for left and right child over all features
  auto reduce_offset =
      dh::MakeTransformIterator<size_t>(thrust::make_counting_iterator(0llu),
                                        [=] __device__(size_t idx) -> size_t {
                                          return idx * max_active_features;
                                        });
  size_t temp_storage_bytes = 0;
  auto num_segments = out_splits.size();
  cub::DeviceSegmentedReduce::Sum(nullptr, temp_storage_bytes, feature_best_splits.data(),
                                  out_splits.data(), num_segments, reduce_offset,
                                  reduce_offset + 1);
  dh::TemporaryArray<int8_t> temp(temp_storage_bytes);
  cub::DeviceSegmentedReduce::Sum(temp.data().get(), temp_storage_bytes, feature_best_splits.data(),
                                  out_splits.data(), num_segments, reduce_offset,
                                  reduce_offset + 1);
}

void GPUHistEvaluator::CopyToHost(const std::vector<bst_node_t> &nidx) {
  if (!has_categoricals_) return;
  auto d_cats = this->DeviceCatStorage(nidx);
  auto h_cats = this->HostCatStorage(nidx);
  dh::CUDAEvent event;
  event.Record(dh::DefaultStream());
  for (auto idx : nidx) {
    copy_stream_.View().Wait(event);
    dh::safe_cuda(cudaMemcpyAsync(
        h_cats.GetNodeCatStorage(idx).data(), d_cats.GetNodeCatStorage(idx).data(),
        d_cats.GetNodeCatStorage(idx).size_bytes(), cudaMemcpyDeviceToHost, copy_stream_.View()));
  }
}

void GPUHistEvaluator::EvaluateSplits(Context const *ctx, const std::vector<bst_node_t> &nidx,
                                      bst_feature_t max_active_features,
                                      common::Span<const EvaluateSplitInputs> d_inputs,
                                      EvaluateSplitSharedInputs shared_inputs,
                                      common::Span<GPUExpandEntry> out_entries) {
  auto evaluator = this->tree_evaluator_.template GetEvaluator<GPUTrainingParam>();

  dh::TemporaryArray<DeviceSplitCandidate> splits_out_storage(d_inputs.size());
  auto out_splits = dh::ToSpan(splits_out_storage);
  this->LaunchEvaluateSplits(max_active_features, d_inputs, shared_inputs,
                             evaluator, out_splits);

  if (is_column_split_) {
    // With column-wise data split, we gather the split candidates from all the workers and find the
    // global best candidates.
    auto const world_size = collective::GetWorldSize();
    dh::TemporaryArray<DeviceSplitCandidate> all_candidate_storage(out_splits.size() * world_size);
    auto all_candidates = dh::ToSpan(all_candidate_storage);
    auto current_rank =
        all_candidates.subspan(collective::GetRank() * out_splits.size(), out_splits.size());
    dh::safe_cuda(cudaMemcpyAsync(current_rank.data(), out_splits.data(),
                                  out_splits.size() * sizeof(DeviceSplitCandidate),
                                  cudaMemcpyDeviceToDevice));
    auto rc = collective::Allgather(
        ctx, linalg::MakeVec(all_candidates.data(), all_candidates.size(), ctx->Device()));
    collective::SafeColl(rc);

    // Reduce to get the best candidate from all workers.
    dh::LaunchN(out_splits.size(), ctx->CUDACtx()->Stream(),
                [world_size, all_candidates, out_splits] __device__(size_t i) {
                  out_splits[i] = all_candidates[i];
                  for (auto rank = 1; rank < world_size; rank++) {
                    out_splits[i] = out_splits[i] + all_candidates[rank * out_splits.size() + i];
                  }
                });
  }

  auto d_sorted_idx = this->SortedIdx(d_inputs.size(), shared_inputs.feature_values.size());
  auto d_entries = out_entries;
  auto device_cats_accessor = this->DeviceCatStorage(nidx);
  // turn candidate into entry, along with handling sort based split.
  dh::LaunchN(d_inputs.size(), ctx->CUDACtx()->Stream(), [=] __device__(size_t i) mutable {
    auto const input = d_inputs[i];
    auto &split = out_splits[i];
    // Subtract parent gain here
    // As it is constant, this is more efficient than doing it during every
    // split evaluation
    float parent_gain =
        CalcGain(shared_inputs.param,
                 shared_inputs.rounding.ToFloatingPoint(input.parent_sum));
    split.loss_chg -= parent_gain;
    auto fidx = out_splits[i].findex;

    if (split.is_cat) {
      SetCategoricalSplit(shared_inputs, d_sorted_idx, fidx, i,
                          device_cats_accessor.GetNodeCatStorage(input.nidx), &out_splits[i]);
    }

    float base_weight =
        evaluator.CalcWeight(input.nidx, shared_inputs.param,
                             shared_inputs.rounding.ToFloatingPoint(
                                 split.left_sum + split.right_sum));
    float left_weight = evaluator.CalcWeight(
        input.nidx, shared_inputs.param,
        shared_inputs.rounding.ToFloatingPoint(split.left_sum));
    float right_weight = evaluator.CalcWeight(
        input.nidx, shared_inputs.param,
        shared_inputs.rounding.ToFloatingPoint(split.right_sum));

    d_entries[i] = GPUExpandEntry{input.nidx,  input.depth, out_splits[i],
                                  base_weight, left_weight, right_weight};
  });

  this->CopyToHost(nidx);
}

GPUExpandEntry GPUHistEvaluator::EvaluateSingleSplit(Context const *ctx, EvaluateSplitInputs input,
                                                     EvaluateSplitSharedInputs shared_inputs) {
  dh::CachingDeviceUVector<EvaluateSplitInputs> inputs(1);
  dh::safe_cuda(cudaMemcpyAsync(inputs.data(), &input, sizeof(input), cudaMemcpyDefault));

  dh::TemporaryArray<GPUExpandEntry> out_entries(1);
  this->EvaluateSplits(ctx, {input.nidx}, input.feature_set.size(), dh::ToSpan(inputs),
                       shared_inputs, dh::ToSpan(out_entries));
  GPUExpandEntry root_entry;
  dh::safe_cuda(cudaMemcpyAsync(&root_entry, out_entries.data().get(), sizeof(GPUExpandEntry),
                                cudaMemcpyDeviceToHost));
  return root_entry;
}
}  // namespace xgboost::tree<|MERGE_RESOLUTION|>--- conflicted
+++ resolved
@@ -114,11 +114,7 @@
     for (int scan_begin = gidx_begin; scan_begin < gidx_end; scan_begin += kBlockSize) {
       bool thread_active = (scan_begin + threadIdx.x) < gidx_end;
       GradientPairInt64 bin = thread_active ? LoadGpair(node_histogram + scan_begin + threadIdx.x)
-<<<<<<< HEAD
                                             : GradientPairInt64();
-=======
-                                              : GradientPairInt64();
->>>>>>> 6b988823
 #if CUB_VERSION >= 300000
       BlockScanT(temp_storage->scan).ExclusiveScan(bin, bin, cuda::std::plus{}, prefix_op);
 #else
