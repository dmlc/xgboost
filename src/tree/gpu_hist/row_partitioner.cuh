--- conflicted
+++ resolved
@@ -124,12 +124,8 @@
       // LaunchN starts from zero, so we restore the row index by adding segment.begin
       idx += segment.begin;
       RowIndexT ridx = d_ridx[idx];
-<<<<<<< HEAD
-      TreePositionT new_position = op(ridx);  // new node id
+      bst_node_t new_position = op(ridx);  // new node id
       if (new_position == kIgnoredTreePosition) return;
-=======
-      bst_node_t new_position = op(ridx);  // new node id
->>>>>>> 97abcc7e
       KERNEL_CHECK(new_position == left_nidx || new_position == right_nidx);
       AtomicIncrement(d_left_count, new_position == left_nidx);
       d_position[idx] = new_position;
