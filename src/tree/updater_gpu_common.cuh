--- conflicted
+++ resolved
@@ -89,14 +89,8 @@
 inline void CheckGradientMax(HostDeviceVector<GradientPair> *gpair_ptr) {
   auto* ptr = reinterpret_cast<const float*>(gpair_ptr->HostVector().data());
   float abs_max =
-<<<<<<< HEAD
     std::accumulate(ptr, ptr + (gpair_ptr->Size() * 2) , 0.f,
                       [=](float a, float b) { return max(abs(a), abs(b)); });
-=======
-      std::accumulate(ptr, ptr + (gpair.size() * 2), 0.f,
-                      [=](float a, float b) {
-                        return std::max(abs(a), abs(b)); });
->>>>>>> 0ddb8a76
 
   float max_allowed = 1E-4f*std::pow(2.0f, 63.0f)/(1+ gpair_ptr->Size());
   CHECK_LT(abs_max, max_allowed)
