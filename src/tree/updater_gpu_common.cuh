/*!
 * Copyright 2017 XGBoost contributors
 */
#pragma once
#include <thrust/random.h>
#include <cstdio>
#include <cub/cub.cuh>
#include <stdexcept>
#include <string>
#include <vector>
#include "../common/device_helpers.cuh"
#include "../common/random.h"
#include "param.h"

#if !defined(__CUDA_ARCH__) || __CUDA_ARCH__ >= 600

#else
XGBOOST_DEVICE __forceinline__ double atomicAdd(double* address, double val) {
  unsigned long long int* address_as_ull =
      (unsigned long long int*)address;                   // NOLINT
  unsigned long long int old = *address_as_ull, assumed;  // NOLINT

  do {
    assumed = old;
    old = atomicCAS(address_as_ull, assumed,
                    __double_as_longlong(val + __longlong_as_double(assumed)));

    // Note: uses integer comparison to avoid hang in case of NaN (since NaN !=
    // NaN)
  } while (assumed != old);

  return __longlong_as_double(old);
}
#endif

namespace xgboost {
namespace tree {

<<<<<<< HEAD
// Atomic add function for double precision gradients
__device__ __forceinline__ void AtomicAddGpair(GradientPairPrecise* dest,
                                               const GradientPair& gpair) {
  auto dst_ptr = reinterpret_cast<double*>(dest);

  atomicAdd(dst_ptr, static_cast<double>(gpair.GetGrad()));
  atomicAdd(dst_ptr + 1, static_cast<double>(gpair.GetHess()));
}
// used by shared-memory atomics code
__device__ __forceinline__ void AtomicAddGpair(GradientPairPrecise* dest,
                                               const GradientPairPrecise& gpair) {
  auto dst_ptr = reinterpret_cast<double*>(dest);

  atomicAdd(dst_ptr, gpair.GetGrad());
  atomicAdd(dst_ptr + 1, gpair.GetHess());
}

// For integer gradients
__device__ __forceinline__ void AtomicAddGpair(GradientPairInteger* dest,
                                               const GradientPairInteger& gpair) {
  auto dst_ptr = reinterpret_cast<unsigned long long int*>(dest);  // NOLINT
  GradientPairInteger tmp(gpair.GetGrad(), gpair.GetHess());
  auto src_ptr = reinterpret_cast<GradientPairInteger::ValueT*>(&tmp);

  atomicAdd(dst_ptr,
            static_cast<unsigned long long int>(*src_ptr));  // NOLINT
  atomicAdd(dst_ptr + 1,
            static_cast<unsigned long long int>(*(src_ptr + 1)));  // NOLINT
}

// For integer gradients
__device__ __forceinline__ void AtomicAddGpair(GradientPairInteger* dest,
                                               const GradientPair& gpair) {
  auto dst_ptr = reinterpret_cast<unsigned long long int*>(dest);  // NOLINT
  GradientPairInteger tmp(gpair.GetGrad(), gpair.GetHess());
  auto src_ptr = reinterpret_cast<GradientPairInteger::ValueT*>(&tmp);
=======
// Atomic add function for gradients
template <typename OutputGradientT, typename InputGradientT>
DEV_INLINE void AtomicAddGpair(OutputGradientT* dest,
                                               const InputGradientT& gpair) {
  auto dst_ptr = reinterpret_cast<typename OutputGradientT::ValueT*>(dest);
>>>>>>> 93f9ce9e

  atomicAdd(dst_ptr,
            static_cast<typename OutputGradientT::ValueT>(gpair.GetGrad()));
  atomicAdd(dst_ptr + 1,
<<<<<<< HEAD
            static_cast<unsigned long long int>(*(src_ptr + 1)));  // NOLINT
}

/**
 * \fn  void CheckGradientMax(const dh::dvec<bst_gpair>& gpair)
 *
 * \brief Check maximum gradient value is below max allowed. This is to prevent
 * overflow when using integer gradient summation.
 */

inline void CheckGradientMax(HostDeviceVector<GradientPair> *gpair_ptr) {
  auto* ptr = reinterpret_cast<const float*>(gpair_ptr->HostVector().data());
  float abs_max =
    std::accumulate(ptr, ptr + (gpair_ptr->Size() * 2) , 0.f,
                      [=](float a, float b) { return max(abs(a), abs(b)); });

  float max_allowed = 1E-4f*std::pow(2.0f, 63.0f)/(1+ gpair_ptr->Size());
  CHECK_LT(abs_max, max_allowed)
      << "Labels are too large for this algorithm. Rescale to much less than " << max_allowed << ".";

// This is a weaker issue.  And (say) if have 0000011111 in labels, may not have taken gradient of that 1 case due to sampling, but that's ok.
//  CHECK_GT(abs_max, 1e-4f)
//      << "Labels are too small for this algorithm. Rescale to much more than 1E-4.";
=======
            static_cast<typename OutputGradientT::ValueT>(gpair.GetHess()));
>>>>>>> 93f9ce9e
}

struct GPUTrainingParam {
  // minimum amount of hessian(weight) allowed in a child
  float min_child_weight;
  // L2 regularization factor
  float reg_lambda;
  // L1 regularization factor
  float reg_alpha;
  // maximum delta update we can add in weight estimation
  // this parameter can be used to stabilize update
  // default=0 means no constraint on weight delta
  float max_delta_step;

  GPUTrainingParam() = default;

  XGBOOST_DEVICE explicit GPUTrainingParam(const TrainParam& param)
      : min_child_weight(param.min_child_weight),
        reg_lambda(param.reg_lambda),
        reg_alpha(param.reg_alpha),
        max_delta_step(param.max_delta_step) {}
};

using NodeIdT = int;

/** used to assign default id to a Node */
static const int kUnusedNode = -1;

/**
 * @enum DefaultDirection node.cuh
 * @brief Default direction to be followed in case of missing values
 */
enum DefaultDirection {
  /** move to left child */
  kLeftDir = 0,
  /** move to right child */
  kRightDir
};

struct DeviceSplitCandidate {
  float loss_chg;
  DefaultDirection dir;
  float fvalue;
  int findex;
  GradientPair left_sum;
  GradientPair right_sum;

  XGBOOST_DEVICE DeviceSplitCandidate()
      : loss_chg(-FLT_MAX), dir(kLeftDir), fvalue(0), findex(-1) {}

  template <typename ParamT>
  XGBOOST_DEVICE void Update(const DeviceSplitCandidate& other,
                                  const ParamT& param) {
    if (other.loss_chg > loss_chg &&
        other.left_sum.GetHess() >= param.min_child_weight &&
        other.right_sum.GetHess() >= param.min_child_weight) {
      *this = other;
    }
  }

  XGBOOST_DEVICE void Update(float loss_chg_in, DefaultDirection dir_in,
                         float fvalue_in, int findex_in,
                         GradientPair left_sum_in,
                         GradientPair right_sum_in,
                         const GPUTrainingParam& param) {
    if (loss_chg_in > loss_chg &&
        left_sum_in.GetHess() >= param.min_child_weight &&
        right_sum_in.GetHess() >= param.min_child_weight) {
      loss_chg = loss_chg_in;
      dir = dir_in;
      fvalue = fvalue_in;
      left_sum = left_sum_in;
      right_sum = right_sum_in;
      findex = findex_in;
    }
  }
  XGBOOST_DEVICE bool IsValid() const { return loss_chg > 0.0f; }
};

struct DeviceNodeStats {
  GradientPair sum_gradients;
  float root_gain;
  float weight;

  /** default direction for missing values */
  DefaultDirection dir;
  /** threshold value for comparison */
  float fvalue;
  GradientPair left_sum;
  GradientPair right_sum;
  /** \brief The feature index. */
  int fidx;
  /** node id (used as key for reduce/scan) */
  NodeIdT idx;

  HOST_DEV_INLINE DeviceNodeStats()
      : sum_gradients(),
        root_gain(-FLT_MAX),
        weight(-FLT_MAX),
        dir(kLeftDir),
        fvalue(0.f),
        left_sum(),
        right_sum(),
        fidx(kUnusedNode),
        idx(kUnusedNode) {}

  template <typename ParamT>
  HOST_DEV_INLINE DeviceNodeStats(GradientPair sum_gradients, NodeIdT nidx,
                                  const ParamT& param)
      : sum_gradients(sum_gradients),
        dir(kLeftDir),
        fvalue(0.f),
        fidx(kUnusedNode),
        idx(nidx) {
    this->root_gain =
        CalcGain(param, sum_gradients.GetGrad(), sum_gradients.GetHess());
    this->weight =
        CalcWeight(param, sum_gradients.GetGrad(), sum_gradients.GetHess());
  }

  HOST_DEV_INLINE void SetSplit(float fvalue, int fidx, DefaultDirection dir,
                                GradientPair left_sum, GradientPair right_sum) {
    this->fvalue = fvalue;
    this->fidx = fidx;
    this->dir = dir;
    this->left_sum = left_sum;
    this->right_sum = right_sum;
  }

  HOST_DEV_INLINE void SetSplit(const DeviceSplitCandidate& split) {
    this->SetSplit(split.fvalue, split.findex, split.dir, split.left_sum,
                   split.right_sum);
  }

  /** Tells whether this node is part of the decision tree */
  HOST_DEV_INLINE bool IsUnused() const { return (idx == kUnusedNode); }

  /** Tells whether this node is a leaf of the decision tree */
  HOST_DEV_INLINE bool IsLeaf() const {
    return (!IsUnused() && (fidx == kUnusedNode));
  }
};

template <typename T>
struct SumCallbackOp {
  // Running prefix
  T running_total;
  // Constructor
  XGBOOST_DEVICE SumCallbackOp() : running_total(T()) {}
  XGBOOST_DEVICE T operator()(T block_aggregate) {
    T old_prefix = running_total;
    running_total += block_aggregate;
    return old_prefix;
  }
};

template <typename GradientPairT>
XGBOOST_DEVICE inline float DeviceCalcLossChange(const GPUTrainingParam& param,
                                             const GradientPairT& left,
                                             const GradientPairT& parent_sum,
                                             const float& parent_gain) {
  GradientPairT right = parent_sum - left;
  float left_gain = CalcGain(param, left.GetGrad(), left.GetHess());
  float right_gain = CalcGain(param, right.GetGrad(), right.GetHess());
  return left_gain + right_gain - parent_gain;
}

// Without constraints
template <typename GradientPairT>
XGBOOST_DEVICE float inline LossChangeMissing(const GradientPairT& scan,
                                         const GradientPairT& missing,
                                         const GradientPairT& parent_sum,
                                         const float& parent_gain,
                                         const GPUTrainingParam& param,
                                         bool& missing_left_out) {  // NOLINT
  // Put gradients of missing values to left
  float missing_left_loss =
      DeviceCalcLossChange(param, scan + missing, parent_sum, parent_gain);
  float missing_right_loss =
      DeviceCalcLossChange(param, scan, parent_sum, parent_gain);

  if (missing_left_loss >= missing_right_loss) {
    missing_left_out = true;
    return missing_left_loss;
  } else {
    missing_left_out = false;
    return missing_right_loss;
  }
}

// With constraints
template <typename GradientPairT>
XGBOOST_DEVICE float inline LossChangeMissing(
    const GradientPairT& scan, const GradientPairT& missing, const GradientPairT& parent_sum,
    const float& parent_gain, const GPUTrainingParam& param, int constraint,
    const ValueConstraint& value_constraint,
    bool& missing_left_out) {  // NOLINT
  float missing_left_gain = value_constraint.CalcSplitGain(
      param, constraint, GradStats(scan + missing),
      GradStats(parent_sum - (scan + missing)));
  float missing_right_gain = value_constraint.CalcSplitGain(
      param, constraint, GradStats(scan), GradStats(parent_sum - scan));

  if (missing_left_gain >= missing_right_gain) {
    missing_left_out = true;
    return missing_left_gain - parent_gain;
  } else {
    missing_left_out = false;
    return missing_right_gain - parent_gain;
  }
}

// Total number of nodes in tree, given depth
XGBOOST_DEVICE inline int MaxNodesDepth(int depth) {
  return (1 << (depth + 1)) - 1;
}

// Number of nodes at this level of the tree
XGBOOST_DEVICE inline int MaxNodesLevel(int depth) { return 1 << depth; }

// Whether a node is currently being processed at current depth
XGBOOST_DEVICE inline bool IsNodeActive(int nidx, int depth) {
  return nidx >= MaxNodesDepth(depth - 1);
}

XGBOOST_DEVICE inline int ParentNodeIdx(int nidx) { return (nidx - 1) / 2; }

XGBOOST_DEVICE inline int LeftChildNodeIdx(int nidx) {
  return nidx * 2 + 1;
}

XGBOOST_DEVICE inline int RightChildNodeIdx(int nidx) {
  return nidx * 2 + 2;
}

XGBOOST_DEVICE inline bool IsLeftChild(int nidx) {
  return nidx % 2 == 1;
}

// Copy gpu dense representation of tree to xgboost sparse representation
inline void Dense2SparseTree(RegTree* p_tree,
                              const dh::DVec<DeviceNodeStats>& nodes,
                              const TrainParam& param) {
  RegTree& tree = *p_tree;
  std::vector<DeviceNodeStats> h_nodes = nodes.AsVector();

  int nid = 0;
  for (int gpu_nid = 0; gpu_nid < h_nodes.size(); gpu_nid++) {
    const DeviceNodeStats& n = h_nodes[gpu_nid];
    if (!n.IsUnused() && !n.IsLeaf()) {
      tree.AddChilds(nid);
      tree[nid].SetSplit(n.fidx, n.fvalue, n.dir == kLeftDir);
      tree.Stat(nid).loss_chg = n.root_gain;
      tree.Stat(nid).base_weight = n.weight;
      tree.Stat(nid).sum_hess = n.sum_gradients.GetHess();
      tree[tree[nid].LeftChild()].SetLeaf(0);
      tree[tree[nid].RightChild()].SetLeaf(0);
      nid++;
    } else if (n.IsLeaf()) {
      tree[nid].SetLeaf(n.weight * param.learning_rate);
      tree.Stat(nid).sum_hess = n.sum_gradients.GetHess();
      nid++;
    }
  }
}

/*
 * Random
 */

struct BernoulliRng {
  float p;
  uint32_t seed;

  XGBOOST_DEVICE BernoulliRng(float p, size_t seed_) : p(p) {
    seed = static_cast<uint32_t>(seed_);
  }

  XGBOOST_DEVICE bool operator()(const int i) const {
    thrust::default_random_engine rng(seed);
    thrust::uniform_real_distribution<float> dist;
    rng.discard(i);
    return dist(rng) <= p;
  }
};

// Set gradient pair to 0 with p = 1 - subsample
inline void SubsampleGradientPair(dh::DVec<GradientPair>* p_gpair, float subsample,
                            int offset = 0) {
  if (subsample == 1.0) {
    return;
  }

  dh::DVec<GradientPair>& gpair = *p_gpair;

  auto d_gpair = gpair.Data();
  BernoulliRng rng(subsample, common::GlobalRandom()());

  dh::LaunchN(gpair.DeviceIdx(), gpair.Size(), [=] XGBOOST_DEVICE(int i) {
    if (!rng(i + offset)) {
      d_gpair[i] = GradientPair();
    }
  });
}

}  // namespace tree
}  // namespace xgboost<|MERGE_RESOLUTION|>--- conflicted
+++ resolved
@@ -36,56 +36,16 @@
 namespace xgboost {
 namespace tree {
 
-<<<<<<< HEAD
-// Atomic add function for double precision gradients
-__device__ __forceinline__ void AtomicAddGpair(GradientPairPrecise* dest,
-                                               const GradientPair& gpair) {
-  auto dst_ptr = reinterpret_cast<double*>(dest);
-
-  atomicAdd(dst_ptr, static_cast<double>(gpair.GetGrad()));
-  atomicAdd(dst_ptr + 1, static_cast<double>(gpair.GetHess()));
-}
-// used by shared-memory atomics code
-__device__ __forceinline__ void AtomicAddGpair(GradientPairPrecise* dest,
-                                               const GradientPairPrecise& gpair) {
-  auto dst_ptr = reinterpret_cast<double*>(dest);
-
-  atomicAdd(dst_ptr, gpair.GetGrad());
-  atomicAdd(dst_ptr + 1, gpair.GetHess());
-}
-
-// For integer gradients
-__device__ __forceinline__ void AtomicAddGpair(GradientPairInteger* dest,
-                                               const GradientPairInteger& gpair) {
-  auto dst_ptr = reinterpret_cast<unsigned long long int*>(dest);  // NOLINT
-  GradientPairInteger tmp(gpair.GetGrad(), gpair.GetHess());
-  auto src_ptr = reinterpret_cast<GradientPairInteger::ValueT*>(&tmp);
-
-  atomicAdd(dst_ptr,
-            static_cast<unsigned long long int>(*src_ptr));  // NOLINT
-  atomicAdd(dst_ptr + 1,
-            static_cast<unsigned long long int>(*(src_ptr + 1)));  // NOLINT
-}
-
-// For integer gradients
-__device__ __forceinline__ void AtomicAddGpair(GradientPairInteger* dest,
-                                               const GradientPair& gpair) {
-  auto dst_ptr = reinterpret_cast<unsigned long long int*>(dest);  // NOLINT
-  GradientPairInteger tmp(gpair.GetGrad(), gpair.GetHess());
-  auto src_ptr = reinterpret_cast<GradientPairInteger::ValueT*>(&tmp);
-=======
 // Atomic add function for gradients
 template <typename OutputGradientT, typename InputGradientT>
 DEV_INLINE void AtomicAddGpair(OutputGradientT* dest,
                                                const InputGradientT& gpair) {
   auto dst_ptr = reinterpret_cast<typename OutputGradientT::ValueT*>(dest);
->>>>>>> 93f9ce9e
 
   atomicAdd(dst_ptr,
             static_cast<typename OutputGradientT::ValueT>(gpair.GetGrad()));
   atomicAdd(dst_ptr + 1,
-<<<<<<< HEAD
-            static_cast<unsigned long long int>(*(src_ptr + 1)));  // NOLINT
+            static_cast<typename OutputGradientT::ValueT>(gpair.GetHess()));
 }
 
 /**
@@ -108,9 +68,6 @@
 // This is a weaker issue.  And (say) if have 0000011111 in labels, may not have taken gradient of that 1 case due to sampling, but that's ok.
 //  CHECK_GT(abs_max, 1e-4f)
 //      << "Labels are too small for this algorithm. Rescale to much more than 1E-4.";
-=======
-            static_cast<typename OutputGradientT::ValueT>(gpair.GetHess()));
->>>>>>> 93f9ce9e
 }
 
 struct GPUTrainingParam {
