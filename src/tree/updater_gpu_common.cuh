/*!
 * Copyright 2017 XGBoost contributors
 */
#pragma once
#include <thrust/random.h>
#include <cstdio>
#include <cub/cub.cuh>
#include <stdexcept>
#include <string>
#include <vector>
#include "../common/device_helpers.cuh"
#include "../common/random.h"
#include "param.h"

#if !defined(__CUDA_ARCH__) || __CUDA_ARCH__ >= 600

#else
__device__ __forceinline__ double atomicAdd(double* address, double val) {
  unsigned long long int* address_as_ull = (unsigned long long int*)address;  // NOLINT
  unsigned long long int old = *address_as_ull, assumed;  // NOLINT

  do {
    assumed = old;
    old = atomicCAS(address_as_ull, assumed,
                    __double_as_longlong(val + __longlong_as_double(assumed)));

    // Note: uses integer comparison to avoid hang in case of NaN (since NaN !=
    // NaN)
  } while (assumed != old);

  return __longlong_as_double(old);
}
#endif

namespace xgboost {
namespace tree {

<<<<<<< HEAD
   typedef bst_gpair_precise gpair_sum_t;
=======
// Atomic add function for double precision gradients
__device__ __forceinline__ void AtomicAddGpair(bst_gpair_precise* dest,
                                               const bst_gpair& gpair) {
  auto dst_ptr = reinterpret_cast<double*>(dest);

  atomicAdd(dst_ptr, static_cast<double>(gpair.GetGrad()));
  atomicAdd(dst_ptr + 1, static_cast<double>(gpair.GetHess()));
}

// For integer gradients
__device__ __forceinline__ void AtomicAddGpair(bst_gpair_integer* dest,
                                               const bst_gpair& gpair) {
  auto dst_ptr = reinterpret_cast<unsigned long long int*>(dest);  // NOLINT
  bst_gpair_integer tmp(gpair.GetGrad(), gpair.GetHess());
  auto src_ptr = reinterpret_cast<bst_gpair_integer::value_t*>(&tmp);

  atomicAdd(dst_ptr,
            static_cast<unsigned long long int>(*src_ptr));  // NOLINT
  atomicAdd(dst_ptr + 1,
            static_cast<unsigned long long int>(*(src_ptr + 1)));  // NOLINT
}
>>>>>>> 6d15c02f

/**
 * \fn  void CheckGradientMax(const dh::dvec<bst_gpair>& gpair)
 *
 * \brief Check maximum gradient value is below 2^16. This is to prevent
 * overflow when using integer gradient summation.
 */

inline void CheckGradientMax(const std::vector<bst_gpair>& gpair) {
  auto* ptr = reinterpret_cast<const float*>(gpair.data());
  float abs_max =
      std::accumulate(ptr, ptr + (gpair.size() * 2), 0.f,
                      [=](float a, float b) { return max(abs(a), abs(b)); });

  //CHECK_LT(abs_max, std::pow(2.0f, 16.0f))
  //    << "Labels are too large for this algorithm. Rescale to less than 2^16.";
}

struct GPUTrainingParam {
  // minimum amount of hessian(weight) allowed in a child
  float min_child_weight;
  // L2 regularization factor
  float reg_lambda;
  // L1 regularization factor
  float reg_alpha;
  // maximum delta update we can add in weight estimation
  // this parameter can be used to stabilize update
  // default=0 means no constraint on weight delta
  float max_delta_step;

  __host__ __device__ GPUTrainingParam() {}

  __host__ __device__ GPUTrainingParam(const TrainParam& param)
      : min_child_weight(param.min_child_weight),
        reg_lambda(param.reg_lambda),
        reg_alpha(param.reg_alpha),
        max_delta_step(param.max_delta_step) {}
};

typedef int node_id_t;

/** used to assign default id to a Node */
static const int UNUSED_NODE = -1;

/**
 * @enum DefaultDirection node.cuh
 * @brief Default direction to be followed in case of missing values
 */
enum DefaultDirection {
  /** move to left child */
  LeftDir = 0,
  /** move to right child */
  RightDir
};

struct DeviceSplitCandidate {
  float loss_chg;
  DefaultDirection dir;
  float fvalue;
  int findex;
  gpair_sum_t left_sum;
  gpair_sum_t right_sum;

  __host__ __device__ DeviceSplitCandidate()
      : loss_chg(-FLT_MAX), dir(LeftDir), fvalue(0), findex(-1) {}

  template <typename param_t>
  __host__ __device__ void Update(const DeviceSplitCandidate& other,
                                  const param_t& param) {
    if (other.loss_chg > loss_chg &&
        other.left_sum.GetHess() >= param.min_child_weight &&
        other.right_sum.GetHess() >= param.min_child_weight) {
      *this = other;
    }
  }

  __device__ void Update(float loss_chg_in, DefaultDirection dir_in,
                         float fvalue_in, int findex_in,
                         gpair_sum_t left_sum_in,
                         gpair_sum_t right_sum_in,
                         const GPUTrainingParam& param) {
    if (loss_chg_in > loss_chg &&
        left_sum_in.GetHess() >= param.min_child_weight &&
        right_sum_in.GetHess() >= param.min_child_weight) {
      loss_chg = loss_chg_in;
      dir = dir_in;
      fvalue = fvalue_in;
      left_sum = left_sum_in;
      right_sum = right_sum_in;
      findex = findex_in;
    }
  }
  __device__ bool IsValid() const { return loss_chg > 0.0f; }
};

struct DeviceNodeStats {
  bst_gpair sum_gradients;
  float root_gain;
  float weight;

  /** default direction for missing values */
  DefaultDirection dir;
  /** threshold value for comparison */
  float fvalue;
  bst_gpair left_sum;
  bst_gpair right_sum;
  /** \brief The feature index. */
  int fidx;
  /** node id (used as key for reduce/scan) */
  node_id_t idx;

  HOST_DEV_INLINE DeviceNodeStats()
      : sum_gradients(),
        root_gain(-FLT_MAX),
        weight(-FLT_MAX),
        dir(LeftDir),
        fvalue(0.f),
        left_sum(),
        right_sum(),
        fidx(UNUSED_NODE),
        idx(UNUSED_NODE) {}

  template <typename param_t>
  HOST_DEV_INLINE DeviceNodeStats(bst_gpair sum_gradients, node_id_t nidx,
                                  const param_t& param)
      : sum_gradients(sum_gradients),
        dir(LeftDir),
        fvalue(0.f),
        fidx(UNUSED_NODE),
        idx(nidx) {
    this->root_gain =
        CalcGain(param, sum_gradients.GetGrad(), sum_gradients.GetHess());
    this->weight =
        CalcWeight(param, sum_gradients.GetGrad(), sum_gradients.GetHess());
  }

  HOST_DEV_INLINE void SetSplit(float fvalue, int fidx, DefaultDirection dir,
                                bst_gpair left_sum, bst_gpair right_sum) {
    this->fvalue = fvalue;
    this->fidx = fidx;
    this->dir = dir;
    this->left_sum = left_sum;
    this->right_sum = right_sum;
  }

  HOST_DEV_INLINE void SetSplit(const DeviceSplitCandidate& split) {
    this->SetSplit(split.fvalue, split.findex, split.dir, split.left_sum,
                   split.right_sum);
  }

  /** Tells whether this node is part of the decision tree */
  HOST_DEV_INLINE bool IsUnused() const { return (idx == UNUSED_NODE); }

  /** Tells whether this node is a leaf of the decision tree */
  HOST_DEV_INLINE bool IsLeaf() const {
    return (!IsUnused() && (fidx == UNUSED_NODE));
  }
};

template <typename T>
struct SumCallbackOp {
  // Running prefix
  T running_total;
  // Constructor
  __device__ SumCallbackOp() : running_total(T()) {}
  __device__ T operator()(T block_aggregate) {
    T old_prefix = running_total;
    running_total += block_aggregate;
    return old_prefix;
  }
};

template <typename gpair_t>
__device__ inline float device_calc_loss_chg(const GPUTrainingParam& param,
                                             const gpair_t& left,
                                             const gpair_t& parent_sum,
                                             const float& parent_gain) {
  gpair_t right = parent_sum - left;
  float left_gain = CalcGain(param, left.GetGrad(), left.GetHess());
  float right_gain = CalcGain(param, right.GetGrad(), right.GetHess());
  return left_gain + right_gain - parent_gain;
}

template <typename gpair_t>
__device__ float inline loss_chg_missing(const gpair_t& scan,
                                         const gpair_t& missing,
                                         const gpair_t& parent_sum,
                                         const float& parent_gain,
                                         const GPUTrainingParam& param,
                                         bool& missing_left_out) {  // NOLINT
  float missing_left_loss =
      device_calc_loss_chg(param, scan + missing, parent_sum, parent_gain);
  float missing_right_loss =
      device_calc_loss_chg(param, scan, parent_sum, parent_gain);

  if (missing_left_loss >= missing_right_loss) {
    missing_left_out = true;
    return missing_left_loss;
  } else {
    missing_left_out = false;
    return missing_right_loss;
  }
}

// Total number of nodes in tree, given depth
__host__ __device__ inline int n_nodes(int depth) {
  return (1 << (depth + 1)) - 1;
}

// Number of nodes at this level of the tree
__host__ __device__ inline int n_nodes_level(int depth) { return 1 << depth; }

// Whether a node is currently being processed at current depth
__host__ __device__ inline bool is_active(int nidx, int depth) {
  return nidx >= n_nodes(depth - 1);
}

__host__ __device__ inline int parent_nidx(int nidx) { return (nidx - 1) / 2; }

__host__ __device__ inline int left_child_nidx(int nidx) {
  return nidx * 2 + 1;
}

__host__ __device__ inline int right_child_nidx(int nidx) {
  return nidx * 2 + 2;
}

__host__ __device__ inline bool is_left_child(int nidx) {
  return nidx % 2 == 1;
}

// Copy gpu dense representation of tree to xgboost sparse representation
inline void dense2sparse_tree(RegTree* p_tree,
                              const dh::dvec<DeviceNodeStats>& nodes,
                              const TrainParam& param) {
  RegTree& tree = *p_tree;
  std::vector<DeviceNodeStats> h_nodes = nodes.as_vector();

  int nid = 0;
  for (int gpu_nid = 0; gpu_nid < h_nodes.size(); gpu_nid++) {
    const DeviceNodeStats& n = h_nodes[gpu_nid];
    if (!n.IsUnused() && !n.IsLeaf()) {
      tree.AddChilds(nid);
      tree[nid].set_split(n.fidx, n.fvalue, n.dir == LeftDir);
      tree.stat(nid).loss_chg = n.root_gain;
      tree.stat(nid).base_weight = n.weight;
      tree.stat(nid).sum_hess = n.sum_gradients.GetHess();
      tree[tree[nid].cleft()].set_leaf(0);
      tree[tree[nid].cright()].set_leaf(0);
      nid++;
    } else if (n.IsLeaf()) {
      tree[nid].set_leaf(n.weight * param.learning_rate);
      tree.stat(nid).sum_hess = n.sum_gradients.GetHess();
      nid++;
    }
  }
}

/*
 * Random
 */

struct BernoulliRng {
  float p;
  uint32_t seed;

  __host__ __device__ BernoulliRng(float p, size_t seed_) : p(p) {
    seed = static_cast<uint32_t>(seed_);
  }

  __host__ __device__ bool operator()(const int i) const {
    thrust::default_random_engine rng(seed);
    thrust::uniform_real_distribution<float> dist;
    rng.discard(i);
    return dist(rng) <= p;
  }
};

// Set gradient pair to 0 with p = 1 - subsample
inline void subsample_gpair(dh::dvec<bst_gpair>* p_gpair, float subsample,
                            int offset = 0) {
  if (subsample == 1.0) {
    return;
  }

  dh::dvec<bst_gpair>& gpair = *p_gpair;

  auto d_gpair = gpair.data();
  BernoulliRng rng(subsample, common::GlobalRandom()());

  dh::launch_n(gpair.device_idx(), gpair.size(), [=] __device__(int i) {
    if (!rng(i + offset)) {
      d_gpair[i] = bst_gpair();
    }
  });
}

inline std::vector<int> col_sample(std::vector<int> features, float colsample) {
  CHECK_GT(features.size(), 0);
  int n = std::max(1, static_cast<int>(colsample * features.size()));

  std::shuffle(features.begin(), features.end(), common::GlobalRandom());
  features.resize(n);
  std::sort(features.begin(), features.end());

  return features;
}

/**
 * \class ColumnSampler
 *
 * \brief Handles selection of columns due to colsample_bytree and
 * colsample_bylevel parameters. Should be initialised the before tree
 * construction and to reset When tree construction is completed.
 */

class ColumnSampler {
  std::vector<int> feature_set_tree;
  std::map<int, std::vector<int>> feature_set_level;
  TrainParam param;

 public:
  /**
   * \fn  void Init(int64_t num_col, const TrainParam& param)
   *
   * \brief Initialise this object before use.
   *
   * \param num_col Number of cols.
   * \param param   The parameter.
   */

  void Init(int64_t num_col, const TrainParam& param) {
    this->Reset();
    this->param = param;
    feature_set_tree.resize(num_col);
    std::iota(feature_set_tree.begin(), feature_set_tree.end(), 0);
    feature_set_tree = col_sample(feature_set_tree, param.colsample_bytree);
  }

  /**
   * \fn  void Reset()
   *
   * \brief Resets this object.
   */

  void Reset() {
    feature_set_tree.clear();
    feature_set_level.clear();
  }

  /**
   * \fn  bool ColumnUsed(int column, int depth)
   *
   * \brief Whether the current column should be considered as a split.
   *
   * \param column  The column index.
   * \param depth   The current tree depth.
   *
   * \return  True if it should be used, false if it should not be used.
   */

  bool ColumnUsed(int column, int depth) {
    if (feature_set_level.count(depth) == 0) {
      feature_set_level[depth] =
          col_sample(feature_set_tree, param.colsample_bylevel);
    }

    return std::binary_search(feature_set_level[depth].begin(),
                              feature_set_level[depth].end(), column);
  }
};

}  // namespace tree
}  // namespace xgboost<|MERGE_RESOLUTION|>--- conflicted
+++ resolved
@@ -35,9 +35,6 @@
 namespace xgboost {
 namespace tree {
 
-<<<<<<< HEAD
-   typedef bst_gpair_precise gpair_sum_t;
-=======
 // Atomic add function for double precision gradients
 __device__ __forceinline__ void AtomicAddGpair(bst_gpair_precise* dest,
                                                const bst_gpair& gpair) {
@@ -59,7 +56,6 @@
   atomicAdd(dst_ptr + 1,
             static_cast<unsigned long long int>(*(src_ptr + 1)));  // NOLINT
 }
->>>>>>> 6d15c02f
 
 /**
  * \fn  void CheckGradientMax(const dh::dvec<bst_gpair>& gpair)
@@ -74,8 +70,8 @@
       std::accumulate(ptr, ptr + (gpair.size() * 2), 0.f,
                       [=](float a, float b) { return max(abs(a), abs(b)); });
 
-  //CHECK_LT(abs_max, std::pow(2.0f, 16.0f))
-  //    << "Labels are too large for this algorithm. Rescale to less than 2^16.";
+  CHECK_LT(abs_max, std::pow(2.0f, 16.0f))
+      << "Labels are too large for this algorithm. Rescale to less than 2^16.";
 }
 
 struct GPUTrainingParam {
@@ -120,8 +116,8 @@
   DefaultDirection dir;
   float fvalue;
   int findex;
-  gpair_sum_t left_sum;
-  gpair_sum_t right_sum;
+  bst_gpair_integer left_sum;
+  bst_gpair_integer right_sum;
 
   __host__ __device__ DeviceSplitCandidate()
       : loss_chg(-FLT_MAX), dir(LeftDir), fvalue(0), findex(-1) {}
@@ -138,8 +134,8 @@
 
   __device__ void Update(float loss_chg_in, DefaultDirection dir_in,
                          float fvalue_in, int findex_in,
-                         gpair_sum_t left_sum_in,
-                         gpair_sum_t right_sum_in,
+                         bst_gpair_integer left_sum_in,
+                         bst_gpair_integer right_sum_in,
                          const GPUTrainingParam& param) {
     if (loss_chg_in > loss_chg &&
         left_sum_in.GetHess() >= param.min_child_weight &&
