--- conflicted
+++ resolved
@@ -26,10 +26,7 @@
  public:
   explicit HistMaker(GenericParameter const *ctx) : BaseMaker(ctx) {}
   void Update(HostDeviceVector<GradientPair> *gpair, DMatrix *p_fmat,
-<<<<<<< HEAD
-=======
               common::Span<HostDeviceVector<bst_node_t>> out_position,
->>>>>>> 14ef38b8
               const std::vector<RegTree *> &trees) override {
     interaction_constraints_.Configure(param_, p_fmat->Info().num_col_);
     // rescale learning rate according to size of trees
