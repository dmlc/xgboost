--- conflicted
+++ resolved
@@ -24,13 +24,9 @@
 
 class HistMaker: public BaseMaker {
  public:
-<<<<<<< HEAD
   explicit HistMaker(GenericParameter const *ctx) : BaseMaker(ctx) {}
   void Update(HostDeviceVector<GradientPair> *gpair, DMatrix *p_fmat,
-=======
-  void Update(HostDeviceVector<GradientPair> *gpair, DMatrix *p_fmat,
               common::Span<HostDeviceVector<bst_node_t>> out_position,
->>>>>>> f7db16ad
               const std::vector<RegTree *> &trees) override {
     interaction_constraints_.Configure(param_, p_fmat->Info().num_col_);
     // rescale learning rate according to size of trees
