/*!
 * Copyright 2014 by Contributors
 * \file param.h
 * \brief training parameters, statistics used to support tree construction.
 * \author Tianqi Chen
 */
#ifndef XGBOOST_TREE_PARAM_H_
#define XGBOOST_TREE_PARAM_H_

#include <dmlc/parameter.h>
#include <xgboost/data.h>
#include <cmath>
#include <cstring>
#include <limits>
#include <vector>

#ifdef __NVCC__
#define XGB_DEVICE __host__ __device__
#else
#define XGB_DEVICE
#endif

namespace xgboost {
namespace tree {

/*! \brief training parameters for regression tree */
struct TrainParam : public dmlc::Parameter<TrainParam> {
  // learning step size for a time
  float learning_rate;
  // minimum loss change required for a split
  float min_split_loss;
  // maximum depth of a tree
  int max_depth;
  // maximum number of leaves
  int max_leaves;
  // if using histogram based algorithm, maximum number of bins per feature
  int max_bin;
  enum class DataType { uint8 = 1, uint16 = 2, uint32 = 4 };
  int colmat_dtype;
  // growing policy
  enum TreeGrowPolicy { kDepthWise = 0, kLossGuide = 1 };
  int grow_policy;
  // flag to print out detailed breakdown of runtime
  int debug_verbose;
  //----- the rest parameters are less important ----
  // minimum amount of hessian(weight) allowed in a child
  float min_child_weight;
  // L2 regularization factor
  float reg_lambda;
  // L1 regularization factor
  float reg_alpha;
  // default direction choice
  int default_direction;
  // maximum delta update we can add in weight estimation
  // this parameter can be used to stabilize update
  // default=0 means no constraint on weight delta
  float max_delta_step;
  // whether we want to do subsample
  float subsample;
  // whether to subsample columns each split, in each level
  float colsample_bylevel;
  // whether to subsample columns during tree construction
  float colsample_bytree;
  // speed optimization for dense column
  float opt_dense_col;
  // accuracy of sketch
  float sketch_eps;
  // accuracy of sketch
  float sketch_ratio;
  // leaf vector size
  int size_leaf_vector;
  // option for parallelization
  int parallel_option;
  // option to open cacheline optimization
  bool cache_opt;
  // whether to not print info during training.
  bool silent;
  // whether refresh updater needs to update the leaf values
  bool refresh_leaf;
  // auxiliary data structure
  std::vector<int> monotone_constraints;
  // option to specify interaction constraints
  bool int_constraints_flag;
  // structure to record interaction constraints
  std::vector<int> int_constraints_list;
  // declare the parameters
  DMLC_DECLARE_PARAMETER(TrainParam) {
    DMLC_DECLARE_FIELD(learning_rate)
        .set_lower_bound(0.0f)
        .set_default(0.3f)
        .describe("Learning rate(step size) of update.");
    DMLC_DECLARE_FIELD(min_split_loss)
        .set_lower_bound(0.0f)
        .set_default(0.0f)
        .describe(
            "Minimum loss reduction required to make a further partition.");
    DMLC_DECLARE_FIELD(debug_verbose)
        .set_lower_bound(0)
        .set_default(0)
        .describe("flag to print out detailed breakdown of runtime");
    DMLC_DECLARE_FIELD(max_depth)
        .set_lower_bound(0)
        .set_default(6)
        .describe(
            "Maximum depth of the tree; 0 indicates no limit; a limit is required "
            "for depthwise policy");
    DMLC_DECLARE_FIELD(max_leaves).set_lower_bound(0).set_default(0).describe(
        "Maximum number of leaves; 0 indicates no limit.");
    DMLC_DECLARE_FIELD(max_bin).set_lower_bound(2).set_default(256).describe(
        "if using histogram-based algorithm, maximum number of bins per feature");
    DMLC_DECLARE_FIELD(grow_policy)
        .set_default(kDepthWise)
        .add_enum("depthwise", kDepthWise)
        .add_enum("lossguide", kLossGuide)
        .describe(
            "Tree growing policy. 0: favor splitting at nodes closest to the node, "
            "i.e. grow depth-wise. 1: favor splitting at nodes with highest loss "
            "change. (cf. LightGBM)");
    DMLC_DECLARE_FIELD(colmat_dtype)
        .set_default(static_cast<int>(DataType::uint32))
        .add_enum("uint8", static_cast<int>(DataType::uint8))
        .add_enum("uint16", static_cast<int>(DataType::uint16))
        .add_enum("uint32", static_cast<int>(DataType::uint32))
        .describe("Integral data type to be used with columnar data storage."
                  "May carry marginal performance implications. Reserved for "
                  "advanced use");
    DMLC_DECLARE_FIELD(min_child_weight)
        .set_lower_bound(0.0f)
        .set_default(1.0f)
        .describe("Minimum sum of instance weight(hessian) needed in a child.");
    DMLC_DECLARE_FIELD(reg_lambda)
        .set_lower_bound(0.0f)
        .set_default(1.0f)
        .describe("L2 regularization on leaf weight");
    DMLC_DECLARE_FIELD(reg_alpha)
        .set_lower_bound(0.0f)
        .set_default(0.0f)
        .describe("L1 regularization on leaf weight");
    DMLC_DECLARE_FIELD(default_direction)
        .set_default(0)
        .add_enum("learn", 0)
        .add_enum("left", 1)
        .add_enum("right", 2)
        .describe("Default direction choice when encountering a missing value");
    DMLC_DECLARE_FIELD(max_delta_step)
        .set_lower_bound(0.0f)
        .set_default(0.0f)
        .describe("Maximum delta step we allow each tree's weight estimate to be. "\
                  "If the value is set to 0, it means there is no constraint");
    DMLC_DECLARE_FIELD(subsample)
        .set_range(0.0f, 1.0f)
        .set_default(1.0f)
        .describe("Row subsample ratio of training instance.");
    DMLC_DECLARE_FIELD(colsample_bylevel)
        .set_range(0.0f, 1.0f)
        .set_default(1.0f)
        .describe("Subsample ratio of columns, resample on each level.");
    DMLC_DECLARE_FIELD(colsample_bytree)
        .set_range(0.0f, 1.0f)
        .set_default(1.0f)
        .describe("Subsample ratio of columns, resample on each tree construction.");
    DMLC_DECLARE_FIELD(opt_dense_col)
        .set_range(0.0f, 1.0f)
        .set_default(1.0f)
        .describe("EXP Param: speed optimization for dense column.");
    DMLC_DECLARE_FIELD(sketch_eps)
        .set_range(0.0f, 1.0f)
        .set_default(0.03f)
        .describe("EXP Param: Sketch accuracy of approximate algorithm.");
    DMLC_DECLARE_FIELD(sketch_ratio)
        .set_lower_bound(0.0f)
        .set_default(2.0f)
        .describe("EXP Param: Sketch accuracy related parameter of approximate algorithm.");
    DMLC_DECLARE_FIELD(size_leaf_vector)
        .set_lower_bound(0)
        .set_default(0)
        .describe("Size of leaf vectors, reserved for vector trees");
    DMLC_DECLARE_FIELD(parallel_option)
        .set_default(0)
        .describe("Different types of parallelization algorithm.");
    DMLC_DECLARE_FIELD(cache_opt)
        .set_default(true)
        .describe("EXP Param: Cache aware optimization.");
    DMLC_DECLARE_FIELD(silent)
        .set_default(false)
        .describe("Do not print information during trainig.");
    DMLC_DECLARE_FIELD(refresh_leaf)
        .set_default(true)
        .describe("Whether the refresh updater needs to update leaf values.");
    DMLC_DECLARE_FIELD(monotone_constraints)
        .set_default(std::vector<int>())
<<<<<<< HEAD
        .describe("Constraint of variable monotinicity");
    DMLC_DECLARE_FIELD(int_constraints_flag).set_default(false).describe(
        "Enforce interaction constraints");
    DMLC_DECLARE_FIELD(int_constraints_list)
        .set_default(std::vector<int>())
        .describe("Constraints for interaction");
=======
        .describe("Constraint of variable monotonicity");
>>>>>>> 11217a48
    // add alias of parameters
    DMLC_DECLARE_ALIAS(reg_lambda, lambda);
    DMLC_DECLARE_ALIAS(reg_alpha, alpha);
    DMLC_DECLARE_ALIAS(min_split_loss, gamma);
    DMLC_DECLARE_ALIAS(learning_rate, eta);
  }
  /*! \brief whether need forward small to big search: default right */
  inline bool need_forward_search(float col_density, bool indicator) const {
    return this->default_direction == 2 ||
           (default_direction == 0 && (col_density < opt_dense_col) &&
            !indicator);
  }
  /*! \brief whether need backward big to small search: default left */
  inline bool need_backward_search(float col_density, bool indicator) const {
    return this->default_direction != 2;
  }
  /*! \brief given the loss change, whether we need to invoke pruning */
  inline bool need_prune(double loss_chg, int depth) const {
    return loss_chg < this->min_split_loss;
  }
  /*! \brief whether we can split with current hessian */
  inline bool cannot_split(double sum_hess, int depth) const {
    return sum_hess < this->min_child_weight * 2.0;
  }
  /*! \brief maximum sketch size */
  inline unsigned max_sketch_size() const {
    unsigned ret = static_cast<unsigned>(sketch_ratio / sketch_eps);
    CHECK_GT(ret, 0U);
    return ret;
  }
};

/*! \brief Loss functions */

// functions for L1 cost
template <typename T1, typename T2>
XGB_DEVICE inline static T1 ThresholdL1(T1 w, T2 lambda) {
  if (w > +lambda)
    return w - lambda;
  if (w < -lambda)
    return w + lambda;
  return 0.0;
}

template <typename T>
XGB_DEVICE inline static T Sqr(T a) { return a * a; }

// calculate the cost of loss function
template <typename TrainingParams, typename T>
XGB_DEVICE inline T CalcGainGivenWeight(const TrainingParams &p, T sum_grad,
                                        T sum_hess, T w) {
  return -(2.0 * sum_grad * w + (sum_hess + p.reg_lambda) * Sqr(w));
}

// calculate the cost of loss function
template <typename TrainingParams, typename T>
XGB_DEVICE inline T CalcGain(const TrainingParams &p, T sum_grad, T sum_hess) {
  if (sum_hess < p.min_child_weight)
    return 0.0;
  if (p.max_delta_step == 0.0f) {
    if (p.reg_alpha == 0.0f) {
      return Sqr(sum_grad) / (sum_hess + p.reg_lambda);
    } else {
      return Sqr(ThresholdL1(sum_grad, p.reg_alpha)) /
             (sum_hess + p.reg_lambda);
    }
  } else {
    T w = CalcWeight(p, sum_grad, sum_hess);
    T ret = sum_grad * w + 0.5 * (sum_hess + p.reg_lambda) * Sqr(w);
    if (p.reg_alpha == 0.0f) {
      return -2.0 * ret;
    } else {
      return -2.0 * (ret + p.reg_alpha * std::abs(w));
    }
  }
}
// calculate cost of loss function with four statistics
template <typename TrainingParams, typename T>
XGB_DEVICE inline T CalcGain(const TrainingParams &p, T sum_grad, T sum_hess,
                             T test_grad, T test_hess) {
  T w = CalcWeight(sum_grad, sum_hess);
  T ret = test_grad * w + 0.5 * (test_hess + p.reg_lambda) * Sqr(w);
  if (p.reg_alpha == 0.0f) {
    return -2.0 * ret;
  } else {
    return -2.0 * (ret + p.reg_alpha * std::abs(w));
  }
}
// calculate weight given the statistics
template <typename TrainingParams, typename T>
XGB_DEVICE inline T CalcWeight(const TrainingParams &p, T sum_grad,
                               T sum_hess) {
  if (sum_hess < p.min_child_weight)
    return 0.0;
  T dw;
  if (p.reg_alpha == 0.0f) {
    dw = -sum_grad / (sum_hess + p.reg_lambda);
  } else {
    dw = -ThresholdL1(sum_grad, p.reg_alpha) / (sum_hess + p.reg_lambda);
  }
  if (p.max_delta_step != 0.0f) {
    if (dw > p.max_delta_step)
      dw = p.max_delta_step;
    if (dw < -p.max_delta_step)
      dw = -p.max_delta_step;
  }
  return dw;
}

/*! \brief core statistics used for tree construction */
struct XGBOOST_ALIGNAS(16) GradStats {
  /*! \brief sum gradient statistics */
  double sum_grad;
  /*! \brief sum hessian statistics */
  double sum_hess;
  /*!
   * \brief whether this is simply statistics and we only need to call
   *   Add(gpair), instead of Add(gpair, info, ridx)
   */
  static const int kSimpleStats = 1;
  /*! \brief constructor, the object must be cleared during construction */
  explicit GradStats(const TrainParam& param) { this->Clear(); }
  /*! \brief clear the statistics */
  inline void Clear() { sum_grad = sum_hess = 0.0f; }
  /*! \brief check if necessary information is ready */
  inline static void CheckInfo(const MetaInfo& info) {}
  /*!
   * \brief accumulate statistics
   * \param p the gradient pair
   */
  inline void Add(bst_gpair p) { this->Add(p.grad, p.hess); }
  /*!
   * \brief accumulate statistics, more complicated version
   * \param gpair the vector storing the gradient statistics
   * \param info the additional information
   * \param ridx instance index of this instance
   */
  inline void Add(const std::vector<bst_gpair>& gpair, const MetaInfo& info,
                  bst_uint ridx) {
    const bst_gpair& b = gpair[ridx];
    this->Add(b.grad, b.hess);
  }
  /*! \brief calculate leaf weight */
  inline double CalcWeight(const TrainParam& param) const {
    return xgboost::tree::CalcWeight(param, sum_grad, sum_hess);
  }
  /*! \brief calculate gain of the solution */
  inline double CalcGain(const TrainParam& param) const {
    return xgboost::tree::CalcGain(param, sum_grad, sum_hess);
  }
  /*! \brief add statistics to the data */
  inline void Add(const GradStats& b) {
    sum_grad += b.sum_grad;
    sum_hess += b.sum_hess;
  }
  /*! \brief same as add, reduce is used in All Reduce */
  inline static void Reduce(GradStats& a, const GradStats& b) { // NOLINT(*)
    a.Add(b);
  }
  /*! \brief set current value to a - b */
  inline void SetSubstract(const GradStats& a, const GradStats& b) {
    sum_grad = a.sum_grad - b.sum_grad;
    sum_hess = a.sum_hess - b.sum_hess;
  }
  /*! \return whether the statistics is not used yet */
  inline bool Empty() const { return sum_hess == 0.0; }
  /*! \brief set leaf vector value based on statistics */
  inline void SetLeafVec(const TrainParam& param, bst_float* vec) const {}
  // constructor to allow inheritance
  GradStats() {}
  /*! \brief add statistics to the data */
  inline void Add(double grad, double hess) {
    sum_grad += grad;
    sum_hess += hess;
  }
};

struct NoConstraint {
  inline static void Init(TrainParam *param, unsigned num_feature) {}
  inline double CalcSplitGain(const TrainParam &param, bst_uint split_index,
                              GradStats left, GradStats right) const {
    return left.CalcGain(param) + right.CalcGain(param);
  }
  inline double CalcWeight(const TrainParam &param, GradStats stats) const {
    return stats.CalcWeight(param);
  }
  inline double CalcGain(const TrainParam &param, GradStats stats) const {
    return stats.CalcGain(param);
  }
  inline void SetChild(const TrainParam &param, bst_uint split_index,
                       GradStats left, GradStats right, NoConstraint *cleft,
                       NoConstraint *cright) {}
};

struct ValueConstraint {
  double lower_bound;
  double upper_bound;
  ValueConstraint()
      : lower_bound(-std::numeric_limits<double>::max()),
        upper_bound(std::numeric_limits<double>::max()) {}
  inline static void Init(TrainParam *param, unsigned num_feature) {
    param->monotone_constraints.resize(num_feature, 1);
  }
  inline double CalcWeight(const TrainParam &param, GradStats stats) const {
    double w = stats.CalcWeight(param);
    if (w < lower_bound) {
      return lower_bound;
    }
    if (w > upper_bound) {
      return upper_bound;
    }
    return w;
  }

  inline double CalcGain(const TrainParam &param, GradStats stats) const {
    return CalcGainGivenWeight(param, stats.sum_grad, stats.sum_hess,
                               CalcWeight(param, stats));
  }

  inline double CalcSplitGain(const TrainParam &param, bst_uint split_index,
                              GradStats left, GradStats right) const {
    double wleft = CalcWeight(param, left);
    double wright = CalcWeight(param, right);
    int c = param.monotone_constraints[split_index];
    double gain =
        CalcGainGivenWeight(param, left.sum_grad, left.sum_hess, wleft) +
        CalcGainGivenWeight(param, right.sum_grad, right.sum_hess, wright);
    if (c == 0) {
      return gain;
    } else if (c > 0) {
      return wleft < wright ? gain : 0.0;
    } else {
      return wleft > wright ? gain : 0.0;
    }
  }

  inline void SetChild(const TrainParam &param, bst_uint split_index,
                       GradStats left, GradStats right, ValueConstraint *cleft,
                       ValueConstraint *cright) {
    int c = param.monotone_constraints.at(split_index);
    *cleft = *this;
    *cright = *this;
    if (c == 0)
      return;
    double wleft = CalcWeight(param, left);
    double wright = CalcWeight(param, right);
    double mid = (wleft + wright) / 2;
    CHECK(!std::isnan(mid));
    if (c < 0) {
      cleft->lower_bound = mid;
      cright->upper_bound = mid;
    } else {
      cleft->upper_bound = mid;
      cright->lower_bound = mid;
    }
  }
};

/*!
 * \brief statistics that is helpful to store
 *   and represent a split solution for the tree
 */
struct SplitEntry {
  /*! \brief loss change after split this node */
  bst_float loss_chg;
  /*! \brief split index */
  unsigned sindex;
  /*! \brief split value */
  bst_float split_value;
  /*! \brief constructor */
  SplitEntry() : loss_chg(0.0f), sindex(0), split_value(0.0f) {}
  /*!
   * \brief decides whether we can replace current entry with the given
   * statistics
   *   This function gives better priority to lower index when loss_chg ==
   * new_loss_chg.
   *   Not the best way, but helps to give consistent result during multi-thread
   * execution.
   * \param new_loss_chg the loss reduction get through the split
   * \param split_index the feature index where the split is on
   */
  inline bool NeedReplace(bst_float new_loss_chg, unsigned split_index) const {
    if (this->split_index() <= split_index) {
      return new_loss_chg > this->loss_chg;
    } else {
      return !(this->loss_chg > new_loss_chg);
    }
  }
  /*!
   * \brief update the split entry, replace it if e is better
   * \param e candidate split solution
   * \return whether the proposed split is better and can replace current split
   */
  inline bool Update(const SplitEntry &e) {
    if (this->NeedReplace(e.loss_chg, e.split_index())) {
      this->loss_chg = e.loss_chg;
      this->sindex = e.sindex;
      this->split_value = e.split_value;
      return true;
    } else {
      return false;
    }
  }
  /*!
   * \brief update the split entry, replace it if e is better
   * \param new_loss_chg loss reduction of new candidate
   * \param split_index feature index to split on
   * \param new_split_value the split point
   * \param default_left whether the missing value goes to left
   * \return whether the proposed split is better and can replace current split
   */
  inline bool Update(bst_float new_loss_chg, unsigned split_index,
                     bst_float new_split_value, bool default_left) {
    if (this->NeedReplace(new_loss_chg, split_index)) {
      this->loss_chg = new_loss_chg;
      if (default_left)
        split_index |= (1U << 31);
      this->sindex = split_index;
      this->split_value = new_split_value;
      return true;
    } else {
      return false;
    }
  }
  /*! \brief same as update, used by AllReduce*/
  inline static void Reduce(SplitEntry &dst, // NOLINT(*)
                            const SplitEntry &src) { // NOLINT(*)
    dst.Update(src);
  }
  /*!\return feature index to split on */
  inline unsigned split_index() const { return sindex & ((1U << 31) - 1U); }
  /*!\return whether missing value goes to left branch */
  inline bool default_left() const { return (sindex >> 31) != 0; }
};

}  // namespace tree
}  // namespace xgboost

// define string serializer for vector, to get the arguments
namespace std {
inline std::ostream &operator<<(std::ostream &os, const std::vector<int> &t) {
  os << '(';
  for (std::vector<int>::const_iterator it = t.begin(); it != t.end(); ++it) {
    if (it != t.begin())
      os << ',';
    os << *it;
  }
  // python style tuple
  if (t.size() == 1)
    os << ',';
  os << ')';
  return os;
}

inline std::istream &operator>>(std::istream &is, std::vector<int> &t) {
  // get (
  while (true) {
    char ch = is.peek();
    if (isdigit(ch)) {
      int idx;
      if (is >> idx) {
        t.assign(&idx, &idx + 1);
      }
      return is;
    }
    is.get();
    if (ch == '(')
      break;
    if (!isspace(ch)) {
      is.setstate(std::ios::failbit);
      return is;
    }
  }
  int idx;
  std::vector<int> tmp;
  while (is >> idx) {
    tmp.push_back(idx);
    char ch;
    do {
      ch = is.get();
    } while (isspace(ch));
    if (ch == 'L') {
      ch = is.get();
    }
    if (ch == ',') {
      while (true) {
        ch = is.peek();
        if (isspace(ch)) {
          is.get();
          continue;
        }
        if (ch == ')') {
          is.get();
          break;
        }
        break;
      }
      if (ch == ')')
        break;
    } else if (ch == ')') {
      break;
    } else {
      is.setstate(std::ios::failbit);
      return is;
    }
  }
  t.assign(tmp.begin(), tmp.end());
  return is;
}
}  // namespace std

#endif  // XGBOOST_TREE_PARAM_H_<|MERGE_RESOLUTION|>--- conflicted
+++ resolved
@@ -189,16 +189,12 @@
         .describe("Whether the refresh updater needs to update leaf values.");
     DMLC_DECLARE_FIELD(monotone_constraints)
         .set_default(std::vector<int>())
-<<<<<<< HEAD
         .describe("Constraint of variable monotinicity");
     DMLC_DECLARE_FIELD(int_constraints_flag).set_default(false).describe(
         "Enforce interaction constraints");
     DMLC_DECLARE_FIELD(int_constraints_list)
         .set_default(std::vector<int>())
         .describe("Constraints for interaction");
-=======
-        .describe("Constraint of variable monotonicity");
->>>>>>> 11217a48
     // add alias of parameters
     DMLC_DECLARE_ALIAS(reg_lambda, lambda);
     DMLC_DECLARE_ALIAS(reg_alpha, alpha);
