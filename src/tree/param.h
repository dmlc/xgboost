--- conflicted
+++ resolved
@@ -77,13 +77,10 @@
   int gpu_id;
   // number of GPUs to use
   int n_gpus;
-<<<<<<< HEAD
   // number of rows in a single GPU batch
   int gpu_batch_nrows;
-=======
   // the criteria to use for ranking splits
   std::string split_evaluator;
->>>>>>> 01aff45f
   // declare the parameters
   DMLC_DECLARE_PARAMETER(TrainParam) {
     DMLC_DECLARE_FIELD(learning_rate)
@@ -191,18 +188,14 @@
         .set_lower_bound(-1)
         .set_default(1)
         .describe("Number of GPUs to use for multi-gpu algorithms: -1=use all GPUs");
-<<<<<<< HEAD
     DMLC_DECLARE_FIELD(gpu_batch_nrows)
         .set_lower_bound(-1)
         .set_default(0)
         .describe("Number of rows in a GPU batch, used for finding quantiles on GPU; "
                   "-1 to use all rows assignted to a GPU, and 0 to auto-deduce");
-
-=======
     DMLC_DECLARE_FIELD(split_evaluator)
         .set_default("monotonic")
         .describe("The criteria to use for ranking splits");
->>>>>>> 01aff45f
     // add alias of parameters
     DMLC_DECLARE_ALIAS(reg_lambda, lambda);
     DMLC_DECLARE_ALIAS(reg_alpha, alpha);
