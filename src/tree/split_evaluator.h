/*!
 * Copyright 2018-2020 by Contributors
 * \file split_evaluator.h
 * \brief Used for implementing a loss term specific to decision trees. Useful for custom regularisation.
 * \author Henry Gouk
 */

#ifndef XGBOOST_TREE_SPLIT_EVALUATOR_H_
#define XGBOOST_TREE_SPLIT_EVALUATOR_H_

#include <dmlc/registry.h>
#include <xgboost/base.h>
#include <utility>
#include <vector>
#include <limits>
#include <algorithm>

#include "xgboost/tree_model.h"
#include "xgboost/host_device_vector.h"
#include "xgboost/generic_parameters.h"
#include "../common/transform.h"
#include "../common/math.h"
#include "param.h"

namespace xgboost {
namespace tree {
class TreeEvaluator {
  // hist and exact use parent id to calculate constraints.
  static constexpr bst_node_t kRootParentId =
      (-1 & static_cast<bst_node_t>((1U << 31) - 1));

  HostDeviceVector<float> lower_bounds_;
  HostDeviceVector<float> upper_bounds_;
  HostDeviceVector<int32_t> monotone_;
  int32_t device_;
  bool has_constraint_;

 public:
  TreeEvaluator(TrainParam const& p, bst_feature_t n_features, int32_t device) {
    device_ = device;
    if (device != GenericParameter::kCpuId) {
      lower_bounds_.SetDevice(device);
      upper_bounds_.SetDevice(device);
      monotone_.SetDevice(device);
    }

    if (p.monotone_constraints.empty()) {
      monotone_.HostVector().resize(n_features, 0);
      has_constraint_ = false;
    } else {
      monotone_.HostVector() = p.monotone_constraints;
      monotone_.HostVector().resize(n_features, 0);
      // Initialised to some small size, can grow if needed
      lower_bounds_.Resize(256, -std::numeric_limits<float>::max());
      upper_bounds_.Resize(256, std::numeric_limits<float>::max());
      has_constraint_ = true;
    }

    if (device_ != GenericParameter::kCpuId) {
      // Pull to device early.
      lower_bounds_.ConstDeviceSpan();
      upper_bounds_.ConstDeviceSpan();
      monotone_.ConstDeviceSpan();
    }
  }

  template <typename ParamT>
  struct SplitEvaluator {
    common::Span<int const> constraints;
    common::Span<float const> lower;
    common::Span<float const> upper;
    bool has_constraint;

    XGBOOST_DEVICE double CalcSplitGain(const ParamT &param, bst_node_t nidx,
                                        bst_feature_t fidx,
                                        tree::GradStats const& left,
                                        tree::GradStats const& right) const {
      int constraint = constraints[fidx];
      const double negative_infinity = -std::numeric_limits<double>::infinity();
      double wleft = this->CalcWeight(nidx, param, left);
      double wright = this->CalcWeight(nidx, param, right);

      double gain = this->CalcGainGivenWeight(param, left, wleft) +
                    this->CalcGainGivenWeight(param, right, wright);

      if (constraint == 0) {
        return gain;
      } else if (constraint > 0) {
        return wleft <= wright ? gain : negative_infinity;
      } else {
        return wleft >= wright ? gain : negative_infinity;
      }
    }

    XGBOOST_DEVICE float CalcWeight(bst_node_t nodeid, const ParamT &param,
                                    tree::GradStats const& stats) const {
      float w = ::xgboost::tree::CalcWeight(param, stats);
      if (!has_constraint) {
        return w;
      }

      if (nodeid == kRootParentId) {
        return w;
      } else if (w < lower(nodeid)) {
        return lower[nodeid];
      } else if (w > upper(nodeid)) {
        return upper[nodeid];
      } else {
        return w;
      }
    }

    template <typename GradientSumT>
    XGBOOST_DEVICE double CalcWeightCat(ParamT const& param, GradientSumT const& stats) const {
      // FIXME(jiamingy): This is a temporary solution until we have categorical feature
      // specific regularization parameters.  During sorting we should try to avoid any
      // regularization.
      return ::xgboost::tree::CalcWeight(param, stats);
    }

    XGBOOST_DEVICE float
    CalcGainGivenWeight(ParamT const &p, tree::GradStats const& stats, float w) const {
      if (stats.GetHess() <= 0) {
        return .0f;
      }
      // Avoiding tree::CalcGainGivenWeight can significantly reduce avg floating point error.
      if (p.max_delta_step == 0.0f && has_constraint == false) {
        return common::Sqr(ThresholdL1(stats.sum_grad, p.reg_alpha)) /
               (stats.sum_hess + p.reg_lambda);
      }
      return tree::CalcGainGivenWeight<ParamT, float>(p, stats.sum_grad,
                                                      stats.sum_hess, w);
    }
    XGBOOST_DEVICE float CalcGain(bst_node_t nid, ParamT const &p,
                                  tree::GradStats const& stats) const {
      return this->CalcGainGivenWeight(p, stats, this->CalcWeight(nid, p, stats));
    }
  };

 public:
  /* Get a view to the evaluator that can be passed down to device. */
  template <typename ParamT = TrainParam> auto GetEvaluator() const {
    if (device_ != GenericParameter::kCpuId) {
      auto constraints = monotone_.ConstDeviceSpan();
      return SplitEvaluator<ParamT>{
          constraints, lower_bounds_.ConstDeviceSpan(),
          upper_bounds_.ConstDeviceSpan(), has_constraint_};
    } else {
      auto constraints = monotone_.ConstHostSpan();
      return SplitEvaluator<ParamT>{constraints, lower_bounds_.ConstHostSpan(),
                                    upper_bounds_.ConstHostSpan(),
                                    has_constraint_};
    }
  }

  template <bool CompiledWithCuda = WITH_CUDA()>
  void AddSplit(bst_node_t nodeid, bst_node_t leftid, bst_node_t rightid,
                bst_feature_t f, float left_weight, float right_weight) {
    if (!has_constraint_) {
      return;
    }

    auto max_nidx = std::max(leftid, rightid);
    if (lower_bounds_.Size() <= max_nidx) {
<<<<<<< HEAD
      lower_bounds_.Resize(max_nidx * 2 + 1);
    }
    if (upper_bounds_.Size() <= max_nidx) {
      upper_bounds_.Resize(max_nidx * 2 + 1);
=======
      lower_bounds_.Resize(max_nidx * 2 + 1, -std::numeric_limits<float>::max());
    }
    if (upper_bounds_.Size() <= max_nidx) {
      upper_bounds_.Resize(max_nidx * 2 + 1, std::numeric_limits<float>::max());
>>>>>>> f6babc81
    }

    common::Transform<>::Init(
        [=] XGBOOST_DEVICE(size_t, common::Span<float> lower,
                           common::Span<float> upper,
                           common::Span<int> monotone) {
          lower[leftid] = lower[nodeid];
          upper[leftid] = upper[nodeid];

          lower[rightid] = lower[nodeid];
          upper[rightid] = upper[nodeid];
          int32_t c = monotone[f];
          bst_float mid = (left_weight + right_weight) / 2;

          SPAN_CHECK(!common::CheckNAN(mid));

          if (c < 0) {
            lower[leftid] = mid;
            upper[rightid] = mid;
          } else if (c > 0) {
            upper[leftid] = mid;
            lower[rightid] = mid;
          }
        },
        common::Range(0, 1), 1, device_)
        .Eval(&lower_bounds_, &upper_bounds_, &monotone_);
  }
};

enum SplitType {
  // numerical split
  kNum = 0,
  // onehot encoding based categorical split
  kOneHot = 1,
  // partition-based categorical split
  kPart = 2
};
}  // namespace tree
}  // namespace xgboost

#endif  // XGBOOST_TREE_SPLIT_EVALUATOR_H_<|MERGE_RESOLUTION|>--- conflicted
+++ resolved
@@ -162,17 +162,10 @@
 
     auto max_nidx = std::max(leftid, rightid);
     if (lower_bounds_.Size() <= max_nidx) {
-<<<<<<< HEAD
-      lower_bounds_.Resize(max_nidx * 2 + 1);
-    }
-    if (upper_bounds_.Size() <= max_nidx) {
-      upper_bounds_.Resize(max_nidx * 2 + 1);
-=======
       lower_bounds_.Resize(max_nidx * 2 + 1, -std::numeric_limits<float>::max());
     }
     if (upper_bounds_.Size() <= max_nidx) {
       upper_bounds_.Resize(max_nidx * 2 + 1, std::numeric_limits<float>::max());
->>>>>>> f6babc81
     }
 
     common::Transform<>::Init(
