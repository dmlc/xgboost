/*!
 * Copyright 2017-2019 by Contributors
 * \file updater_quantile_hist.cc
 * \brief use quantized feature values to construct a tree
 * \author Philip Cho, Tianqi Checn, Egor Smirnov
 */
#include <dmlc/timer.h>
#include <rabit/rabit.h>
#include <xgboost/logging.h>
#include <xgboost/tree_updater.h>

#include <cmath>
#include <memory>
#include <vector>
#include <algorithm>
#include <queue>
#include <iomanip>
#include <numeric>
#include <string>
#include <utility>

#include "./param.h"
#include "./updater_quantile_hist.h"
#include "./split_evaluator.h"
#include "../common/random.h"
#include "../common/hist_util.h"
#include "../common/row_set.h"
#include "../common/column_matrix.h"
#include <immintrin.h>
namespace xgboost {
namespace tree {

DMLC_REGISTRY_FILE_TAG(updater_quantile_hist);

void QuantileHistMaker::Init(const std::vector<std::pair<std::string, std::string> >& args) {
  // initialize pruner
  if (!pruner_) {
    pruner_.reset(TreeUpdater::Create("prune"));
  }
  pruner_->Init(args);
  param_.InitAllowUnknown(args);
  is_gmat_initialized_ = false;

  // initialise the split evaluator
  if (!spliteval_) {
    spliteval_.reset(SplitEvaluator::Create(param_.split_evaluator));
  }

  spliteval_->Init(args);
}

void QuantileHistMaker::Update(HostDeviceVector<GradientPair> *gpair,
                               DMatrix *dmat,
                               const std::vector<RegTree *> &trees) {
  if (is_gmat_initialized_ == false) {

    double tstart = dmlc::GetTime();
    gmat_.Init(dmat, static_cast<uint32_t>(param_.max_bin));
    column_matrix_.Init(gmat_, param_.sparse_threshold);
    if (param_.enable_feature_grouping > 0) {
      gmatb_.Init(gmat_, column_matrix_, param_);
    }
    is_gmat_initialized_ = true;
    LOG(INFO) << "Generating gmat: " << dmlc::GetTime() - tstart << " sec";
  }
  // rescale learning rate according to size of trees
  float lr = param_.learning_rate;
  param_.learning_rate = lr / trees.size();
  // build tree
  if (!builder_) {
    builder_.reset(new Builder(
        param_,
        std::move(pruner_),
        std::unique_ptr<SplitEvaluator>(spliteval_->GetHostClone())));
  }
  for (auto tree : trees) {
    builder_->Update(gmat_, gmatb_, column_matrix_, gpair, dmat, tree);
  }
  param_.learning_rate = lr;
}

bool QuantileHistMaker::UpdatePredictionCache(
    const DMatrix* data,
    HostDeviceVector<bst_float>* out_preds) {
  if (!builder_ || param_.subsample < 1.0f) {
    return false;
  } else {
    return builder_->UpdatePredictionCache(data, out_preds);
  }
}

void QuantileHistMaker::Builder::SyncHistograms(
    int starting_index,
    int sync_count,
    RegTreeThreadSafe *p_tree) {
  perf_monitor.TickStart();
  this->histred_.Allreduce(hist_[starting_index].data(), hist_builder_.GetNumBins() * sync_count);
  // use Subtraction Trick
  for (auto local_it = nodes_for_subtraction_trick_.begin();
    local_it != nodes_for_subtraction_trick_.end(); local_it++) {
    hist_.AddHistRow(local_it->first);
    SubtractionTrick(hist_[local_it->first], hist_[local_it->second],
                     hist_[(*p_tree)[local_it->first].Parent()]);
  }
  perf_monitor.UpdatePerfTimer(TreeGrowingPerfMonitor::timer_name::BUILD_HIST);
}

void QuantileHistMaker::Builder::BuildNodeStat(
    const GHistIndexMatrix &gmat,
    DMatrix *p_fmat,
    RegTreeThreadSafe *p_tree,
    const std::vector<GradientPair> &gpair_h,
    int32_t nid) {

  auto parent_id = (*p_tree)[nid].Parent();

  this->InitNewNode(nid, gmat, gpair_h, *p_fmat, *p_tree, p_tree->Snode(nid), parent_id);
  // add constraints
  if (!(*p_tree)[nid].IsLeftChild() && !(*p_tree)[nid].IsRoot()) {
    // it's a right child
    auto left_sibling_id = (*p_tree)[parent_id].LeftChild();
    auto parent_split_feature_id = (*p_tree).Snode(parent_id).best.SplitIndex();

    {
      std::lock_guard<std::mutex> lock(spliteval_->mutex);
      spliteval_->AddSplit(parent_id, left_sibling_id, nid, parent_split_feature_id,
          p_tree->Snode(left_sibling_id).weight, p_tree->Snode(nid).weight);
    }
  }
}

void QuantileHistMaker::Builder::CreateNewNodes(
    const GHistIndexMatrix &gmat,
    const ColumnMatrix &column_matrix,
    DMatrix *p_fmat,
    RegTreeThreadSafe *p_tree,
    int *num_leaves,
    int depth,
    unsigned *timestamp,
    std::vector<ExpandEntry> *temp_qexpand_depth,
    int32_t nid,
    std::mutex& mutex_add_nodes,
    QuantileHistMaker::NodeEntry& snode,
    RegTree::Node node) {
  if (snode.best.loss_chg < kRtEps ||
      (param_.max_depth > 0 && depth == param_.max_depth) ||
      (param_.max_leaves > 0 && (*num_leaves) == param_.max_leaves)) {
        p_tree->SetLeaf(snode.weight * param_.learning_rate, nid);
  } else {
    RegTree::Node updated_node = this->ApplySplit(nid, gmat, column_matrix, hist_, *p_fmat, p_tree, snode, node);
    int left_id = updated_node.LeftChild();
    int right_id = updated_node.RightChild();
    {
      std::lock_guard<std::mutex> lock(mutex_add_nodes);
      temp_qexpand_depth->push_back(ExpandEntry(left_id,
              depth + 1, 0.0, (*timestamp)++));
      temp_qexpand_depth->push_back(ExpandEntry(right_id,
              depth + 1, 0.0, (*timestamp)++));
      (*num_leaves)++;
    }
  }
}

void QuantileHistMaker::Builder::ExpandWithDepthWidthDistributed(
      const GHistIndexMatrix &gmat,
      const GHistIndexBlockMatrix &gmatb,
      const ColumnMatrix &column_matrix,
      DMatrix *p_fmat,
      RegTreeThreadSafe *p_tree,
      const std::vector<GradientPair> &gpair_h) {
  unsigned timestamp = 0;
  int num_leaves = 0;

  // in depth_wise growing, we feed loss_chg with 0.0 since it is not used anyway
  qexpand_depth_wise_.push_back(ExpandEntry(0, p_tree->GetDepth(0), 0.0, timestamp++));
  ++num_leaves;

  std::mutex mutex_add_nodes;

  #pragma omp parallel num_threads(this->nthread_)
  #pragma omp master
  {
    for (int depth = 0; depth < param_.max_depth + 1; depth++) {
      int starting_index = std::numeric_limits<int>::max();
      int sync_count = 0;
      std::vector<ExpandEntry> temp_qexpand_depth;

      perf_monitor.TickStart();
      SeqFor(qexpand_depth_wise_.size(), [&](size_t k) {
        int nid = qexpand_depth_wise_[k].nid;
        auto node = (*p_tree)[nid];
        if (node.IsRoot() || node.IsLeftChild()) {
          hist_.AddHistRow(nid);
          // in distributed setting, we always calculate from left child or root node
          BuildHist(gpair_h, row_set_collection_[nid], gmat, gmatb, hist_[nid], *p_tree, nid,
              hist_[nid], hist_[nid], nid, -1, false);
          if (!node.IsRoot()) {
            nodes_for_subtraction_trick_[(*p_tree)[node.Parent()].RightChild()] = nid;
          }
          sync_count++;
          starting_index = std::min(starting_index, nid);
        }
      });
      SyncHistograms(starting_index, sync_count, p_tree);
      perf_monitor.UpdatePerfTimer(TreeGrowingPerfMonitor::timer_name::BUILD_HIST);

      perf_monitor.TickStart();
      SeqFor(qexpand_depth_wise_.size(), [&](size_t k) {
        BuildNodeStat(gmat, p_fmat, p_tree, gpair_h, qexpand_depth_wise_[k].nid);
      });
      perf_monitor.UpdatePerfTimer(TreeGrowingPerfMonitor::timer_name::INIT_NEW_NODE);

      SeqFor(qexpand_depth_wise_.size(), [&](size_t k) {
        int nid = qexpand_depth_wise_[k].nid;

        perf_monitor.TickStart();
        EvaluateSplit(nid, gmat, hist_, *p_fmat, (*p_tree).Snode(nid), (*p_tree).GetDepth(nid));
        perf_monitor.UpdatePerfTimer(TreeGrowingPerfMonitor::timer_name::EVALUATE_SPLIT);

        perf_monitor.TickStart();
        CreateNewNodes(gmat, column_matrix, p_fmat, p_tree, &num_leaves, depth, &timestamp,
            &temp_qexpand_depth, nid, mutex_add_nodes, (*p_tree).Snode(nid), (*p_tree)[nid]);
        perf_monitor.UpdatePerfTimer(TreeGrowingPerfMonitor::timer_name::APPLY_SPLIT);
      });

      // clean up
      qexpand_depth_wise_.clear();
      nodes_for_subtraction_trick_.clear();
      if (temp_qexpand_depth.empty()) {
        break;
      } else {
        qexpand_depth_wise_ = temp_qexpand_depth;
        temp_qexpand_depth.clear();
      }
    }
  }
}


void QuantileHistMaker::Builder::ExpandWithDepthWidth(
  const GHistIndexMatrix &gmat,
  const GHistIndexBlockMatrix &gmatb,
  const ColumnMatrix &column_matrix,
  DMatrix* p_fmat,
  RegTreeThreadSafe* p_tree,
  const std::vector<GradientPair> &gpair_h) {

  if(rabit::IsDistributed())
    ExpandWithDepthWidthDistributed(gmat, gmatb, column_matrix, p_fmat, p_tree, gpair_h);

  unsigned timestamp = 0;
  int num_leaves = 0;

  // in depth_wise growing, we feed loss_chg with 0.0 since it is not used anyway
  qexpand_depth_wise_.push_back(ExpandEntry(0, p_tree->GetDepth(0), 0.0, timestamp++));
  ++num_leaves;

  std::mutex mutex_add_nodes;

  #pragma omp parallel num_threads(this->nthread_)
  #pragma omp master
  {
    for (int depth = 0; depth < param_.max_depth + 1; depth++) {
      std::vector<ExpandEntry> temp_qexpand_depth;

      double time_apply_split = 0;
      double time_evaluate_split = 0;
      double time_build_hist = 0;
      double time_init_new_node = 0;
      double tstart = dmlc::GetTime();

      ParallelFor(qexpand_depth_wise_.size(), [&](size_t k) {
        int nid = qexpand_depth_wise_[k].nid;
        auto node = (*p_tree)[nid];
        auto& snode_nid = (*p_tree).Snode(nid);
        int32_t parent_nid = node.Parent();

        auto BuildNodeByHist = [&](int32_t this_nid, QuantileHistMaker::NodeEntry& this_snode, RegTree::Node this_node) {
          double t1 = dmlc::GetTime();
          EvaluateSplit(this_nid, gmat, hist_, *p_fmat, this_snode, depth);
          double t2 = dmlc::GetTime();
          time_evaluate_split += t2-t1;
          CreateNewNodes(gmat, column_matrix, p_fmat, p_tree, &num_leaves, depth, &timestamp,
              &temp_qexpand_depth, this_nid, mutex_add_nodes, this_snode, this_node);
          time_apply_split += dmlc::GetTime() - t2;
        };

        if (node.IsRoot()) {
          double t1 = dmlc::GetTime();
          hist_.AddHistRow(nid);
          BuildHist(gpair_h, row_set_collection_[nid], gmat, gmatb, hist_[nid], *p_tree,
              nid, hist_[nid], hist_[nid], nid, -1, false);
          double t2 = dmlc::GetTime();
          time_build_hist += t2-t1;

          this->InitNewNode(nid, gmat, gpair_h, *p_fmat, *p_tree, snode_nid, parent_nid);

          time_init_new_node += dmlc::GetTime()-t2;

          BuildNodeByHist(nid, snode_nid, node);
        } else {

          auto node_parent = (*p_tree)[parent_nid];
          int32_t sibling_nid = (node.IsLeftChild() ? node_parent.RightChild() :
                                                      node_parent.LeftChild());

          size_t this_size = row_set_collection_[nid].Size();
          size_t another_size = row_set_collection_[sibling_nid].Size();

          if (this_size < another_size || (nid < sibling_nid && this_size == another_size)) {
            auto& snode_sibling = (*p_tree).Snode(sibling_nid);
            auto& snode_parent  = (*p_tree).Snode(parent_nid);

            double t1 = dmlc::GetTime();
            hist_.AddHistRow(nid, sibling_nid);
            BuildHist(gpair_h, row_set_collection_[nid], gmat, gmatb, hist_[nid], *p_tree,
                parent_nid, hist_[sibling_nid], hist_[parent_nid], nid, sibling_nid, false); // TODO: mutexes for the tree
            double t2 = dmlc::GetTime();
            time_build_hist += t2-t1;

            this->InitNewNode(nid, gmat, gpair_h, *p_fmat, *p_tree, snode_nid, parent_nid);
            this->InitNewNode(sibling_nid, gmat, gpair_h, *p_fmat, *p_tree, snode_sibling, parent_nid);

            if (node.IsLeftChild() ) {
              std::lock_guard<std::mutex> lock(spliteval_->mutex);
              spliteval_->AddSplit(parent_nid, nid, sibling_nid, snode_parent.best.SplitIndex(),
                  snode_nid.weight, snode_sibling.weight);
            } else {
              std::lock_guard<std::mutex> lock(spliteval_->mutex);
              spliteval_->AddSplit(parent_nid, sibling_nid, nid, snode_parent.best.SplitIndex(),
                  snode_sibling.weight, snode_nid.weight);
            }

            time_init_new_node += dmlc::GetTime()-t2;

            #pragma omp taskgroup
            {
              #pragma omp task shared(p_tree)
              BuildNodeByHist(nid, (*p_tree).Snode(nid), node); // TODO: why?
              #pragma omp task shared(p_tree)
              BuildNodeByHist(sibling_nid, (*p_tree).Snode(sibling_nid), (*p_tree)[sibling_nid]);
            }
          } else {
            // nothing
          }
        }
      });

      double ttotal = dmlc::GetTime()-tstart;

      double ttotal_by_threads = time_apply_split + time_evaluate_split + time_build_hist +
          time_init_new_node;

      // aproximate time for each kernel
      perf_monitor.time_init_new_node  += time_init_new_node * (ttotal/ttotal_by_threads);
      perf_monitor.time_build_hist     += time_build_hist * (ttotal/ttotal_by_threads);
      perf_monitor.time_evaluate_split += time_evaluate_split * (ttotal/ttotal_by_threads);
      perf_monitor.time_apply_split    += time_apply_split * (ttotal/ttotal_by_threads);

      // clean up
      qexpand_depth_wise_.clear();
      nodes_for_subtraction_trick_.clear();
      if (temp_qexpand_depth.empty()) {
        break;
      } else {
        qexpand_depth_wise_ = temp_qexpand_depth;
        temp_qexpand_depth.clear();
      }
    }
  }
}

void QuantileHistMaker::Builder::ExpandWithLossGuide(
    const GHistIndexMatrix& gmat,
    const GHistIndexBlockMatrix& gmatb,
    const ColumnMatrix& column_matrix,
    DMatrix* p_fmat,
    RegTreeThreadSafe* p_tree,
    const std::vector<GradientPair>& gpair_h) {
  unsigned timestamp = 0;
  int num_leaves = 0;

  for (int nid = 0; nid < p_tree->Param().num_roots; ++nid) {
    perf_monitor.TickStart();
    hist_.AddHistRow(nid);
    BuildHist(gpair_h, row_set_collection_[nid], gmat, gmatb, hist_[nid], *p_tree, nid,
        hist_[nid], hist_[nid], nid, -1, false);
    perf_monitor.UpdatePerfTimer(TreeGrowingPerfMonitor::timer_name::BUILD_HIST);

    perf_monitor.TickStart();
    this->InitNewNode(nid, gmat, gpair_h, *p_fmat, *p_tree, (*p_tree).Snode(nid), (*p_tree)[nid].Parent());
    perf_monitor.UpdatePerfTimer(TreeGrowingPerfMonitor::timer_name::INIT_NEW_NODE);

    perf_monitor.TickStart();
    this->EvaluateSplit(nid, gmat, hist_, *p_fmat, (*p_tree).Snode(nid), (*p_tree).GetDepth(nid));
    perf_monitor.UpdatePerfTimer(TreeGrowingPerfMonitor::timer_name::EVALUATE_SPLIT);
    qexpand_loss_guided_->push(ExpandEntry(nid, p_tree->GetDepth(nid),
                               p_tree->Snode(nid).best.loss_chg,
                               timestamp++));
    ++num_leaves;
  }

  while (!qexpand_loss_guided_->empty()) {
    const ExpandEntry candidate = qexpand_loss_guided_->top();
    const int nid = candidate.nid;
    qexpand_loss_guided_->pop();
    if (candidate.loss_chg <= kRtEps
        || (param_.max_depth > 0 && candidate.depth == param_.max_depth)
        || (param_.max_leaves > 0 && num_leaves == param_.max_leaves) ) {
      (*p_tree)[nid].SetLeaf(p_tree->Snode(nid).weight * param_.learning_rate);
    } else {
      perf_monitor.TickStart();
      this->ApplySplit(nid, gmat, column_matrix, hist_, *p_fmat, p_tree, p_tree->Snode(nid), (*p_tree)[nid]);
      perf_monitor.UpdatePerfTimer(TreeGrowingPerfMonitor::timer_name::APPLY_SPLIT);

      const int cleft = (*p_tree)[nid].LeftChild();
      const int cright = (*p_tree)[nid].RightChild();
      hist_.AddHistRow(cleft, cright);

      perf_monitor.TickStart();
      if (rabit::IsDistributed()) {
        // in distributed mode, we need to keep consistent across workers
        BuildHist(gpair_h, row_set_collection_[cleft], gmat, gmatb, hist_[cleft], *p_tree, nid,
            hist_[cright], hist_[nid], cleft, -1, true);
        SubtractionTrick(hist_[cright], hist_[cleft], hist_[nid]);
      } else {
        if (row_set_collection_[cleft].Size() < row_set_collection_[cright].Size()) {
          BuildHist(gpair_h, row_set_collection_[cleft], gmat, gmatb, hist_[cleft], *p_tree, nid,
              hist_[cright], hist_[nid], cleft, cright, false);
        } else {
          BuildHist(gpair_h, row_set_collection_[cright], gmat, gmatb, hist_[cright], *p_tree, nid,
              hist_[cleft], hist_[nid], cright, cleft, false);
        }
      }
      perf_monitor.UpdatePerfTimer(TreeGrowingPerfMonitor::timer_name::BUILD_HIST);

      perf_monitor.TickStart();
      this->InitNewNode(cleft, gmat, gpair_h, *p_fmat, *p_tree, p_tree->Snode(cleft), nid);
      this->InitNewNode(cright, gmat, gpair_h, *p_fmat, *p_tree, p_tree->Snode(cright), nid);
      bst_uint featureid = p_tree->Snode(nid).best.SplitIndex();
      spliteval_->AddSplit(nid, cleft, cright, featureid,
                           p_tree->Snode(cleft).weight, p_tree->Snode(cright).weight);
      perf_monitor.UpdatePerfTimer(TreeGrowingPerfMonitor::timer_name::INIT_NEW_NODE);

      perf_monitor.TickStart();
      auto evaluate_fun = [&](size_t this_nid) {
        this->EvaluateSplit(this_nid, gmat, hist_, *p_fmat, (*p_tree).Snode(this_nid), (*p_tree).GetDepth(this_nid));
      };
      #pragma omp taskgroup
      {
        #pragma omp task
        evaluate_fun(cleft);
        #pragma omp task
        evaluate_fun(cright);
      }
      perf_monitor.UpdatePerfTimer(TreeGrowingPerfMonitor::timer_name::EVALUATE_SPLIT);

      qexpand_loss_guided_->push(ExpandEntry(cleft, p_tree->GetDepth(cleft),
                                 p_tree->Snode(cleft).best.loss_chg,
                                 timestamp++));
      qexpand_loss_guided_->push(ExpandEntry(cright, p_tree->GetDepth(cright),
                                 p_tree->Snode(cright).best.loss_chg,
                                 timestamp++));

      ++num_leaves;  // give two and take one, as parent is no longer a leaf
    }
  }
}

void QuantileHistMaker::Builder::Update(const GHistIndexMatrix& gmat,
                                        const GHistIndexBlockMatrix& gmatb,
                                        const ColumnMatrix& column_matrix,
                                        HostDeviceVector<GradientPair>* gpair,
                                        DMatrix* p_fmat,
                                        RegTree* p_tree) {
  perf_monitor.StartPerfMonitor();

  const std::vector<GradientPair>& gpair_h = gpair->ConstHostVector();
  spliteval_->Reset();

  perf_monitor.TickStart();
  this->InitData(gmat, gpair_h, *p_fmat, *p_tree);
  perf_monitor.UpdatePerfTimer(TreeGrowingPerfMonitor::timer_name::INIT_DATA);

  RegTreeThreadSafe safe_tree(*p_tree, snode_, param_);
  safe_tree.ResizeSnode(param_);

  if (param_.grow_policy == TrainParam::kLossGuide) {
    ExpandWithLossGuide(gmat, gmatb, column_matrix, p_fmat, &safe_tree, gpair_h);
  } else {
    ExpandWithDepthWidth(gmat, gmatb, column_matrix, p_fmat, &safe_tree, gpair_h);
  }

  for (int nid = 0; nid < p_tree->param.num_nodes; ++nid) {
    p_tree->Stat(nid).loss_chg = safe_tree.Snode(nid).best.loss_chg;
    p_tree->Stat(nid).base_weight = safe_tree.Snode(nid).weight;
    p_tree->Stat(nid).sum_hess = static_cast<float>(safe_tree.Snode(nid).stats.sum_hess);
  }

  pruner_->Update(gpair, p_fmat, std::vector<RegTree*>{p_tree});

  perf_monitor.EndPerfMonitor();
}

bool QuantileHistMaker::Builder::UpdatePredictionCache(
      const DMatrix* data,
      HostDeviceVector<bst_float>* p_out_preds) {
  std::vector<bst_float>& out_preds = p_out_preds->HostVector();

  // p_last_fmat_ is a valid pointer as long as UpdatePredictionCache() is called in
  // conjunction with Update().
  if (!p_last_fmat_ || !p_last_tree_ || data != p_last_fmat_) {
    return false;
  }

  if (leaf_value_cache_.empty()) {
    leaf_value_cache_.resize(p_last_tree_->param.num_nodes,
                             std::numeric_limits<float>::infinity());
  }

  CHECK_GT(out_preds.size(), 0U);

  const size_t n_nodes = row_set_collection_.end() - row_set_collection_.begin();

  #pragma omp parallel for
  for (size_t k = 0; k < n_nodes; ++k) {
    const RowSetCollection::Elem rowset = row_set_collection_[k];
    if (rowset.begin != nullptr && rowset.end != nullptr && rowset.node_id != -1) {
      int nid = rowset.node_id;
      bst_float leaf_value;
      // if a node is marked as deleted by the pruner, traverse upward to locate
      // a non-deleted leaf.
      if ((*p_last_tree_)[nid].IsDeleted()) {
        while ((*p_last_tree_)[nid].IsDeleted()) {
          nid = (*p_last_tree_)[nid].Parent();
        }
        CHECK((*p_last_tree_)[nid].IsLeaf());
      }
      leaf_value = (*p_last_tree_)[nid].LeafValue();

      size_t size = rowset.end - rowset.begin;
      for (size_t it = 0; it < size; ++it) {
        out_preds[rowset.begin[it]] += leaf_value;
      }
    }
  }

  return true;
}

void QuantileHistMaker::Builder::InitData(const GHistIndexMatrix& gmat,
                                          const std::vector<GradientPair>& gpair,
                                          const DMatrix& fmat,
                                          const RegTree& tree) {
  CHECK_EQ(tree.param.num_nodes, tree.param.num_roots)
      << "ColMakerHist: can only grow new tree";
  CHECK((param_.max_depth > 0 || param_.max_leaves > 0))
      << "max_depth or max_leaves cannot be both 0 (unlimited); "
      << "at least one should be a positive quantity.";
  if (param_.grow_policy == TrainParam::kDepthWise) {
    CHECK(param_.max_depth > 0) << "max_depth cannot be 0 (unlimited) "
                                << "when grow_policy is depthwise.";
  }
  const auto& info = fmat.Info();

  {
    // initialize the row set
    row_set_collection_.Clear();
    // clear local prediction cache
    leaf_value_cache_.clear();
    // initialize histogram collection
    uint32_t nbins = gmat.cut.row_ptr.back();
    hist_.Init(nbins);

    // initialize histogram builder
    #pragma omp parallel
    {
      this->nthread_ = omp_get_num_threads();
    }
    if (!prow_set_collection_tls_)
    {
      prow_set_collection_tls_.reset(new RowCollectionTLS(
        this->nthread_,
        [&](){ return new RowSetCollection::Split(); },
        [&](RowSetCollection::Split* ptr) { delete ptr; return; }));
    }

    if (!hist_tls_)
    {
      hist_tls_.reset(new HistTLS(
        this->nthread_,
        [&](){ return new tree::GradStats[gmat.cut.row_ptr.back()+4]; },
        [&](tree::GradStats* ptr) { delete[] ptr; return; }));
    }

    const auto nthread = static_cast<bst_omp_uint>(this->nthread_);
    row_split_tloc_.resize(nthread);
    hist_builder_.Init(this->nthread_, nbins);

    CHECK_EQ(info.root_index_.size(), 0U);
    std::vector<size_t>& row_indices = row_set_collection_.row_indices_;
    row_indices.resize(info.num_row_);
    auto* p_row_indices = row_indices.data();
    // mark subsample and build list of member rows

    if (param_.subsample < 1.0f) {
      std::bernoulli_distribution coin_flip(param_.subsample);
      auto& rnd = common::GlobalRandom();
      size_t j = 0;
      for (size_t i = 0; i < info.num_row_; ++i) {
        if (gpair[i].GetHess() >= 0.0f && coin_flip(rnd)) {
          p_row_indices[j++] = i;
        }
      }
      row_indices.resize(j);
    } else {
<<<<<<< HEAD

      MemStackAllocator<int, 128> buff(nthread);
      int* p_buff = buff.Get();
      std::fill(p_buff, p_buff + nthread, false);

      const size_t block_size = info.num_row_ / nthread + !!(info.num_row_ % nthread);

      #pragma omp parallel num_threads(nthread)
      {
        const size_t tid = omp_get_thread_num();
        const size_t ibegin = tid * block_size;
        const size_t iend = std::min(ibegin + block_size, info.num_row_);

        for (size_t i = ibegin; i < iend; ++i) {
          if(gpair[i].GetHess() < 0.0f) {
=======
      MemStackAllocator<int, 128> buff(this->nthread_);
      int* p_buff = buff.Get();
      std::fill(p_buff, p_buff + this->nthread_, false);

      const size_t block_size = info.num_row_ / this->nthread_ + !!(info.num_row_ % this->nthread_);

      #pragma omp parallel num_threads(this->nthread_)
      {
        const size_t tid = omp_get_thread_num();
        const size_t ibegin = tid * block_size;
        const size_t iend = std::min(static_cast<size_t>(ibegin + block_size),
            static_cast<size_t>(info.num_row_));

        for (size_t i = ibegin; i < iend; ++i) {
          if (gpair[i].GetHess() < 0.0f) {
>>>>>>> 3c88125e
            buff.Get()[tid] = true;
            break;
          }
        }
      }

      bool has_heg_hess = false;
<<<<<<< HEAD
      for (size_t tid = 0; tid < nthread; ++tid)
        if (p_buff[tid] == true)
          has_heg_hess = true;

      if(has_heg_hess) {
=======
      for (size_t tid = 0; tid < this->nthread_; ++tid) {
        if (p_buff[tid] == true) {
          has_heg_hess = true;
        }
      }

      if (has_heg_hess) {
>>>>>>> 3c88125e
        size_t j = 0;
        for (size_t i = 0; i < info.num_row_; ++i) {
          if (gpair[i].GetHess() >= 0.0f) {
            p_row_indices[j++] = i;
          }
        }
        row_indices.resize(j);
      } else {
<<<<<<< HEAD
        #pragma omp parallel num_threads(nthread)
        {
          const size_t tid = omp_get_thread_num();
          const size_t ibegin = tid * block_size;
          const size_t iend = std::min(ibegin + block_size, info.num_row_);
=======
        #pragma omp parallel num_threads(this->nthread_)
        {
          const size_t tid = omp_get_thread_num();
          const size_t ibegin = tid * block_size;
          const size_t iend = std::min(static_cast<size_t>(ibegin + block_size),
              static_cast<size_t>(info.num_row_));
>>>>>>> 3c88125e
          for (size_t i = ibegin; i < iend; ++i) {
           p_row_indices[i] = i;
          }
        }
      }
    }
  }
  row_set_collection_.Init();

  row_set_collection_.Init();

  {
    /* determine layout of data */
    const size_t nrow = info.num_row_;
    const size_t ncol = info.num_col_;
    const size_t nnz = info.num_nonzero_;
    // number of discrete bins for feature 0
    const uint32_t nbins_f0 = gmat.cut.row_ptr[1] - gmat.cut.row_ptr[0];
    if (nrow * ncol == nnz) {
      // dense data with zero-based indexing
      data_layout_ = kDenseDataZeroBased;
    } else if (nbins_f0 == 0 && nrow * (ncol - 1) == nnz) {
      // dense data with one-based indexing
      data_layout_ = kDenseDataOneBased;
    } else {
      // sparse data
      data_layout_ = kSparseData;
    }
  }
  {
    // store a pointer to the tree
    p_last_tree_ = &tree;
    // store a pointer to training data
    p_last_fmat_ = &fmat;
  }
  if (data_layout_ == kDenseDataOneBased) {
    column_sampler_.Init(info.num_col_, param_.colsample_bynode, param_.colsample_bylevel,
            param_.colsample_bytree, true);
  } else {
    column_sampler_.Init(info.num_col_, param_.colsample_bynode, param_.colsample_bylevel,
            param_.colsample_bytree,  false);
  }
  if (data_layout_ == kDenseDataZeroBased || data_layout_ == kDenseDataOneBased) {
    /* specialized code for dense data:
       choose the column that has a least positive number of discrete bins.
       For dense data (with no missing value),
       the sum of gradient histogram is equal to snode[nid] */
    const std::vector<uint32_t>& row_ptr = gmat.cut.row_ptr;
    const auto nfeature = static_cast<bst_uint>(row_ptr.size() - 1);
    uint32_t min_nbins_per_feature = 0;
    for (bst_uint i = 0; i < nfeature; ++i) {
      const uint32_t nbins = row_ptr[i + 1] - row_ptr[i];
      if (nbins > 0) {
        if (min_nbins_per_feature == 0 || min_nbins_per_feature > nbins) {
          min_nbins_per_feature = nbins;
          fid_least_bins_ = i;
        }
      }
    }
    CHECK_GT(min_nbins_per_feature, 0U);
  }
  {
    snode_.reserve(256);
    snode_.clear();
  }
  {
    if (param_.grow_policy == TrainParam::kLossGuide) {
      qexpand_loss_guided_.reset(new ExpandQueue(LossGuide));
    } else {
      qexpand_depth_wise_.clear();
    }
  }
}

void QuantileHistMaker::Builder::EvaluateSplit(const int nid,
                                               const GHistIndexMatrix& gmat,
                                               const HistCollection& hist,
                                               const DMatrix& fmat,
                                               QuantileHistMaker::NodeEntry& snode,
                                               int32_t depth) {
  // start enumeration
  const MetaInfo& info = fmat.Info();
  auto p_feature_set = column_sampler_.GetFeatureSet(depth);
  const auto& feature_set = *p_feature_set;
  const auto nfeature = static_cast<bst_uint>(feature_set.size());
  const auto nthread = static_cast<bst_omp_uint>(this->nthread_);

  MemStackAllocator<SplitEntry, 128> split_entries(nthread);
  SplitEntry* p_split_entries = split_entries.Get();

  for(size_t i = 0; i < nthread; ++i) {
    p_split_entries[i] = snode.best;
  }

  ParallelFor(nfeature, [&](size_t i) {
    const bst_uint fid = feature_set[i];
    const unsigned tid = omp_get_thread_num();

    bool compute_backward = this->EnumerateSplit(-1, gmat, hist[nid], snode,
      info, &p_split_entries[tid], fid, nid);

    if (compute_backward)
      this->EnumerateSplit(-1, gmat, hist[nid], snode, info,
                         &p_split_entries[tid], fid, nid);
  });

  for (unsigned tid = 0; tid < nthread; ++tid) {
    snode.best.Update(p_split_entries[tid]);
  }
}

RegTree::Node QuantileHistMaker::Builder::ApplySplit(int nid,
                                            const GHistIndexMatrix& gmat,
                                            const ColumnMatrix& column_matrix,
                                            const HistCollection& hist,
                                            const DMatrix& fmat,
                                            RegTreeThreadSafe* p_tree,
                                            QuantileHistMaker::NodeEntry& e,
                                            const RegTree::Node node) {
  // TODO(hcho3): support feature sampling by levels

  /* 1. Create child nodes */

  bst_float left_leaf_weight, right_leaf_weight;

  {
    std::lock_guard<std::mutex> lock(spliteval_->mutex);
    left_leaf_weight  = spliteval_->ComputeWeight(nid, e.best.left_sum) * param_.learning_rate;
    right_leaf_weight = spliteval_->ComputeWeight(nid, e.best.right_sum) * param_.learning_rate;
  }

  RegTree::Node updated_node = p_tree->ExpandNode(nid, e.best.SplitIndex(), e.best.split_value,
                  e.best.DefaultLeft(), e.weight, left_leaf_weight,
                  right_leaf_weight, e.best.loss_chg, e.stats.sum_hess);


  /* 2. Categorize member rows */
  const bool default_left = updated_node.DefaultLeft();
  const bst_uint fid = updated_node.SplitIndex();
  const bst_float split_pt = updated_node.SplitCond();
  const uint32_t lower_bound = gmat.cut.row_ptr[fid];
  const uint32_t upper_bound = gmat.cut.row_ptr[fid + 1];
  int32_t split_cond = -1;
  // convert floating-point split_pt into corresponding bin_id
  // split_cond = -1 indicates that split_pt is less than all known cut points
  CHECK_LT(upper_bound,
           static_cast<uint32_t>(std::numeric_limits<int32_t>::max()));
  for (uint32_t i = lower_bound; i < upper_bound; ++i) {
    if (split_pt == gmat.cut.cut[i]) {
      split_cond = static_cast<int32_t>(i);
    }
  }
  const RowSetCollection::Elem rowset = row_set_collection_[nid];

  size_t nLeft;
  Column column = column_matrix.GetColumn(fid);
  if (column.GetType() == xgboost::common::kDenseColumn) {
    nLeft = ApplySplitDenseData(rowset, gmat, column, split_cond,
                        default_left);
  } else {

    nLeft = ApplySplitSparseData(rowset, gmat, column, lower_bound,
                         upper_bound, split_cond, default_left);
  }

  row_set_collection_.AddSplit(
      nid, nLeft, updated_node.LeftChild(), updated_node.RightChild());

  return updated_node;
}

size_t QuantileHistMaker::Builder::ApplySplitDenseData(
    const RowSetCollection::Elem rowset,
    const GHistIndexMatrix& gmat,
    const Column& column,
    bst_int split_cond,
    bool default_left) {
  const size_t nrows = rowset.end - rowset.begin;

  constexpr size_t MAX_BLOCKS = 56;
  constexpr size_t MIN_SIZE = 1024;

  const size_t nblocks = std::max(size_t(1), std::min(size_t(MAX_BLOCKS),
      nrows/MIN_SIZE));
  const size_t block_size = nrows / nblocks;

  const uint32_t* idx = column.GetIndex();
  std::pair<RowSetCollection::Split*, size_t> local_buff[MAX_BLOCKS] = {{nullptr, 0}};
  std::pair<size_t, size_t> sizes[MAX_BLOCKS] = {{0,0}};

  for(size_t i = 0; i < MAX_BLOCKS; ++i)
    sizes[i] = {0,0};

  if (default_left) {
    ParallelFor(nblocks, [&](size_t iblock) {
      const size_t istart = iblock*block_size;
      const size_t iend = (iblock == nblocks-1) ? nrows : istart + block_size;

      local_buff[iblock] = prow_set_collection_tls_->get();

      auto* ptr = (size_t*)rowset.begin;

      auto& left = local_buff[iblock].first->left;
      auto& right = local_buff[iblock].first->right;

      left.reserve(iend-istart);
      right.reserve(iend-istart);

      size_t* p_left = left.data();
      size_t* p_right = right.data();

      size_t ileft = 0;
      size_t iright = 0;

      for (size_t i = istart; i < iend; i++) {
        if (idx[ptr[i]] == std::numeric_limits<uint32_t>::max()) {
          p_left[ileft++] = ptr[i];
        } else if ( static_cast<int32_t>(idx[ptr[i]] + column.GetBaseIdx()) <=
              split_cond) {
          p_left[ileft++] = ptr[i];
        } else {
          p_right[iright++] = ptr[i];
        }
      }
      sizes[iblock].first = ileft;
      sizes[iblock].second = iright;
    });
  } else {
    ParallelFor(nblocks, [&](size_t iblock) {
      const size_t istart = iblock*block_size;
      const size_t iend = (iblock == nblocks-1) ? nrows : istart + block_size;

      local_buff[iblock] = prow_set_collection_tls_->get();

      auto* ptr = (size_t*)rowset.begin;

      auto& left = local_buff[iblock].first->left;
      auto& right = local_buff[iblock].first->right;

      left.reserve(iend-istart);
      right.reserve(iend-istart);

      size_t* p_left = left.data();
      size_t* p_right = right.data();

      size_t ileft = 0;
      size_t iright = 0;

      for (size_t i = istart; i < iend; i++) {
        if (idx[ptr[i]] == std::numeric_limits<uint32_t>::max()) {
          p_right[iright++] = ptr[i];
        }
        else if ( static_cast<int32_t>(idx[ptr[i]] + column.GetBaseIdx())
                  <= split_cond) {
          p_left[ileft++] = ptr[i];
        } else {
          p_right[iright++] = ptr[i];
        }
      }
      sizes[iblock].first = ileft;
      sizes[iblock].second = iright;
    });
  }

  const size_t nLeft = MergeSplit(local_buff, sizes, nblocks,
      const_cast<size_t*>(rowset.begin));

  for(size_t i = 0; i < nblocks; ++i) {
    if(local_buff[i].first){
      prow_set_collection_tls_->release(local_buff[i]);
    }
  }
  return nLeft;
}

size_t QuantileHistMaker::Builder::ApplySplitSparseData(
    const RowSetCollection::Elem rowset,
    const GHistIndexMatrix& gmat,
    const Column& column,
    bst_uint lower_bound,
    bst_uint upper_bound,
    bst_int split_cond,
    bool default_left) {
  const size_t nrows = rowset.end - rowset.begin;

  constexpr size_t MAX_BLOCKS = 56;
  constexpr size_t MIN_SIZE = 1024;

  const size_t nblocks = std::max(size_t(1), std::min(size_t(MAX_BLOCKS),
      nrows/MIN_SIZE));
  const size_t block_size = nrows / nblocks;

  std::pair<RowSetCollection::Split*, size_t> local_buff[MAX_BLOCKS] = {{nullptr, 0}};
  std::pair<size_t, size_t> sizes[MAX_BLOCKS] = {{0,0}};

  ParallelFor(nblocks, [&](size_t iblock) {
    const size_t ibegin = iblock*block_size;
    const size_t iend = (iblock == nblocks-1) ? nrows : ibegin + block_size;

    if (ibegin < iend) {  // ensure that [ibegin, iend) is nonempty range
      // search first nonzero row with index >= rowset[ibegin]
      const size_t* p = std::lower_bound(column.GetRowData(),
                                         column.GetRowData() + column.Size(),
                                         rowset.begin[ibegin]);

      local_buff[iblock] = prow_set_collection_tls_->get();

      auto& left = local_buff[iblock].first->left;
      auto& right = local_buff[iblock].first->right;

      left.reserve(iend-ibegin);
      right.reserve(iend-ibegin);

      size_t* p_left = left.data();
      size_t* p_right = right.data();

      size_t ileft = 0;
      size_t iright = 0;

      if (p != column.GetRowData() + column.Size() && *p <= rowset.begin[iend - 1]) {
        size_t cursor = p - column.GetRowData();

        for (size_t i = ibegin; i < iend; ++i) {

          const size_t rid = rowset.begin[i];
          while (cursor < column.Size()
                 && column.GetRowIdx(cursor) < rid
                 && column.GetRowIdx(cursor) <= rowset.begin[iend - 1]) {
            ++cursor;
          }
          if (cursor < column.Size() && column.GetRowIdx(cursor) == rid) {
            const uint32_t rbin = column.GetFeatureBinIdx(cursor);
            if (static_cast<int32_t>(rbin + column.GetBaseIdx()) <= split_cond) {
              p_left[ileft++] = rid;
            } else {
              p_right[iright++] = rid;
            }
            ++cursor;
          } else {
            // missing value
            if (default_left) {
              p_left[ileft++] = rid;
            } else {
              p_right[iright++] = rid;
            }
          }
        }
      } else {  // all rows in [ibegin, iend) have missing values
        if (default_left) {
          for (size_t i = ibegin; i < iend; ++i) {
            const size_t rid = rowset.begin[i];
            p_left[ileft++] = rid;
          }
        } else {
          for (size_t i = ibegin; i < iend; ++i) {
            const size_t rid = rowset.begin[i];
            p_right[iright++] = rid;
          }
        }
      }
      sizes[iblock].first = ileft;
      sizes[iblock].second = iright;
    }
  });

  const size_t nLeft = MergeSplit(local_buff, sizes, nblocks, const_cast<size_t*>(rowset.begin));

  for(size_t i = 0; i < nblocks; ++i) {
    if(local_buff[i].first) {
      prow_set_collection_tls_->release(local_buff[i]);
    }
  }
  return nLeft;
}

size_t QuantileHistMaker::Builder::MergeSplit(std::pair<RowSetCollection::Split*,
    size_t>* local_buff, std::pair<size_t, size_t>* sizes, size_t nblocks,
    size_t* rowset_begin) {
  size_t nLeft = 0;
  for(size_t i = 0; i < nblocks; ++i) {
    if (local_buff[i].first) {
      nLeft += sizes[i].first;
    }
  }

  ParallelFor(nblocks, [&](size_t iblock) {
    size_t iLeft = 0;
    size_t iRight = 0;

    for(size_t i = 0; i < iblock; ++i) {
      iLeft += sizes[i].first;
      iRight += sizes[i].second;
    }

    if(local_buff[iblock].first) {
      memcpy(rowset_begin + iLeft, local_buff[iblock].first->left.data(), sizes[iblock].first * sizeof(rowset_begin[0]));
      memcpy(rowset_begin + nLeft + iRight, local_buff[iblock].first->right.data(), sizes[iblock].second * sizeof(rowset_begin[0]));
    }
  });

  return nLeft;
}

void QuantileHistMaker::Builder::InitNewNode(int nid,
                                             const GHistIndexMatrix& gmat,
                                             const std::vector<GradientPair>& gpair,
                                             const DMatrix& fmat,
                                             RegTreeThreadSafe& tree, QuantileHistMaker::NodeEntry& snode,
                                             int32_t parentid) {
  if (param_.enable_feature_grouping > 0 || rabit::IsDistributed()) {
    auto& stats = tree.Snode(nid).stats;
    if (data_layout_ == kDenseDataZeroBased || data_layout_ == kDenseDataOneBased) {
      /* specialized code for dense data
         For dense data (with no missing value),
         the sum of gradient histogram is equal to snode[nid] */
      GHistRow hist = hist_[nid];
      const std::vector<uint32_t>& row_ptr = gmat.cut.row_ptr;

      const uint32_t ibegin = row_ptr[fid_least_bins_];
      const uint32_t iend = row_ptr[fid_least_bins_ + 1];
      for (uint32_t i = ibegin; i < iend; ++i) {
        const tree::GradStats et = hist[i];
        stats.Add(et.sum_grad, et.sum_hess);
      }
    } else {
      const RowSetCollection::Elem e = row_set_collection_[nid];
      for (const size_t* it = e.begin; it < e.end; ++it) {
        stats.Add(gpair[*it]);
      }
    }
  }

  // calculating the weights
  {
    std::lock_guard<std::mutex> lock(spliteval_->mutex);
    snode.weight = static_cast<float>(
      spliteval_->ComputeWeight(parentid, snode.stats));
    snode.root_gain = static_cast<float>(
      spliteval_->ComputeScore(parentid, snode.stats,
      snode.weight));
  }
}

// enumerate the split values of specific feature
bool QuantileHistMaker::Builder::EnumerateSplit(int d_step,
                                                const GHistIndexMatrix& gmat,
                                                const GHistRow& hist,
                                                const NodeEntry& snode,
                                                const MetaInfo& info,
                                                SplitEntry* p_best,
                                                bst_uint fid,
                                                bst_uint nodeID) {
  CHECK(d_step == +1 || d_step == -1);

  // aliases
  const std::vector<uint32_t>& cut_ptr = gmat.cut.row_ptr;
  const std::vector<bst_float>& cut_val = gmat.cut.cut;

  // statistics on both sides of split
  GradStats c;
  GradStats e;
  // best split so far
  SplitEntry best;

  // bin boundaries
  CHECK_LE(cut_ptr[fid],
           static_cast<uint32_t>(std::numeric_limits<int32_t>::max()));
  CHECK_LE(cut_ptr[fid + 1],
           static_cast<uint32_t>(std::numeric_limits<int32_t>::max()));
  // imin: index (offset) of the minimum value for feature fid
  //       need this for backward enumeration
  const auto imin = static_cast<int32_t>(cut_ptr[fid]);
  // ibegin, iend: smallest/largest cut points for feature fid
  // use int to allow for value -1
  int32_t ibegin, iend;
  if (d_step > 0) {
    ibegin = static_cast<int32_t>(cut_ptr[fid]);
    iend = static_cast<int32_t>(cut_ptr[fid + 1]);
  } else {
    ibegin = static_cast<int32_t>(cut_ptr[fid + 1]) - 1;
    iend = static_cast<int32_t>(cut_ptr[fid]) - 1;
  }

  if(d_step == 1) {
    int32_t i = ibegin;
    while(e.sum_hess < param_.min_child_weight && i < iend) {
      e.Add(hist[i].GetGrad(), hist[i].GetHess());
      i++;
    }

    // forward enumeration: split at right bound of each bin
    for (; i < iend; i++) {
      e.Add(hist[i].GetGrad(), hist[i].GetHess());
      c.SetSubstract(snode.stats, e);
      if (c.sum_hess >= param_.min_child_weight) {
        bst_float loss_chg;
        bst_float split_pt;
        {
          loss_chg = static_cast<bst_float>(spliteval_->ComputeSplitScore(nodeID,
            fid, e, c) - snode.root_gain);
        }

        split_pt = cut_val[i];
        best.Update(loss_chg, fid, split_pt, d_step == -1, e, c);
      }
    }
    p_best->Update(best);

    if (e.GetGrad() == snode.stats.GetGrad() && e.GetHess() == snode.stats.GetHess())
      return false;
  } else {

    int32_t i = ibegin;
    while(e.sum_hess < param_.min_child_weight && i != iend) {
      e.Add(hist[i].GetGrad(), hist[i].GetHess());
      i--;
    }

    for (; i != iend; i--) {
      e.Add(hist[i].GetGrad(), hist[i].GetHess());
      c.SetSubstract(snode.stats, e);
      if (c.sum_hess >= param_.min_child_weight) {
        bst_float loss_chg;
        bst_float split_pt;

        // backward enumeration: split at left bound of each bin
        {
          loss_chg = static_cast<bst_float>(
              spliteval_->ComputeSplitScore(nodeID, fid, c, e) -
              snode.root_gain);
        }

        if (i == imin) {
          // for leftmost bin, left bound is the smallest feature value
          split_pt = gmat.cut.min_val[fid];
        } else {
          split_pt = cut_val[i - 1];
        }
        best.Update(loss_chg, fid, split_pt, d_step == -1, c, e);
      }
    }
    p_best->Update(best);

    if (e.GetGrad() == snode.stats.GetGrad() && e.GetHess() == snode.stats.GetHess())
      return false;
  }

  return true;
}

XGBOOST_REGISTER_TREE_UPDATER(FastHistMaker, "grow_fast_histmaker")
.describe("(Deprecated, use grow_quantile_histmaker instead.)"
          " Grow tree using quantized histogram.")
.set_body(
    []() {
      LOG(WARNING) << "grow_fast_histmaker is deprecated, "
                   << "use grow_quantile_histmaker instead.";
      return new QuantileHistMaker();
    });

XGBOOST_REGISTER_TREE_UPDATER(QuantileHistMaker, "grow_quantile_histmaker")
.describe("Grow tree using quantized histogram.")
.set_body(
    []() {
      return new QuantileHistMaker();
    });

}  // namespace tree
}  // namespace xgboost<|MERGE_RESOLUTION|>--- conflicted
+++ resolved
@@ -26,7 +26,6 @@
 #include "../common/hist_util.h"
 #include "../common/row_set.h"
 #include "../common/column_matrix.h"
-#include <immintrin.h>
 namespace xgboost {
 namespace tree {
 
@@ -53,7 +52,6 @@
                                DMatrix *dmat,
                                const std::vector<RegTree *> &trees) {
   if (is_gmat_initialized_ == false) {
-
     double tstart = dmlc::GetTime();
     gmat_.Init(dmat, static_cast<uint32_t>(param_.max_bin));
     column_matrix_.Init(gmat_, param_.sparse_threshold);
@@ -114,7 +112,7 @@
 
   auto parent_id = (*p_tree)[nid].Parent();
 
-  this->InitNewNode(nid, gmat, gpair_h, *p_fmat, *p_tree, p_tree->Snode(nid), parent_id);
+  this->InitNewNode(nid, gmat, gpair_h, *p_fmat, p_tree, &(p_tree->Snode(nid)), parent_id);
   // add constraints
   if (!(*p_tree)[nid].IsLeftChild() && !(*p_tree)[nid].IsRoot()) {
     // it's a right child
@@ -139,19 +137,20 @@
     unsigned *timestamp,
     std::vector<ExpandEntry> *temp_qexpand_depth,
     int32_t nid,
-    std::mutex& mutex_add_nodes,
-    QuantileHistMaker::NodeEntry& snode,
+    std::mutex* mutex_add_nodes,
+    const QuantileHistMaker::NodeEntry& snode,
     RegTree::Node node) {
   if (snode.best.loss_chg < kRtEps ||
       (param_.max_depth > 0 && depth == param_.max_depth) ||
       (param_.max_leaves > 0 && (*num_leaves) == param_.max_leaves)) {
         p_tree->SetLeaf(snode.weight * param_.learning_rate, nid);
   } else {
-    RegTree::Node updated_node = this->ApplySplit(nid, gmat, column_matrix, hist_, *p_fmat, p_tree, snode, node);
+    RegTree::Node updated_node = this->ApplySplit(nid, gmat, column_matrix, hist_,
+        *p_fmat, p_tree, snode, node);
     int left_id = updated_node.LeftChild();
     int right_id = updated_node.RightChild();
     {
-      std::lock_guard<std::mutex> lock(mutex_add_nodes);
+      std::lock_guard<std::mutex> lock(*mutex_add_nodes);
       temp_qexpand_depth->push_back(ExpandEntry(left_id,
               depth + 1, 0.0, (*timestamp)++));
       temp_qexpand_depth->push_back(ExpandEntry(right_id,
@@ -192,7 +191,7 @@
         if (node.IsRoot() || node.IsLeftChild()) {
           hist_.AddHistRow(nid);
           // in distributed setting, we always calculate from left child or root node
-          BuildHist(gpair_h, row_set_collection_[nid], gmat, gmatb, hist_[nid], *p_tree, nid,
+          BuildHist(gpair_h, row_set_collection_[nid], gmat, gmatb, hist_[nid], p_tree, nid,
               hist_[nid], hist_[nid], nid, -1, false);
           if (!node.IsRoot()) {
             nodes_for_subtraction_trick_[(*p_tree)[node.Parent()].RightChild()] = nid;
@@ -214,12 +213,12 @@
         int nid = qexpand_depth_wise_[k].nid;
 
         perf_monitor.TickStart();
-        EvaluateSplit(nid, gmat, hist_, *p_fmat, (*p_tree).Snode(nid), (*p_tree).GetDepth(nid));
+        EvaluateSplit(nid, gmat, hist_, *p_fmat, &p_tree->Snode(nid), (*p_tree).GetDepth(nid));
         perf_monitor.UpdatePerfTimer(TreeGrowingPerfMonitor::timer_name::EVALUATE_SPLIT);
 
         perf_monitor.TickStart();
         CreateNewNodes(gmat, column_matrix, p_fmat, p_tree, &num_leaves, depth, &timestamp,
-            &temp_qexpand_depth, nid, mutex_add_nodes, (*p_tree).Snode(nid), (*p_tree)[nid]);
+            &temp_qexpand_depth, nid, &mutex_add_nodes, (*p_tree).Snode(nid), (*p_tree)[nid]);
         perf_monitor.UpdatePerfTimer(TreeGrowingPerfMonitor::timer_name::APPLY_SPLIT);
       });
 
@@ -244,9 +243,9 @@
   DMatrix* p_fmat,
   RegTreeThreadSafe* p_tree,
   const std::vector<GradientPair> &gpair_h) {
-
-  if(rabit::IsDistributed())
+  if (rabit::IsDistributed()) {
     ExpandWithDepthWidthDistributed(gmat, gmatb, column_matrix, p_fmat, p_tree, gpair_h);
+  }
 
   unsigned timestamp = 0;
   int num_leaves = 0;
@@ -275,31 +274,31 @@
         auto& snode_nid = (*p_tree).Snode(nid);
         int32_t parent_nid = node.Parent();
 
-        auto BuildNodeByHist = [&](int32_t this_nid, QuantileHistMaker::NodeEntry& this_snode, RegTree::Node this_node) {
+        auto BuildNodeByHist = [&](int32_t this_nid,
+            QuantileHistMaker::NodeEntry& this_snode, RegTree::Node this_node) {
           double t1 = dmlc::GetTime();
-          EvaluateSplit(this_nid, gmat, hist_, *p_fmat, this_snode, depth);
+          EvaluateSplit(this_nid, gmat, hist_, *p_fmat, &this_snode, depth);
           double t2 = dmlc::GetTime();
           time_evaluate_split += t2-t1;
           CreateNewNodes(gmat, column_matrix, p_fmat, p_tree, &num_leaves, depth, &timestamp,
-              &temp_qexpand_depth, this_nid, mutex_add_nodes, this_snode, this_node);
+              &temp_qexpand_depth, this_nid, &mutex_add_nodes, this_snode, this_node);
           time_apply_split += dmlc::GetTime() - t2;
         };
 
         if (node.IsRoot()) {
           double t1 = dmlc::GetTime();
           hist_.AddHistRow(nid);
-          BuildHist(gpair_h, row_set_collection_[nid], gmat, gmatb, hist_[nid], *p_tree,
+          BuildHist(gpair_h, row_set_collection_[nid], gmat, gmatb, hist_[nid], p_tree,
               nid, hist_[nid], hist_[nid], nid, -1, false);
           double t2 = dmlc::GetTime();
           time_build_hist += t2-t1;
 
-          this->InitNewNode(nid, gmat, gpair_h, *p_fmat, *p_tree, snode_nid, parent_nid);
+          this->InitNewNode(nid, gmat, gpair_h, *p_fmat, p_tree, &snode_nid, parent_nid);
 
           time_init_new_node += dmlc::GetTime()-t2;
 
           BuildNodeByHist(nid, snode_nid, node);
         } else {
-
           auto node_parent = (*p_tree)[parent_nid];
           int32_t sibling_nid = (node.IsLeftChild() ? node_parent.RightChild() :
                                                       node_parent.LeftChild());
@@ -313,15 +312,16 @@
 
             double t1 = dmlc::GetTime();
             hist_.AddHistRow(nid, sibling_nid);
-            BuildHist(gpair_h, row_set_collection_[nid], gmat, gmatb, hist_[nid], *p_tree,
-                parent_nid, hist_[sibling_nid], hist_[parent_nid], nid, sibling_nid, false); // TODO: mutexes for the tree
+            BuildHist(gpair_h, row_set_collection_[nid], gmat, gmatb, hist_[nid], p_tree,
+                parent_nid, hist_[sibling_nid], hist_[parent_nid], nid, sibling_nid, false);
             double t2 = dmlc::GetTime();
             time_build_hist += t2-t1;
 
-            this->InitNewNode(nid, gmat, gpair_h, *p_fmat, *p_tree, snode_nid, parent_nid);
-            this->InitNewNode(sibling_nid, gmat, gpair_h, *p_fmat, *p_tree, snode_sibling, parent_nid);
-
-            if (node.IsLeftChild() ) {
+            this->InitNewNode(nid, gmat, gpair_h, *p_fmat, p_tree, &snode_nid, parent_nid);
+            this->InitNewNode(sibling_nid, gmat, gpair_h, *p_fmat, p_tree,
+                &snode_sibling, parent_nid);
+
+            if (node.IsLeftChild()) {
               std::lock_guard<std::mutex> lock(spliteval_->mutex);
               spliteval_->AddSplit(parent_nid, nid, sibling_nid, snode_parent.best.SplitIndex(),
                   snode_nid.weight, snode_sibling.weight);
@@ -336,7 +336,7 @@
             #pragma omp taskgroup
             {
               #pragma omp task shared(p_tree)
-              BuildNodeByHist(nid, (*p_tree).Snode(nid), node); // TODO: why?
+              BuildNodeByHist(nid, (*p_tree).Snode(nid), node);
               #pragma omp task shared(p_tree)
               BuildNodeByHist(sibling_nid, (*p_tree).Snode(sibling_nid), (*p_tree)[sibling_nid]);
             }
@@ -383,16 +383,17 @@
   for (int nid = 0; nid < p_tree->Param().num_roots; ++nid) {
     perf_monitor.TickStart();
     hist_.AddHistRow(nid);
-    BuildHist(gpair_h, row_set_collection_[nid], gmat, gmatb, hist_[nid], *p_tree, nid,
+    BuildHist(gpair_h, row_set_collection_[nid], gmat, gmatb, hist_[nid], p_tree, nid,
         hist_[nid], hist_[nid], nid, -1, false);
     perf_monitor.UpdatePerfTimer(TreeGrowingPerfMonitor::timer_name::BUILD_HIST);
 
     perf_monitor.TickStart();
-    this->InitNewNode(nid, gmat, gpair_h, *p_fmat, *p_tree, (*p_tree).Snode(nid), (*p_tree)[nid].Parent());
+    this->InitNewNode(nid, gmat, gpair_h, *p_fmat, p_tree, &(p_tree->Snode(nid)),
+        (*p_tree)[nid].Parent());
     perf_monitor.UpdatePerfTimer(TreeGrowingPerfMonitor::timer_name::INIT_NEW_NODE);
 
     perf_monitor.TickStart();
-    this->EvaluateSplit(nid, gmat, hist_, *p_fmat, (*p_tree).Snode(nid), (*p_tree).GetDepth(nid));
+    this->EvaluateSplit(nid, gmat, hist_, *p_fmat, &(*p_tree).Snode(nid), (*p_tree).GetDepth(nid));
     perf_monitor.UpdatePerfTimer(TreeGrowingPerfMonitor::timer_name::EVALUATE_SPLIT);
     qexpand_loss_guided_->push(ExpandEntry(nid, p_tree->GetDepth(nid),
                                p_tree->Snode(nid).best.loss_chg,
@@ -410,7 +411,8 @@
       (*p_tree)[nid].SetLeaf(p_tree->Snode(nid).weight * param_.learning_rate);
     } else {
       perf_monitor.TickStart();
-      this->ApplySplit(nid, gmat, column_matrix, hist_, *p_fmat, p_tree, p_tree->Snode(nid), (*p_tree)[nid]);
+      this->ApplySplit(nid, gmat, column_matrix, hist_, *p_fmat, p_tree,
+          p_tree->Snode(nid), (*p_tree)[nid]);
       perf_monitor.UpdatePerfTimer(TreeGrowingPerfMonitor::timer_name::APPLY_SPLIT);
 
       const int cleft = (*p_tree)[nid].LeftChild();
@@ -420,23 +422,23 @@
       perf_monitor.TickStart();
       if (rabit::IsDistributed()) {
         // in distributed mode, we need to keep consistent across workers
-        BuildHist(gpair_h, row_set_collection_[cleft], gmat, gmatb, hist_[cleft], *p_tree, nid,
+        BuildHist(gpair_h, row_set_collection_[cleft], gmat, gmatb, hist_[cleft], p_tree, nid,
             hist_[cright], hist_[nid], cleft, -1, true);
         SubtractionTrick(hist_[cright], hist_[cleft], hist_[nid]);
       } else {
         if (row_set_collection_[cleft].Size() < row_set_collection_[cright].Size()) {
-          BuildHist(gpair_h, row_set_collection_[cleft], gmat, gmatb, hist_[cleft], *p_tree, nid,
+          BuildHist(gpair_h, row_set_collection_[cleft], gmat, gmatb, hist_[cleft], p_tree, nid,
               hist_[cright], hist_[nid], cleft, cright, false);
         } else {
-          BuildHist(gpair_h, row_set_collection_[cright], gmat, gmatb, hist_[cright], *p_tree, nid,
+          BuildHist(gpair_h, row_set_collection_[cright], gmat, gmatb, hist_[cright], p_tree, nid,
               hist_[cleft], hist_[nid], cright, cleft, false);
         }
       }
       perf_monitor.UpdatePerfTimer(TreeGrowingPerfMonitor::timer_name::BUILD_HIST);
 
       perf_monitor.TickStart();
-      this->InitNewNode(cleft, gmat, gpair_h, *p_fmat, *p_tree, p_tree->Snode(cleft), nid);
-      this->InitNewNode(cright, gmat, gpair_h, *p_fmat, *p_tree, p_tree->Snode(cright), nid);
+      this->InitNewNode(cleft, gmat, gpair_h, *p_fmat, p_tree, &p_tree->Snode(cleft), nid);
+      this->InitNewNode(cright, gmat, gpair_h, *p_fmat, p_tree, &p_tree->Snode(cright), nid);
       bst_uint featureid = p_tree->Snode(nid).best.SplitIndex();
       spliteval_->AddSplit(nid, cleft, cright, featureid,
                            p_tree->Snode(cleft).weight, p_tree->Snode(cright).weight);
@@ -444,7 +446,8 @@
 
       perf_monitor.TickStart();
       auto evaluate_fun = [&](size_t this_nid) {
-        this->EvaluateSplit(this_nid, gmat, hist_, *p_fmat, (*p_tree).Snode(this_nid), (*p_tree).GetDepth(this_nid));
+        this->EvaluateSplit(this_nid, gmat, hist_, *p_fmat, &(*p_tree).Snode(this_nid),
+            (*p_tree).GetDepth(this_nid));
       };
       #pragma omp taskgroup
       {
@@ -482,7 +485,7 @@
   this->InitData(gmat, gpair_h, *p_fmat, *p_tree);
   perf_monitor.UpdatePerfTimer(TreeGrowingPerfMonitor::timer_name::INIT_DATA);
 
-  RegTreeThreadSafe safe_tree(*p_tree, snode_, param_);
+  RegTreeThreadSafe safe_tree(p_tree, snode_, param_);
   safe_tree.ResizeSnode(param_);
 
   if (param_.grow_policy == TrainParam::kLossGuide) {
@@ -577,16 +580,14 @@
     {
       this->nthread_ = omp_get_num_threads();
     }
-    if (!prow_set_collection_tls_)
-    {
+    if (!prow_set_collection_tls_) {
       prow_set_collection_tls_.reset(new RowCollectionTLS(
         this->nthread_,
         [&](){ return new RowSetCollection::Split(); },
         [&](RowSetCollection::Split* ptr) { delete ptr; return; }));
     }
 
-    if (!hist_tls_)
-    {
+    if (!hist_tls_) {
       hist_tls_.reset(new HistTLS(
         this->nthread_,
         [&](){ return new tree::GradStats[gmat.cut.row_ptr.back()+4]; },
@@ -614,23 +615,6 @@
       }
       row_indices.resize(j);
     } else {
-<<<<<<< HEAD
-
-      MemStackAllocator<int, 128> buff(nthread);
-      int* p_buff = buff.Get();
-      std::fill(p_buff, p_buff + nthread, false);
-
-      const size_t block_size = info.num_row_ / nthread + !!(info.num_row_ % nthread);
-
-      #pragma omp parallel num_threads(nthread)
-      {
-        const size_t tid = omp_get_thread_num();
-        const size_t ibegin = tid * block_size;
-        const size_t iend = std::min(ibegin + block_size, info.num_row_);
-
-        for (size_t i = ibegin; i < iend; ++i) {
-          if(gpair[i].GetHess() < 0.0f) {
-=======
       MemStackAllocator<int, 128> buff(this->nthread_);
       int* p_buff = buff.Get();
       std::fill(p_buff, p_buff + this->nthread_, false);
@@ -646,7 +630,6 @@
 
         for (size_t i = ibegin; i < iend; ++i) {
           if (gpair[i].GetHess() < 0.0f) {
->>>>>>> 3c88125e
             buff.Get()[tid] = true;
             break;
           }
@@ -654,13 +637,6 @@
       }
 
       bool has_heg_hess = false;
-<<<<<<< HEAD
-      for (size_t tid = 0; tid < nthread; ++tid)
-        if (p_buff[tid] == true)
-          has_heg_hess = true;
-
-      if(has_heg_hess) {
-=======
       for (size_t tid = 0; tid < this->nthread_; ++tid) {
         if (p_buff[tid] == true) {
           has_heg_hess = true;
@@ -668,7 +644,6 @@
       }
 
       if (has_heg_hess) {
->>>>>>> 3c88125e
         size_t j = 0;
         for (size_t i = 0; i < info.num_row_; ++i) {
           if (gpair[i].GetHess() >= 0.0f) {
@@ -677,20 +652,12 @@
         }
         row_indices.resize(j);
       } else {
-<<<<<<< HEAD
-        #pragma omp parallel num_threads(nthread)
-        {
-          const size_t tid = omp_get_thread_num();
-          const size_t ibegin = tid * block_size;
-          const size_t iend = std::min(ibegin + block_size, info.num_row_);
-=======
         #pragma omp parallel num_threads(this->nthread_)
         {
           const size_t tid = omp_get_thread_num();
           const size_t ibegin = tid * block_size;
           const size_t iend = std::min(static_cast<size_t>(ibegin + block_size),
               static_cast<size_t>(info.num_row_));
->>>>>>> 3c88125e
           for (size_t i = ibegin; i < iend; ++i) {
            p_row_indices[i] = i;
           }
@@ -769,36 +736,36 @@
                                                const GHistIndexMatrix& gmat,
                                                const HistCollection& hist,
                                                const DMatrix& fmat,
-                                               QuantileHistMaker::NodeEntry& snode,
+                                               QuantileHistMaker::NodeEntry* snode,
                                                int32_t depth) {
   // start enumeration
   const MetaInfo& info = fmat.Info();
   auto p_feature_set = column_sampler_.GetFeatureSet(depth);
-  const auto& feature_set = *p_feature_set;
+  const auto& feature_set = p_feature_set->HostVector();
   const auto nfeature = static_cast<bst_uint>(feature_set.size());
   const auto nthread = static_cast<bst_omp_uint>(this->nthread_);
 
   MemStackAllocator<SplitEntry, 128> split_entries(nthread);
   SplitEntry* p_split_entries = split_entries.Get();
 
-  for(size_t i = 0; i < nthread; ++i) {
-    p_split_entries[i] = snode.best;
+  for (size_t i = 0; i < nthread; ++i) {
+    p_split_entries[i] = snode->best;
   }
 
   ParallelFor(nfeature, [&](size_t i) {
     const bst_uint fid = feature_set[i];
     const unsigned tid = omp_get_thread_num();
 
-    bool compute_backward = this->EnumerateSplit(-1, gmat, hist[nid], snode,
+    bool compute_backward = this->EnumerateSplit(-1, gmat, hist[nid], *snode,
       info, &p_split_entries[tid], fid, nid);
 
     if (compute_backward)
-      this->EnumerateSplit(-1, gmat, hist[nid], snode, info,
+      this->EnumerateSplit(-1, gmat, hist[nid], *snode, info,
                          &p_split_entries[tid], fid, nid);
   });
 
   for (unsigned tid = 0; tid < nthread; ++tid) {
-    snode.best.Update(p_split_entries[tid]);
+    snode->best.Update(p_split_entries[tid]);
   }
 }
 
@@ -808,7 +775,7 @@
                                             const HistCollection& hist,
                                             const DMatrix& fmat,
                                             RegTreeThreadSafe* p_tree,
-                                            QuantileHistMaker::NodeEntry& e,
+                                            const QuantileHistMaker::NodeEntry& e,
                                             const RegTree::Node node) {
   // TODO(hcho3): support feature sampling by levels
 
@@ -851,7 +818,6 @@
     nLeft = ApplySplitDenseData(rowset, gmat, column, split_cond,
                         default_left);
   } else {
-
     nLeft = ApplySplitSparseData(rowset, gmat, column, lower_bound,
                          upper_bound, split_cond, default_left);
   }
@@ -879,10 +845,11 @@
 
   const uint32_t* idx = column.GetIndex();
   std::pair<RowSetCollection::Split*, size_t> local_buff[MAX_BLOCKS] = {{nullptr, 0}};
-  std::pair<size_t, size_t> sizes[MAX_BLOCKS] = {{0,0}};
-
-  for(size_t i = 0; i < MAX_BLOCKS; ++i)
-    sizes[i] = {0,0};
+  std::pair<size_t, size_t> sizes[MAX_BLOCKS] = {{0, 0}};
+
+  for (size_t i = 0; i < MAX_BLOCKS; ++i) {
+    sizes[i] = {0, 0};
+  }
 
   if (default_left) {
     ParallelFor(nblocks, [&](size_t iblock) {
@@ -891,7 +858,7 @@
 
       local_buff[iblock] = prow_set_collection_tls_->get();
 
-      auto* ptr = (size_t*)rowset.begin;
+      auto* ptr = const_cast<size_t*>(rowset.begin);
 
       auto& left = local_buff[iblock].first->left;
       auto& right = local_buff[iblock].first->right;
@@ -924,8 +891,7 @@
       const size_t iend = (iblock == nblocks-1) ? nrows : istart + block_size;
 
       local_buff[iblock] = prow_set_collection_tls_->get();
-
-      auto* ptr = (size_t*)rowset.begin;
+      auto* ptr = const_cast<size_t*>(rowset.begin);
 
       auto& left = local_buff[iblock].first->left;
       auto& right = local_buff[iblock].first->right;
@@ -942,8 +908,7 @@
       for (size_t i = istart; i < iend; i++) {
         if (idx[ptr[i]] == std::numeric_limits<uint32_t>::max()) {
           p_right[iright++] = ptr[i];
-        }
-        else if ( static_cast<int32_t>(idx[ptr[i]] + column.GetBaseIdx())
+        } else if ( static_cast<int32_t>(idx[ptr[i]] + column.GetBaseIdx())
                   <= split_cond) {
           p_left[ileft++] = ptr[i];
         } else {
@@ -958,8 +923,8 @@
   const size_t nLeft = MergeSplit(local_buff, sizes, nblocks,
       const_cast<size_t*>(rowset.begin));
 
-  for(size_t i = 0; i < nblocks; ++i) {
-    if(local_buff[i].first){
+  for (size_t i = 0; i < nblocks; ++i) {
+    if (local_buff[i].first) {
       prow_set_collection_tls_->release(local_buff[i]);
     }
   }
@@ -984,7 +949,7 @@
   const size_t block_size = nrows / nblocks;
 
   std::pair<RowSetCollection::Split*, size_t> local_buff[MAX_BLOCKS] = {{nullptr, 0}};
-  std::pair<size_t, size_t> sizes[MAX_BLOCKS] = {{0,0}};
+  std::pair<size_t, size_t> sizes[MAX_BLOCKS] = {{0, 0}};
 
   ParallelFor(nblocks, [&](size_t iblock) {
     const size_t ibegin = iblock*block_size;
@@ -1014,7 +979,6 @@
         size_t cursor = p - column.GetRowData();
 
         for (size_t i = ibegin; i < iend; ++i) {
-
           const size_t rid = rowset.begin[i];
           while (cursor < column.Size()
                  && column.GetRowIdx(cursor) < rid
@@ -1058,8 +1022,8 @@
 
   const size_t nLeft = MergeSplit(local_buff, sizes, nblocks, const_cast<size_t*>(rowset.begin));
 
-  for(size_t i = 0; i < nblocks; ++i) {
-    if(local_buff[i].first) {
+  for (size_t i = 0; i < nblocks; ++i) {
+    if (local_buff[i].first) {
       prow_set_collection_tls_->release(local_buff[i]);
     }
   }
@@ -1070,7 +1034,7 @@
     size_t>* local_buff, std::pair<size_t, size_t>* sizes, size_t nblocks,
     size_t* rowset_begin) {
   size_t nLeft = 0;
-  for(size_t i = 0; i < nblocks; ++i) {
+  for (size_t i = 0; i < nblocks; ++i) {
     if (local_buff[i].first) {
       nLeft += sizes[i].first;
     }
@@ -1080,14 +1044,16 @@
     size_t iLeft = 0;
     size_t iRight = 0;
 
-    for(size_t i = 0; i < iblock; ++i) {
+    for (size_t i = 0; i < iblock; ++i) {
       iLeft += sizes[i].first;
       iRight += sizes[i].second;
     }
 
-    if(local_buff[iblock].first) {
-      memcpy(rowset_begin + iLeft, local_buff[iblock].first->left.data(), sizes[iblock].first * sizeof(rowset_begin[0]));
-      memcpy(rowset_begin + nLeft + iRight, local_buff[iblock].first->right.data(), sizes[iblock].second * sizeof(rowset_begin[0]));
+    if (local_buff[iblock].first) {
+      memcpy(rowset_begin + iLeft, local_buff[iblock].first->left.data(),
+          sizes[iblock].first * sizeof(rowset_begin[0]));
+      memcpy(rowset_begin + nLeft + iRight, local_buff[iblock].first->right.data(),
+          sizes[iblock].second * sizeof(rowset_begin[0]));
     }
   });
 
@@ -1098,10 +1064,11 @@
                                              const GHistIndexMatrix& gmat,
                                              const std::vector<GradientPair>& gpair,
                                              const DMatrix& fmat,
-                                             RegTreeThreadSafe& tree, QuantileHistMaker::NodeEntry& snode,
+                                             RegTreeThreadSafe* tree,
+                                             QuantileHistMaker::NodeEntry* snode,
                                              int32_t parentid) {
   if (param_.enable_feature_grouping > 0 || rabit::IsDistributed()) {
-    auto& stats = tree.Snode(nid).stats;
+    auto& stats = tree->Snode(nid).stats;
     if (data_layout_ == kDenseDataZeroBased || data_layout_ == kDenseDataOneBased) {
       /* specialized code for dense data
          For dense data (with no missing value),
@@ -1126,11 +1093,11 @@
   // calculating the weights
   {
     std::lock_guard<std::mutex> lock(spliteval_->mutex);
-    snode.weight = static_cast<float>(
-      spliteval_->ComputeWeight(parentid, snode.stats));
-    snode.root_gain = static_cast<float>(
-      spliteval_->ComputeScore(parentid, snode.stats,
-      snode.weight));
+    snode->weight = static_cast<float>(
+      spliteval_->ComputeWeight(parentid, snode->stats));
+    snode->root_gain = static_cast<float>(
+      spliteval_->ComputeScore(parentid, snode->stats,
+      snode->weight));
   }
 }
 
@@ -1174,9 +1141,9 @@
     iend = static_cast<int32_t>(cut_ptr[fid]) - 1;
   }
 
-  if(d_step == 1) {
+  if (d_step == 1) {
     int32_t i = ibegin;
-    while(e.sum_hess < param_.min_child_weight && i < iend) {
+    while (e.sum_hess < param_.min_child_weight && i < iend) {
       e.Add(hist[i].GetGrad(), hist[i].GetHess());
       i++;
     }
@@ -1202,9 +1169,8 @@
     if (e.GetGrad() == snode.stats.GetGrad() && e.GetHess() == snode.stats.GetHess())
       return false;
   } else {
-
     int32_t i = ibegin;
-    while(e.sum_hess < param_.min_child_weight && i != iend) {
+    while (e.sum_hess < param_.min_child_weight && i != iend) {
       e.Add(hist[i].GetGrad(), hist[i].GetHess());
       i--;
     }
