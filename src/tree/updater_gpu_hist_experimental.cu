--- conflicted
+++ resolved
@@ -26,13 +26,8 @@
 
 template <int BLOCK_THREADS, typename reduce_t, typename temp_storage_t>
 __device__ gpair_sum_t ReduceFeature(const gpair_sum_t* begin,
-<<<<<<< HEAD
-                                           const gpair_sum_t* end,
-                                           temp_storage_t* temp_storage) {
-=======
                                      const gpair_sum_t* end,
                                      temp_storage_t* temp_storage) {
->>>>>>> 6d15c02f
   __shared__ cub::Uninitialized<gpair_sum_t> uninitialized_sum;
   gpair_sum_t& shared_sum = uninitialized_sum.Alias();
 
@@ -40,12 +35,7 @@
   for (auto itr = begin; itr < end; itr += BLOCK_THREADS) {
     bool thread_active = itr + threadIdx.x < end;
     // Scan histogram
-<<<<<<< HEAD
-    gpair_sum_t bin =
-        thread_active ? *(itr + threadIdx.x) : gpair_sum_t();
-=======
     gpair_sum_t bin = thread_active ? *(itr + threadIdx.x) : gpair_sum_t();
->>>>>>> 6d15c02f
 
     local_sum += reduce_t(temp_storage->sum_reduce).Reduce(bin, cub::Sum());
   }
@@ -132,12 +122,7 @@
     const float* d_fidx_min_map, const float* d_gidx_fvalue_map,
     GPUTrainingParam gpu_param, DeviceSplitCandidate* d_split) {
   typedef cub::KeyValuePair<int, float> ArgMaxT;
-<<<<<<< HEAD
-  typedef cub::BlockScan<gpair_sum_t, BLOCK_THREADS,
-                         cub::BLOCK_SCAN_WARP_SCANS>
-=======
   typedef cub::BlockScan<gpair_sum_t, BLOCK_THREADS, cub::BLOCK_SCAN_WARP_SCANS>
->>>>>>> 6d15c02f
       BlockScanT;
   typedef cub::BlockReduce<ArgMaxT, BLOCK_THREADS> MaxReduceT;
 
@@ -201,25 +186,14 @@
 struct DeviceHistogram {
   dh::bulk_allocator<dh::memory_type::DEVICE> ba;
   dh::dvec<gpair_sum_t> data;
-<<<<<<< HEAD
-  std::map<int, gpair_sum_t*> node_map;
-=======
->>>>>>> 6d15c02f
   int n_bins;
   void Init(int device_idx, int max_nodes, int n_bins, bool silent) {
     this->n_bins = n_bins;
     ba.allocate(device_idx, silent, &data, size_t(max_nodes) * size_t(n_bins));
   }
 
-<<<<<<< HEAD
-  void Reset() {
-    data.fill(gpair_sum_t());
-    node_map.clear();
-  }
-=======
   void Reset() { data.fill(gpair_sum_t()); }
   gpair_sum_t* GetHistPtr(int nidx) { return data.data() + nidx * n_bins; }
->>>>>>> 6d15c02f
 
   void PrintNidx(int nidx) const {
     auto h_data = data.as_vector();
@@ -380,22 +354,6 @@
     hist.Reset();
   }
 
-<<<<<<< HEAD
-  __device__ void IncrementHist(bst_gpair gpair, int gidx,
-                                gpair_sum_t* node_hist) const {
-    auto dst_ptr =
-        reinterpret_cast<bst_gpair::value_t*>(&node_hist[gidx]);  // NOLINT
-    gpair_sum_t tmp(gpair.GetGrad(), gpair.GetHess());
-    auto src_ptr = reinterpret_cast<gpair_sum_t::value_t*>(&tmp);
-
-    atomicAdd(dst_ptr,
-              static_cast<bst_gpair::value_t>(*src_ptr));  // NOLINT
-    atomicAdd(dst_ptr + 1,
-              static_cast<bst_gpair::value_t>(*(src_ptr + 1)));  // NOLINT
-  }
-
-=======
->>>>>>> 6d15c02f
   void BuildHist(int nidx) {
     auto segment = ridx_segments[nidx];
     auto d_node_hist = hist.GetHistPtr(nidx);
