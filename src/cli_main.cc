/*!
 * Copyright 2014 by Contributors
 * \file cli_main.cc
 * \brief The command line interface program of xgboost.
 *  This file is not included in dynamic library.
 */
// Copyright 2014 by Contributors
#define _CRT_SECURE_NO_WARNINGS
#define _CRT_SECURE_NO_DEPRECATE
#define NOMINMAX

#include <xgboost/learner.h>
#include <xgboost/data.h>
#include <xgboost/logging.h>
#include <dmlc/timer.h>
#include <iomanip>
#include <ctime>
#include <string>
#include <cstdio>
#include <cstring>
#include <vector>
#include "./common/sync.h"
#include "./common/config.h"


namespace xgboost {

enum CLITask {
  kTrain = 0,
  kDumpModel = 1,
  kPredict = 2
};

struct CLIParam : public dmlc::Parameter<CLIParam> {
  /*! \brief the task name */
  int task;
  /*! \brief whether silent */
  int silent;
  /*! \brief whether evaluate training statistics */
  bool eval_train;
  /*! \brief number of boosting iterations */
  int num_round;
  /*! \brief the period to save the model, 0 means only save the final round model */
  int save_period;
  /*! \brief the path of training set */
  std::string train_path;
  /*! \brief path of test dataset */
  std::string test_path;
  /*! \brief the path of test model file, or file to restart training */
  std::string model_in;
  /*! \brief the path of final model file, to be saved */
  std::string model_out;
  /*! \brief the path of directory containing the saved models */
  std::string model_dir;
  /*! \brief name of predict file */
  std::string name_pred;
  /*! \brief data split mode */
  int dsplit;
  /*!\brief limit number of trees in prediction */
  int ntree_limit;
  /*!\brief whether to directly output margin value */
  bool pred_margin;
  /*! \brief whether dump statistics along with model */
  int dump_stats;
  /*! \brief what format to dump the model in */
  std::string dump_format;
  /*! \brief name of feature map */
  std::string name_fmap;
  /*! \brief name of dump file */
  std::string name_dump;
  /*! \brief the paths of validation data sets */
  std::vector<std::string> eval_data_paths;
  /*! \brief the names of the evaluation data used in output log */
  std::vector<std::string> eval_data_names;
  /*! \brief all the configurations */
  std::vector<std::pair<std::string, std::string> > cfg;

  // declare parameters
  DMLC_DECLARE_PARAMETER(CLIParam) {
    // NOTE: declare everything except eval_data_paths.
    DMLC_DECLARE_FIELD(task).set_default(kTrain)
        .add_enum("train", kTrain)
        .add_enum("dump", kDumpModel)
        .add_enum("pred", kPredict)
        .describe("Task to be performed by the CLI program.");
    DMLC_DECLARE_FIELD(silent).set_default(0).set_range(0, 2)
        .describe("Silent level during the task.");
    DMLC_DECLARE_FIELD(eval_train).set_default(false)
        .describe("Whether evaluate on training data during training.");
    DMLC_DECLARE_FIELD(num_round).set_default(10).set_lower_bound(1)
        .describe("Number of boosting iterations");
    DMLC_DECLARE_FIELD(save_period).set_default(0).set_lower_bound(0)
        .describe("The period to save the model, 0 means only save final model.");
    DMLC_DECLARE_FIELD(train_path).set_default("NULL")
        .describe("Training data path.");
    DMLC_DECLARE_FIELD(test_path).set_default("NULL")
        .describe("Test data path.");
    DMLC_DECLARE_FIELD(model_in).set_default("NULL")
        .describe("Input model path, if any.");
    DMLC_DECLARE_FIELD(model_out).set_default("NULL")
        .describe("Output model path, if any.");
    DMLC_DECLARE_FIELD(model_dir).set_default("./")
        .describe("Output directory of period checkpoint.");
    DMLC_DECLARE_FIELD(name_pred).set_default("pred.txt")
        .describe("Name of the prediction file.");
    DMLC_DECLARE_FIELD(dsplit).set_default(0)
        .add_enum("auto", 0)
        .add_enum("col", 1)
        .add_enum("row", 2)
        .describe("Data split mode.");
    DMLC_DECLARE_FIELD(ntree_limit).set_default(0).set_lower_bound(0)
        .describe("Number of trees used for prediction, 0 means use all trees.");
    DMLC_DECLARE_FIELD(pred_margin).set_default(false)
        .describe("Whether to predict margin value instead of probability.");
    DMLC_DECLARE_FIELD(dump_stats).set_default(false)
        .describe("Whether dump the model statistics.");
    DMLC_DECLARE_FIELD(dump_format).set_default("text")
        .describe("What format to dump the model in.");
    DMLC_DECLARE_FIELD(name_fmap).set_default("NULL")
        .describe("Name of the feature map file.");
    DMLC_DECLARE_FIELD(name_dump).set_default("dump.txt")
        .describe("Name of the output dump text file.");
    // alias
    DMLC_DECLARE_ALIAS(train_path, data);
    DMLC_DECLARE_ALIAS(test_path, test:data);
    DMLC_DECLARE_ALIAS(name_fmap, fmap);
  }
  // customized configure function of CLIParam
  inline void Configure(const std::vector<std::pair<std::string, std::string> >& cfg) {
    this->cfg = cfg;
    this->InitAllowUnknown(cfg);
    for (const auto& kv : cfg) {
      if (!strncmp("eval[", kv.first.c_str(), 5)) {
        char evname[256];
        CHECK_EQ(sscanf(kv.first.c_str(), "eval[%[^]]", evname), 1)
            << "must specify evaluation name for display";
        eval_data_names.push_back(std::string(evname));
        eval_data_paths.push_back(kv.second);
      }
    }
    // constraint.
    if (name_pred == "stdout") {
      save_period = 0;
      silent = 1;
    }
    if (dsplit == 0 && rabit::IsDistributed()) {
      dsplit = 2;
    }
    if (rabit::GetRank() != 0) {
      silent = 2;
    }
  }
};

DMLC_REGISTER_PARAMETER(CLIParam);

void CLITrain(const CLIParam& param) {
  const double tstart_data_load = dmlc::GetTime();
  if (rabit::IsDistributed()) {
    std::string pname = rabit::GetProcessorName();
    LOG(CONSOLE) << "start " << pname << ":" << rabit::GetRank();
  }
  // load in data.
  std::shared_ptr<DMatrix> dtrain(
      DMatrix::Load(param.train_path, param.silent != 0, param.dsplit == 2));
  std::vector<std::shared_ptr<DMatrix> > deval;
  std::vector<std::shared_ptr<DMatrix> > cache_mats;
  std::vector<DMatrix*> eval_datasets;
  cache_mats.push_back(dtrain);
  for (size_t i = 0; i < param.eval_data_names.size(); ++i) {
    deval.emplace_back(
        std::shared_ptr<DMatrix>(DMatrix::Load(param.eval_data_paths[i],
                                               param.silent != 0, param.dsplit == 2)));
    eval_datasets.push_back(deval.back().get());
    cache_mats.push_back(deval.back());
  }
  std::vector<std::string> eval_data_names = param.eval_data_names;
  if (param.eval_train) {
    eval_datasets.push_back(dtrain.get());
    eval_data_names.push_back(std::string("train"));
  }
  // initialize the learner.
  std::unique_ptr<Learner> learner(Learner::Create(cache_mats));
  int version = rabit::LoadCheckPoint(learner.get());
  if (version == 0) {
    // initialize the model if needed.
    if (param.model_in != "NULL") {
      std::unique_ptr<dmlc::Stream> fi(
          dmlc::Stream::Create(param.model_in.c_str(), "r"));
      learner->Load(fi.get());
      learner->Configure(param.cfg);
    } else {
      learner->Configure(param.cfg);
      learner->InitModel();
    }
  }
<<<<<<< HEAD

  // initialize the status info for checking whether it is suitable for early stop
  learner->InitEarlyStopInfo(eval_data_names.size());
=======
  if (param.silent == 0) {
    LOG(INFO) << "Loading data: " << dmlc::GetTime() - tstart_data_load << " sec";
  }
>>>>>>> a607f697
  // start training.
  const double start = dmlc::GetTime();
  bool early_stopping = false;
  for (int i = version / 2; (i < param.num_round) && !early_stopping; ++i) {
    double elapsed = dmlc::GetTime() - start;
    if (version % 2 == 0) {
      if (param.silent == 0) {
        LOG(CONSOLE) << "boosting round " << i << ", " << elapsed << " sec elapsed";
      }
      learner->UpdateOneIter(i, dtrain.get());
      if (learner->AllowLazyCheckPoint()) {
        rabit::LazyCheckPoint(learner.get());
      } else {
        rabit::CheckPoint(learner.get());
      }
      version += 1;
    }
    CHECK_EQ(version, rabit::VersionNumber());
    std::string res = learner->EvalOneIter(i, eval_datasets, eval_data_names, &early_stopping);
    if (rabit::IsDistributed()) {
      if (rabit::GetRank() == 0) {
        LOG(TRACKER) << res;
      }
    } else {
      if (param.silent < 2) {
        LOG(CONSOLE) << res;
      }
    }
    if (param.save_period != 0 &&
        (i + 1) % param.save_period == 0 &&
        rabit::GetRank() == 0) {
      std::ostringstream os;
      os << param.model_dir << '/'
         << std::setfill('0') << std::setw(4)
         << i + 1 << ".model";
      std::unique_ptr<dmlc::Stream> fo(
          dmlc::Stream::Create(os.str().c_str(), "w"));
      learner->Save(fo.get());
    }

    if (learner->AllowLazyCheckPoint()) {
      rabit::LazyCheckPoint(learner.get());
    } else {
      rabit::CheckPoint(learner.get());
    }
    version += 1;
    CHECK_EQ(version, rabit::VersionNumber());
  }
  // always save final round
  if ((param.save_period == 0 || param.num_round % param.save_period != 0) &&
      param.model_out != "NONE" &&
      rabit::GetRank() == 0) {
    std::ostringstream os;
    if (param.model_out == "NULL") {
      os << param.model_dir << '/'
         << std::setfill('0') << std::setw(4)
         << param.num_round << ".model";
    } else {
      os << param.model_out;
    }
    std::unique_ptr<dmlc::Stream> fo(
        dmlc::Stream::Create(os.str().c_str(), "w"));
    learner->Save(fo.get());
  }

  if (param.silent == 0) {
    double elapsed = dmlc::GetTime() - start;
    LOG(CONSOLE) << "update end, " << elapsed << " sec in all";
  }
}

void CLIDumpModel(const CLIParam& param) {
  FeatureMap fmap;
  if (param.name_fmap != "NULL") {
    std::unique_ptr<dmlc::Stream> fs(
        dmlc::Stream::Create(param.name_fmap.c_str(), "r"));
    dmlc::istream is(fs.get());
    fmap.LoadText(is);
  }
  // load model
  CHECK_NE(param.model_in, "NULL")
      << "Must specify model_in for dump";
  std::unique_ptr<Learner> learner(Learner::Create({}));
  std::unique_ptr<dmlc::Stream> fi(
      dmlc::Stream::Create(param.model_in.c_str(), "r"));
  learner->Configure(param.cfg);
  learner->Load(fi.get());
  // dump data
  std::vector<std::string> dump = learner->DumpModel(
      fmap, param.dump_stats, param.dump_format);
  std::unique_ptr<dmlc::Stream> fo(
      dmlc::Stream::Create(param.name_dump.c_str(), "w"));
  dmlc::ostream os(fo.get());
  if (param.dump_format == "json") {
    os << "[" << std::endl;
    for (size_t i = 0; i < dump.size(); ++i) {
      if (i != 0) os << "," << std::endl;
      os << dump[i];  // Dump the previously generated JSON here
    }
    os << std::endl << "]" << std::endl;
  } else {
    for (size_t i = 0; i < dump.size(); ++i) {
      os << "booster[" << i << "]:\n";
      os << dump[i];
    }
  }
  // force flush before fo destruct.
  os.set_stream(nullptr);
}

void CLIPredict(const CLIParam& param) {
  CHECK_NE(param.test_path, "NULL")
      << "Test dataset parameter test:data must be specified.";
  // load data
  std::unique_ptr<DMatrix> dtest(
      DMatrix::Load(param.test_path, param.silent != 0, param.dsplit == 2));
  // load model
  CHECK_NE(param.model_in, "NULL")
      << "Must specify model_in for predict";
  std::unique_ptr<Learner> learner(Learner::Create({}));
  std::unique_ptr<dmlc::Stream> fi(
      dmlc::Stream::Create(param.model_in.c_str(), "r"));
  learner->Configure(param.cfg);
  learner->Load(fi.get());

  if (param.silent == 0) {
    LOG(CONSOLE) << "start prediction...";
  }
  std::vector<bst_float> preds;
  learner->Predict(dtest.get(), param.pred_margin, &preds, param.ntree_limit);
  if (param.silent == 0) {
    LOG(CONSOLE) << "writing prediction to " << param.name_pred;
  }
  std::unique_ptr<dmlc::Stream> fo(
      dmlc::Stream::Create(param.name_pred.c_str(), "w"));
  dmlc::ostream os(fo.get());
  for (bst_float p : preds) {
    os << p << '\n';
  }
  // force flush before fo destruct.
  os.set_stream(nullptr);
}

int CLIRunTask(int argc, char *argv[]) {
  if (argc < 2) {
    printf("Usage: <config>\n");
    return 0;
  }
  rabit::Init(argc, argv);

  std::vector<std::pair<std::string, std::string> > cfg;
  cfg.push_back(std::make_pair("seed", "0"));

  common::ConfigIterator itr(argv[1]);
  while (itr.Next()) {
    cfg.push_back(std::make_pair(std::string(itr.name()), std::string(itr.val())));
  }

  for (int i = 2; i < argc; ++i) {
    char name[256], val[256];
    if (sscanf(argv[i], "%[^=]=%s", name, val) == 2) {
      cfg.push_back(std::make_pair(std::string(name), std::string(val)));
    }
  }
  CLIParam param;
  param.Configure(cfg);

  switch (param.task) {
    case kTrain: CLITrain(param); break;
    case kDumpModel: CLIDumpModel(param); break;
    case kPredict: CLIPredict(param); break;
  }
  rabit::Finalize();
  return 0;
}
}  // namespace xgboost

int main(int argc, char *argv[]) {
  return xgboost::CLIRunTask(argc, argv);
}<|MERGE_RESOLUTION|>--- conflicted
+++ resolved
@@ -194,15 +194,14 @@
       learner->InitModel();
     }
   }
-<<<<<<< HEAD
+
+  if (param.silent == 0) {
+    LOG(INFO) << "Loading data: " << dmlc::GetTime() - tstart_data_load << " sec";
+  }
 
   // initialize the status info for checking whether it is suitable for early stop
   learner->InitEarlyStopInfo(eval_data_names.size());
-=======
-  if (param.silent == 0) {
-    LOG(INFO) << "Loading data: " << dmlc::GetTime() - tstart_data_load << " sec";
-  }
->>>>>>> a607f697
+
   // start training.
   const double start = dmlc::GetTime();
   bool early_stopping = false;
