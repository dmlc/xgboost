#ifndef XGBOOST_IO_PAGE_DMATRIX_INL_HPP_
#define XGBOOST_IO_PAGE_DMATRIX_INL_HPP_
/*!
 * \file page_dmatrix-inl.hpp
 *   row iterator based on sparse page
 * \author Tianqi Chen
 */
#include <vector>
#include "../data.h"
#include "../utils/iterator.h"
#include "../utils/thread_buffer.h"
#include "./simple_fmatrix-inl.hpp"
#include "./sparse_batch_page.h"
#include "./page_fmatrix-inl.hpp"
#include "./libsvm_parser.h"

namespace xgboost {
namespace io {
/*! \brief thread buffer iterator */
class ThreadRowPageIterator: public utils::IIterator<RowBatch> {
 public:
  ThreadRowPageIterator(void) {
    itr.SetParam("buffer_size", "2");
    page_ = NULL;
    base_rowid_ = 0;
  }
  virtual ~ThreadRowPageIterator(void) {}
  virtual void Init(void) {
  }
  virtual void BeforeFirst(void) {
    itr.BeforeFirst();
    base_rowid_ = 0;
  }
  virtual bool Next(void) {
    if (!itr.Next(page_)) return false;
    out_.base_rowid  = base_rowid_;
    out_.ind_ptr = BeginPtr(page_->offset);
    out_.data_ptr = BeginPtr(page_->data);
    out_.size = page_->offset.size() - 1;
    base_rowid_ += out_.size;
    return true;
  }
  virtual const RowBatch &Value(void) const {
    return out_;
  }
  /*! \brief load and initialize the iterator with fi */
  inline void Load(const utils::FileStream &fi) {
    itr.get_factory().SetFile(fi, 0);
    itr.Init();
    this->BeforeFirst();
  }

 private:
  // base row id
  size_t base_rowid_;
  // output data
  RowBatch out_;
  SparsePage *page_;
  utils::ThreadBuffer<SparsePage*, SparsePageFactory> itr;
};

/*! \brief data matrix using page */
template<int TKMagic>
class DMatrixPageBase : public DataMatrix {
 public:
  DMatrixPageBase(void) : DataMatrix(kMagic) {
    iter_ = new ThreadRowPageIterator();
  }
  // virtual destructor
  virtual ~DMatrixPageBase(void) {
    // do not delete row iterator, since it is owned by fmat
    // to be cleaned up in a more clear way
  }
  /*! \brief save a DataMatrix as DMatrixPage */
  inline static void Save(const char *fname_, const DataMatrix &mat, bool silent) {
    std::string fname = fname_;
    utils::FileStream fs(utils::FopenCheck(fname.c_str(), "wb"));
    int magic = kMagic;
    fs.Write(&magic, sizeof(magic));
    mat.info.SaveBinary(fs);
    fs.Close();
    fname += ".row.blob";
    utils::IIterator<RowBatch> *iter = mat.fmat()->RowIterator();
    utils::FileStream fbin(utils::FopenCheck(fname.c_str(), "wb"));
    SparsePage page;
    iter->BeforeFirst();
    while (iter->Next()) {
      const RowBatch &batch = iter->Value();
      for (size_t i = 0; i < batch.size; ++i) {
        page.Push(batch[i]);
        if (page.MemCostBytes() >= kPageSize) {
          page.Save(&fbin); page.Clear();
        }
      }
    }
    if (page.data.size() != 0) page.Save(&fbin);
    fbin.Close();
    if (!silent) {
      utils::Printf("DMatrixPage: %lux%lu is saved to %s\n",
                    static_cast<unsigned long>(mat.info.num_row()),
                    static_cast<unsigned long>(mat.info.num_col()), fname_);
    }
  }
  /*! \brief load and initialize the iterator with fi */
  inline void LoadBinary(utils::FileStream &fi,
                         bool silent,
                         const char *fname_) {
    this->set_cache_file(fname_);
    std::string fname = fname_;
    int tmagic;
    utils::Check(fi.Read(&tmagic, sizeof(tmagic)) != 0, "invalid input file format");
    utils::Check(tmagic == magic, "invalid format,magic number mismatch");
    this->info.LoadBinary(fi);
    // load in the row data file
    fname += ".row.blob";
    utils::FileStream fs(utils::FopenCheck(fname.c_str(), "rb"));
    iter_->Load(fs);
    if (!silent) {
      utils::Printf("DMatrixPage: %lux%lu matrix is loaded",
                    static_cast<unsigned long>(info.num_row()),
                    static_cast<unsigned long>(info.num_col()));
      if (fname_ != NULL) {
        utils::Printf(" from %s\n", fname_);
      } else {
        utils::Printf("\n");
      }
      if (info.group_ptr.size() != 0) {
        utils::Printf("data contains %u groups\n", (unsigned)info.group_ptr.size() - 1);
      }
    }
  }
  /*! \brief save a LibSVM format file as DMatrixPage */
  inline void LoadText(const char *uri,
                       const char* cache_file,
                       bool silent,
                       bool loadsplit) {
    if (!silent) {
      utils::Printf("start generate text file from %s\n", uri);
    }
    int rank = 0, npart = 1;
    if (loadsplit) {
      rank = rabit::GetRank();
      npart = rabit::GetWorldSize();
    }
    this->set_cache_file(cache_file);
    std::string fname_row = std::string(cache_file) + ".row.blob";
    utils::FileStream fo(utils::FopenCheck(fname_row.c_str(), "wb"));    
    SparsePage page;
<<<<<<< HEAD
    dmlc::InputSplit *in =
        dmlc::InputSplit::Create(uri, rank, npart);
    std::string line;
    size_t bytes_write = 0;
    double tstart = rabit::utils::GetTime();
=======
    
    LibSVMParser parser(
        dmlc::InputSplit::Create(uri, rank, npart, "text"), 4);
>>>>>>> 788785f1
    info.Clear();
    while (parser.Next()) {
      const LibSVMPage &batch = parser.Value();
      size_t nlabel = info.labels.size();
      info.labels.resize(nlabel + batch.label.size());
      if (batch.label.size() != 0) {
        std::memcpy(BeginPtr(info.labels) + nlabel,
                    BeginPtr(batch.label),
                    batch.label.size() * sizeof(float));
      }      
      page.Push(batch);
      for (size_t i = 0; i < batch.data.size(); ++i) {
        info.info.num_col = std::max(info.info.num_col,
                                     static_cast<size_t>(batch.data[i].index+1));
      }
      if (page.MemCostBytes() >= kPageSize) {
        bytes_write += page.MemCostBytes();
        page.Save(&fo);
        page.Clear();
        double tdiff = rabit::utils::GetTime() - tstart;
        if (!silent) {
          utils::Printf("Writting to %s in %g MB/s, %g MB written\n",
                        cache_file, (bytes_write >> 20UL) / tdiff,
                        (bytes_write >> 20UL));
        }
      }
<<<<<<< HEAD
      
      for (size_t i = 0; i < feats.size(); ++i) {
        info.info.num_col = std::max(info.info.num_col,
                                     static_cast<size_t>(feats[i].index+1));
      }
      this->info.labels.push_back(label);
      info.info.num_row += 1;
=======
      info.info.num_row += batch.label.size();
>>>>>>> 788785f1
    }
    if (page.data.size() != 0) {
      page.Save(&fo);
    }
    fo.Close();    
    iter_->Load(utils::FileStream(utils::FopenCheck(fname_row.c_str(), "rb")));    
    // save data matrix
    utils::FileStream fs(utils::FopenCheck(cache_file, "wb"));
    int magic = kMagic;
    fs.Write(&magic, sizeof(magic));
    this->info.SaveBinary(fs);
    fs.Close();
    if (!silent) {
      utils::Printf("DMatrixPage: %lux%lu is parsed from %s\n",
                    static_cast<unsigned long>(info.num_row()),
                    static_cast<unsigned long>(info.num_col()),
                    uri);
    }
  }
  /*! \brief magic number used to identify DMatrix */
  static const int kMagic = TKMagic;
  /*! \brief page size 64 MB */
  static const size_t kPageSize = 64UL << 20UL;

 protected:
  virtual void set_cache_file(const std::string &cache_file)  = 0;
  /*! \brief row iterator */
  ThreadRowPageIterator *iter_;
};

class DMatrixPage : public DMatrixPageBase<0xffffab02> {
 public:
  DMatrixPage(void) {
    fmat_ = new FMatrixPage(iter_, this->info);
  }
  virtual ~DMatrixPage(void) {
    delete fmat_;
  }
  virtual IFMatrix *fmat(void) const {
    return fmat_;
  }
  virtual void set_cache_file(const std::string &cache_file) {
    fmat_->set_cache_file(cache_file);
  }
  /*! \brief the real fmatrix */
  FMatrixPage *fmat_;
};
}  // namespace io
}  // namespace xgboost
#endif  // XGBOOST_IO_PAGE_ROW_ITER_INL_HPP_<|MERGE_RESOLUTION|>--- conflicted
+++ resolved
@@ -146,17 +146,10 @@
     std::string fname_row = std::string(cache_file) + ".row.blob";
     utils::FileStream fo(utils::FopenCheck(fname_row.c_str(), "wb"));    
     SparsePage page;
-<<<<<<< HEAD
-    dmlc::InputSplit *in =
-        dmlc::InputSplit::Create(uri, rank, npart);
-    std::string line;
     size_t bytes_write = 0;
     double tstart = rabit::utils::GetTime();
-=======
-    
     LibSVMParser parser(
         dmlc::InputSplit::Create(uri, rank, npart, "text"), 4);
->>>>>>> 788785f1
     info.Clear();
     while (parser.Next()) {
       const LibSVMPage &batch = parser.Value();
@@ -183,17 +176,7 @@
                         (bytes_write >> 20UL));
         }
       }
-<<<<<<< HEAD
-      
-      for (size_t i = 0; i < feats.size(); ++i) {
-        info.info.num_col = std::max(info.info.num_col,
-                                     static_cast<size_t>(feats[i].index+1));
-      }
-      this->info.labels.push_back(label);
-      info.info.num_row += 1;
-=======
       info.info.num_row += batch.label.size();
->>>>>>> 788785f1
     }
     if (page.data.size() != 0) {
       page.Save(&fo);
