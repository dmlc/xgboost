--- conflicted
+++ resolved
@@ -222,16 +222,6 @@
 }
 
 linalg::TensorView<float const, 1> LearnerModelParam::BaseScore(int32_t device) const {
-<<<<<<< HEAD
-  // multi-class is not supported yet.
-  CHECK_EQ(base_score_.Size(), 1);
-  if (device == Context::kCpuId) {
-    // Make sure that we won't run it race condition.
-    CHECK(base_score_.Data()->HostCanRead());
-    return base_score_.HostView();
-  }
-  // Make sure that we won't run it race condition.
-=======
   // multi-class is not yet supported.
   CHECK_EQ(base_score_.Size(), 1);
   if (device == Context::kCpuId) {
@@ -240,7 +230,6 @@
     return base_score_.HostView();
   }
   // Make sure that we won't run into race condition.
->>>>>>> 7d43e74e
   CHECK(base_score_.Data()->DeviceCanRead());
   auto v = base_score_.View(device);
   CHECK(base_score_.Data()->HostCanRead());  // make sure read access is not removed.
