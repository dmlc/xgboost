--- conflicted
+++ resolved
@@ -503,7 +503,6 @@
         const std::string prefix = "SAVED_PARAM_";
         if (kv.first.find(prefix) == 0) {
           const std::string saved_param = kv.first.substr(prefix.length());
-<<<<<<< HEAD
           bool is_gpu_predictor = saved_param == "predictor" && kv.second == "gpu_predictor";
 #ifdef XGBOOST_USE_CUDA
           if (saved_param == "predictor" || saved_param == "gpu_id") {
@@ -535,8 +534,6 @@
             kv.second = "cpu_predictor";
             LOG(INFO) << "Switch gpu_predictor to cpu_predictor.";
           }
-=======
->>>>>>> 44469a0c
           if (saved_configs_.find(saved_param) != saved_configs_.end()) {
             cfg_[saved_param] = kv.second;
           }
