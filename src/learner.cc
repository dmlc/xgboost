/*!
 * Copyright 2014-2020 by Contributors
 * \file learner.cc
 * \brief Implementation of learning algorithm.
 * \author Tianqi Chen
 */
#include <dmlc/io.h>
#include <dmlc/parameter.h>
#include <dmlc/thread_local.h>

#include <atomic>
#include <mutex>
#include <algorithm>
#include <iomanip>
#include <limits>
#include <memory>
#include <sstream>
#include <string>
#include <stack>
#include <utility>
#include <vector>

#include "dmlc/any.h"
#include "xgboost/base.h"
#include "xgboost/data.h"
#include "xgboost/model.h"
#include "xgboost/predictor.h"
#include "xgboost/feature_map.h"
#include "xgboost/gbm.h"
#include "xgboost/generic_parameters.h"
#include "xgboost/host_device_vector.h"
#include "xgboost/json.h"
#include "xgboost/learner.h"
#include "xgboost/logging.h"
#include "xgboost/metric.h"
#include "xgboost/objective.h"
#include "xgboost/parameter.h"

#include "common/common.h"
#include "common/io.h"
#include "common/observer.h"
#include "common/random.h"
#include "common/timer.h"
#include "common/version.h"

namespace {

const char* kMaxDeltaStepDefaultValue = "0.7";
}  // anonymous namespace

namespace xgboost {

enum class DataSplitMode : int {
  kAuto = 0, kCol = 1, kRow = 2
};
}  // namespace xgboost

DECLARE_FIELD_ENUM_CLASS(xgboost::DataSplitMode);

namespace xgboost {
// implementation of base learner.
bool Learner::AllowLazyCheckPoint() const {
  return gbm_->AllowLazyCheckPoint();
}

Learner::~Learner() = default;

/*! \brief training parameter for regression
 *
 * Should be deprecated, but still used for being compatible with binary IO.
 * Once it's gone, `LearnerModelParam` should handle transforming `base_margin`
 * with objective by itself.
 */
struct LearnerModelParamLegacy : public dmlc::Parameter<LearnerModelParamLegacy> {
  /* \brief global bias */
  bst_float base_score;
  /* \brief number of features  */
  uint32_t num_feature;
  /* \brief number of classes, if it is multi-class classification  */
  int32_t num_class;
  /*! \brief Model contain additional properties */
  int32_t contain_extra_attrs;
  /*! \brief Model contain eval metrics */
  int32_t contain_eval_metrics;
  /*! \brief the version of XGBoost. */
  uint32_t major_version;
  uint32_t minor_version;
  /*! \brief reserved field */
  int reserved[27];
  /*! \brief constructor */
  LearnerModelParamLegacy() {
    std::memset(this, 0, sizeof(LearnerModelParamLegacy));
    base_score = 0.5f;
    major_version = std::get<0>(Version::Self());
    minor_version = std::get<1>(Version::Self());
    static_assert(sizeof(LearnerModelParamLegacy) == 136,
                  "Do not change the size of this struct, as it will break binary IO.");
  }
  // Skip other legacy fields.
  Json ToJson() const {
    Object obj;
    obj["base_score"] = std::to_string(base_score);
    obj["num_feature"] = std::to_string(num_feature);
    obj["num_class"] = std::to_string(num_class);
    return Json(std::move(obj));
  }
  void FromJson(Json const& obj) {
    auto const& j_param = get<Object const>(obj);
    std::map<std::string, std::string> m;
    m["base_score"] = get<String const>(j_param.at("base_score"));
    m["num_feature"] = get<String const>(j_param.at("num_feature"));
    m["num_class"] = get<String const>(j_param.at("num_class"));
    this->Init(m);
  }
  // declare parameters
  DMLC_DECLARE_PARAMETER(LearnerModelParamLegacy) {
    DMLC_DECLARE_FIELD(base_score)
        .set_default(0.5f)
        .describe("Global bias of the model.");
    DMLC_DECLARE_FIELD(num_feature)
        .set_default(0)
        .describe(
            "Number of features in training data,"
            " this parameter will be automatically detected by learner.");
    DMLC_DECLARE_FIELD(num_class).set_default(0).set_lower_bound(0).describe(
        "Number of class option for multi-class classifier. "
        " By default equals 0 and corresponds to binary classifier.");
  }
};

LearnerModelParam::LearnerModelParam(
    LearnerModelParamLegacy const &user_param, float base_margin)
    : base_score{base_margin}, num_feature{user_param.num_feature},
      num_output_group{user_param.num_class == 0
                       ? 1
                       : static_cast<uint32_t>(user_param.num_class)}
{}

struct LearnerTrainParam : public XGBoostParameter<LearnerTrainParam> {
  // data split mode, can be row, col, or none.
  DataSplitMode dsplit;
  // flag to disable default metric
  int disable_default_eval_metric;
  // FIXME(trivialfis): The following parameters belong to model itself, but can be
  // specified by users.  Move them to model parameter once we can get rid of binary IO.
  std::string booster;
  std::string objective;

  // declare parameters
  DMLC_DECLARE_PARAMETER(LearnerTrainParam) {
    DMLC_DECLARE_FIELD(dsplit)
        .set_default(DataSplitMode::kAuto)
        .add_enum("auto", DataSplitMode::kAuto)
        .add_enum("col", DataSplitMode::kCol)
        .add_enum("row", DataSplitMode::kRow)
        .describe("Data split mode for distributed training.");
    DMLC_DECLARE_FIELD(disable_default_eval_metric)
        .set_default(0)
        .describe("Flag to disable default metric. Set to >0 to disable");
    DMLC_DECLARE_FIELD(booster)
        .set_default("gbtree")
        .describe("Gradient booster used for training.");
    DMLC_DECLARE_FIELD(objective)
        .set_default("reg:squarederror")
        .describe("Objective function used for obtaining gradient.");
  }
};


DMLC_REGISTER_PARAMETER(LearnerModelParamLegacy);
DMLC_REGISTER_PARAMETER(LearnerTrainParam);
DMLC_REGISTER_PARAMETER(GenericParameter);

int constexpr GenericParameter::kCpuId;

void GenericParameter::ConfigureGpuId(bool require_gpu) {
#if defined(XGBOOST_USE_CUDA)
  if (gpu_id == kCpuId) {  // 0. User didn't specify the `gpu_id'
    if (require_gpu) {     // 1. `tree_method' or `predictor' or both are using
                           // GPU.
      // 2. Use device 0 as default.
      this->UpdateAllowUnknown(Args{{"gpu_id", "0"}});
    }
  }

  // 3. When booster is loaded from a memory image (Python pickle or R
  // raw model), number of available GPUs could be different.  Wrap around it.
  int32_t n_gpus = common::AllVisibleGPUs();
  if (n_gpus == 0) {
    this->UpdateAllowUnknown(Args{{"gpu_id", std::to_string(kCpuId)}});
  } else if (gpu_id != kCpuId && gpu_id >= n_gpus) {
    this->UpdateAllowUnknown(Args{{"gpu_id", std::to_string(gpu_id % n_gpus)}});
  }
#else
  // Just set it to CPU, don't think about it.
  this->UpdateAllowUnknown(Args{{"gpu_id", std::to_string(kCpuId)}});
#endif  // defined(XGBOOST_USE_CUDA)
}

using XGBAPIThreadLocalStore =
    dmlc::ThreadLocalStore<std::map<Learner const *, XGBAPIThreadLocalEntry>>;

class LearnerConfiguration : public Learner {
 protected:
  static std::string const kEvalMetric;  // NOLINT

 protected:
  PredictionContainer cache_;

 protected:
  std::atomic<bool> need_configuration_;
  std::map<std::string, std::string> cfg_;
  // Stores information like best-iteration for early stopping.
  std::map<std::string, std::string> attributes_;
  common::Monitor monitor_;
  LearnerModelParamLegacy mparam_;
  LearnerModelParam learner_model_param_;
  LearnerTrainParam tparam_;
  std::vector<std::string> metric_names_;
  std::mutex config_lock_;

 public:
  explicit LearnerConfiguration(std::vector<std::shared_ptr<DMatrix> > cache)
      : need_configuration_{true} {
    monitor_.Init("Learner");
    for (std::shared_ptr<DMatrix> const& d : cache) {
      cache_.Cache(d, GenericParameter::kCpuId);
    }
  }
  // Configuration before data is known.

  void Configure() override {
    // Varient of double checked lock
    if (!this->need_configuration_) { return; }
    std::lock_guard<std::mutex> gard(config_lock_);
    if (!this->need_configuration_) { return; }

    monitor_.Start("Configure");
    auto old_tparam = tparam_;
    Args args = {cfg_.cbegin(), cfg_.cend()};

    tparam_.UpdateAllowUnknown(args);
    auto mparam_backup = mparam_;
    mparam_.UpdateAllowUnknown(args);
    generic_parameters_.UpdateAllowUnknown(args);
    generic_parameters_.CheckDeprecated();

    ConsoleLogger::Configure(args);
    if (generic_parameters_.nthread != 0) {
      omp_set_num_threads(generic_parameters_.nthread);
    }

    // add additional parameters
    // These are cosntraints that need to be satisfied.
    if (tparam_.dsplit == DataSplitMode::kAuto && rabit::IsDistributed()) {
      tparam_.dsplit = DataSplitMode::kRow;
    }

    // set seed only before the model is initialized
    common::GlobalRandom().seed(generic_parameters_.seed);

    // must precede configure gbm since num_features is required for gbm
    this->ConfigureNumFeatures();
    args = {cfg_.cbegin(), cfg_.cend()};  // renew
    this->ConfigureObjective(old_tparam, &args);

    // Before 1.0.0, we save `base_score` into binary as a transformed value by objective.
    // After 1.0.0 we save the value provided by user and keep it immutable instead.  To
    // keep the stability, we initialize it in binary LoadModel instead of configuration.
    // Under what condition should we omit the transformation:
    //
    // - base_score is loaded from old binary model.
    //
    // What are the other possible conditions:
    //
    // - model loaded from new binary or JSON.
    // - model is created from scratch.
    // - model is configured second time due to change of parameter
    if (!learner_model_param_.Initialized() || mparam_.base_score != mparam_backup.base_score) {
      learner_model_param_ = LearnerModelParam(mparam_,
                                               obj_->ProbToMargin(mparam_.base_score));
    }

    this->ConfigureGBM(old_tparam, args);
    generic_parameters_.ConfigureGpuId(this->gbm_->UseGPU());

    this->ConfigureMetrics(args);

    this->need_configuration_ = false;
    if (generic_parameters_.validate_parameters) {
      this->ValidateParameters();
    }

    // FIXME(trivialfis): Clear the cache once binary IO is gone.
    monitor_.Stop("Configure");
  }

  void LoadConfig(Json const& in) override {
    CHECK(IsA<Object>(in));
    Version::Load(in, true);

    auto const& learner_parameters = get<Object>(in["learner"]);
    FromJson(learner_parameters.at("learner_train_param"), &tparam_);

    auto const& gradient_booster = learner_parameters.at("gradient_booster");

    auto const& objective_fn = learner_parameters.at("objective");
    if (!obj_) {
      obj_.reset(ObjFunction::Create(tparam_.objective, &generic_parameters_));
    }
    obj_->LoadConfig(objective_fn);

    tparam_.booster = get<String>(gradient_booster["name"]);
    if (!gbm_) {
      gbm_.reset(GradientBooster::Create(tparam_.booster,
                                         &generic_parameters_, &learner_model_param_));
    }
    gbm_->LoadConfig(gradient_booster);

    auto const& j_metrics = learner_parameters.at("metrics");
    auto n_metrics = get<Array const>(j_metrics).size();
    metric_names_.resize(n_metrics);
    metrics_.resize(n_metrics);
    for (size_t i = 0; i < n_metrics; ++i) {
      metric_names_[i]= get<String>(j_metrics[i]);
      metrics_[i] = std::unique_ptr<Metric>(
          Metric::Create(metric_names_[i], &generic_parameters_));
    }

    FromJson(learner_parameters.at("generic_param"), &generic_parameters_);
    // make sure the GPU ID is valid in new environment before start running configure.
    generic_parameters_.ConfigureGpuId(false);

    this->need_configuration_ = true;
  }

  void SaveConfig(Json* p_out) const override {
    CHECK(!this->need_configuration_) << "Call Configure before saving model.";
    Version::Save(p_out);
    Json& out { *p_out };
    // parameters
    out["learner"] = Object();
    auto& learner_parameters = out["learner"];

    learner_parameters["learner_train_param"] = ToJson(tparam_);
    learner_parameters["learner_model_param"] = mparam_.ToJson();
    learner_parameters["gradient_booster"] = Object();
    auto& gradient_booster = learner_parameters["gradient_booster"];
    gbm_->SaveConfig(&gradient_booster);

    learner_parameters["objective"] = Object();
    auto& objective_fn = learner_parameters["objective"];
    obj_->SaveConfig(&objective_fn);

    std::vector<Json> metrics(metrics_.size());
    for (size_t i = 0; i < metrics_.size(); ++i) {
      metrics[i] = String(metrics_[i]->Name());
    }
    learner_parameters["metrics"] = Array(std::move(metrics));

    learner_parameters["generic_param"] = ToJson(generic_parameters_);
  }

  void SetParam(const std::string& key, const std::string& value) override {
    this->need_configuration_ = true;
    if (key == kEvalMetric) {
      if (std::find(metric_names_.cbegin(), metric_names_.cend(),
                    value) == metric_names_.cend()) {
        metric_names_.emplace_back(value);
      }
    } else {
      cfg_[key] = value;
    }
  }
  // Short hand for setting multiple parameters
  void SetParams(std::vector<std::pair<std::string, std::string>> const& args) override {
    for (auto const& kv : args) {
      this->SetParam(kv.first, kv.second);
    }
  }

  void SetAttr(const std::string& key, const std::string& value) override {
    attributes_[key] = value;
    mparam_.contain_extra_attrs = 1;
  }

  bool GetAttr(const std::string& key, std::string* out) const override {
    auto it = attributes_.find(key);
    if (it == attributes_.end()) return false;
    *out = it->second;
    return true;
  }

  bool DelAttr(const std::string& key) override {
    auto it = attributes_.find(key);
    if (it == attributes_.end()) { return false; }
    attributes_.erase(it);
    return true;
  }

  std::vector<std::string> GetAttrNames() const override {
    std::vector<std::string> out;
    for (auto const& kv : attributes_) {
      out.emplace_back(kv.first);
    }
    return out;
  }

  const std::map<std::string, std::string>& GetConfigurationArguments() const override {
    return cfg_;
  }

  GenericParameter const& GetGenericParameter() const override {
    return generic_parameters_;
  }

 private:
  void ValidateParameters() {
    Json config { Object() };
    this->SaveConfig(&config);
    std::stack<Json> stack;
    stack.push(config);
    std::string const postfix{"_param"};

    auto is_parameter = [&postfix](std::string const &key) {
      return key.size() > postfix.size() &&
             std::equal(postfix.rbegin(), postfix.rend(), key.rbegin());
    };

    // Extract all parameters
    std::vector<std::string> keys;
    while (!stack.empty()) {
      auto j_obj = stack.top();
      stack.pop();
      auto const &obj = get<Object const>(j_obj);

      for (auto const &kv : obj) {
        if (is_parameter(kv.first)) {
          auto parameter = get<Object const>(kv.second);
          std::transform(parameter.begin(), parameter.end(), std::back_inserter(keys),
                         [](std::pair<std::string const&, Json const&> const& kv) {
                           return kv.first;
                         });
        } else if (IsA<Object>(kv.second)) {
          stack.push(kv.second);
        }
      }
    }

    keys.emplace_back(kEvalMetric);
    keys.emplace_back("verbosity");
    keys.emplace_back("num_output_group");

    std::sort(keys.begin(), keys.end());

    std::vector<std::string> provided;
    for (auto const &kv : cfg_) {
      // FIXME(trivialfis): Make eval_metric a training parameter.
      provided.push_back(kv.first);
    }
    std::sort(provided.begin(), provided.end());

    std::vector<std::string> diff;
    std::set_difference(provided.begin(), provided.end(), keys.begin(),
                        keys.end(), std::back_inserter(diff));
    if (diff.size() != 0) {
      std::stringstream ss;
      ss << "\nParameters: { ";
      for (size_t i = 0; i < diff.size() - 1; ++i) {
        ss << diff[i] << ", ";
      }
      ss << diff.back();
      ss << R"W( } might not be used.

  This may not be accurate due to some parameters are only used in language bindings but
  passed down to XGBoost core.  Or some parameters are not used but slip through this
  verification. Please open an issue if you find above cases.

)W";
      LOG(WARNING) << ss.str();
    }
  }

  void ConfigureNumFeatures() {
    // estimate feature bound
    // TODO(hcho3): Change num_feature to 64-bit integer
    unsigned num_feature = 0;
    for (auto & matrix : cache_.Container()) {
      CHECK(matrix.first);
      CHECK(!matrix.second.ref.expired());
      const uint64_t num_col = matrix.first->Info().num_col_;
      CHECK_LE(num_col, static_cast<uint64_t>(std::numeric_limits<unsigned>::max()))
          << "Unfortunately, XGBoost does not support data matrices with "
          << std::numeric_limits<unsigned>::max() << " features or greater";
      num_feature = std::max(num_feature, static_cast<uint32_t>(num_col));
    }
    // run allreduce on num_feature to find the maximum value
    rabit::Allreduce<rabit::op::Max>(&num_feature, 1, nullptr, nullptr, "num_feature");
    if (num_feature > mparam_.num_feature) {
      mparam_.num_feature = num_feature;
    }
    CHECK_NE(mparam_.num_feature, 0)
        << "0 feature is supplied.  Are you using raw Booster interface?";
    // Remove these once binary IO is gone.
    cfg_["num_feature"] = common::ToString(mparam_.num_feature);
    cfg_["num_class"] = common::ToString(mparam_.num_class);
  }

  void ConfigureGBM(LearnerTrainParam const& old, Args const& args) {
    if (gbm_ == nullptr || old.booster != tparam_.booster) {
      gbm_.reset(GradientBooster::Create(tparam_.booster, &generic_parameters_,
                                         &learner_model_param_));
    }
    gbm_->Configure(args);
  }

  void ConfigureObjective(LearnerTrainParam const& old, Args* p_args) {
    // Once binary IO is gone, NONE of these config is useful.
    if (cfg_.find("num_class") != cfg_.cend() && cfg_.at("num_class") != "0" &&
        tparam_.objective != "multi:softprob") {
      cfg_["num_output_group"] = cfg_["num_class"];
      if (atoi(cfg_["num_class"].c_str()) > 1 && cfg_.count("objective") == 0) {
        tparam_.objective = "multi:softmax";
      }
    }

    if (cfg_.find("max_delta_step") == cfg_.cend() &&
        cfg_.find("objective") != cfg_.cend() &&
        tparam_.objective == "count:poisson") {
      // max_delta_step is a duplicated parameter in Poisson regression and tree param.
      // Rename one of them once binary IO is gone.
      cfg_["max_delta_step"] = kMaxDeltaStepDefaultValue;
    }
    if (obj_ == nullptr || tparam_.objective != old.objective) {
      obj_.reset(ObjFunction::Create(tparam_.objective, &generic_parameters_));
    }
    auto& args = *p_args;
    args = {cfg_.cbegin(), cfg_.cend()};  // renew
    obj_->Configure(args);
  }

  void ConfigureMetrics(Args const& args) {
    for (auto const& name : metric_names_) {
      auto DupCheck = [&name](std::unique_ptr<Metric> const& m) {
                        return m->Name() != name;
                      };
      if (std::all_of(metrics_.begin(), metrics_.end(), DupCheck)) {
        metrics_.emplace_back(std::unique_ptr<Metric>(Metric::Create(name, &generic_parameters_)));
        mparam_.contain_eval_metrics = 1;
      }
    }
    for (auto& p_metric : metrics_) {
      p_metric->Configure(args);
    }
  }
};

std::string const LearnerConfiguration::kEvalMetric {"eval_metric"};  // NOLINT

class LearnerIO : public LearnerConfiguration {
 private:
  std::set<std::string> saved_configs_ = {"num_round"};
  // Used to identify the offset of JSON string when
  // `enable_experimental_json_serialization' is set to false.  Will be removed once JSON
  // takes over.
  std::string const serialisation_header_ { u8"CONFIG-offset:" };

 public:
  explicit LearnerIO(std::vector<std::shared_ptr<DMatrix> > cache) :
      LearnerConfiguration{cache} {}

  void LoadModel(Json const& in) override {
    CHECK(IsA<Object>(in));
    Version::Load(in, false);
    auto const& learner = get<Object>(in["learner"]);
    mparam_.FromJson(learner.at("learner_model_param"));

    auto const& objective_fn = learner.at("objective");

    std::string name = get<String>(objective_fn["name"]);
    tparam_.UpdateAllowUnknown(Args{{"objective", name}});
    obj_.reset(ObjFunction::Create(name, &generic_parameters_));
    obj_->LoadConfig(objective_fn);

    auto const& gradient_booster = learner.at("gradient_booster");
    name = get<String>(gradient_booster["name"]);
    tparam_.UpdateAllowUnknown(Args{{"booster", name}});
    gbm_.reset(GradientBooster::Create(tparam_.booster,
                                       &generic_parameters_, &learner_model_param_));
    gbm_->LoadModel(gradient_booster);

    auto const& j_attributes = get<Object const>(learner.at("attributes"));
    attributes_.clear();
    for (auto const& kv : j_attributes) {
      attributes_[kv.first] = get<String const>(kv.second);
    }

    this->need_configuration_ = true;
  }

  void SaveModel(Json* p_out) const override {
    CHECK(!this->need_configuration_) << "Call Configure before saving model.";

    Version::Save(p_out);
    Json& out { *p_out };

    out["learner"] = Object();
    auto& learner = out["learner"];

    learner["learner_model_param"] = mparam_.ToJson();
    learner["gradient_booster"] = Object();
    auto& gradient_booster = learner["gradient_booster"];
    gbm_->SaveModel(&gradient_booster);

    learner["objective"] = Object();
    auto& objective_fn = learner["objective"];
    obj_->SaveConfig(&objective_fn);

    learner["attributes"] = Object();
    for (auto const& kv : attributes_) {
      learner["attributes"][kv.first] = String(kv.second);
    }
  }
<<<<<<< HEAD

  void LoadConfig(Json const& in) override {
    CHECK(IsA<Object>(in));
    Version::Load(in, true);

    auto const& learner_parameters = get<Object>(in["learner"]);
    fromJson(learner_parameters.at("learner_train_param"), &tparam_);

    auto const& gradient_booster = learner_parameters.at("gradient_booster");

    auto const& objective_fn = learner_parameters.at("objective");
    if (!obj_) {
      obj_.reset(ObjFunction::Create(tparam_.objective, &generic_parameters_));
    }
    obj_->LoadConfig(objective_fn);

    tparam_.booster = get<String>(gradient_booster["name"]);
    if (!gbm_) {
      gbm_.reset(GradientBooster::Create(tparam_.booster,
                                         &generic_parameters_, &learner_model_param_,
                                         cache_));
    }
    gbm_->LoadConfig(gradient_booster);

    auto const& j_metrics = learner_parameters.at("metrics");
    auto n_metrics = get<Array const>(j_metrics).size();
    metric_names_.resize(n_metrics);
    metrics_.resize(n_metrics);
    for (size_t i = 0; i < n_metrics; ++i) {
      metric_names_[i]= get<String>(j_metrics[i]);
      metrics_[i] = std::unique_ptr<Metric>(
          Metric::Create(metric_names_[i], &generic_parameters_));
    }

    fromJson(learner_parameters.at("generic_param"), &generic_parameters_);
    // make sure the GPU ID is valid in new environment before start running configure.
    generic_parameters_.ConfigureGpuId(false);

    this->need_configuration_ = true;
  }

  void SaveConfig(Json* p_out) const override {
    CHECK(!this->need_configuration_) << "Call Configure before saving model.";
    Version::Save(p_out);
    Json& out { *p_out };
    // parameters
    out["learner"] = Object();
    auto& learner_parameters = out["learner"];

    learner_parameters["learner_train_param"] = toJson(tparam_);
    learner_parameters["learner_model_param"] = mparam_.ToJson();
    learner_parameters["gradient_booster"] = Object();
    auto& gradient_booster = learner_parameters["gradient_booster"];
    gbm_->SaveConfig(&gradient_booster);

    learner_parameters["objective"] = Object();
    auto& objective_fn = learner_parameters["objective"];
    obj_->SaveConfig(&objective_fn);

    std::vector<Json> metrics(metrics_.size());
    for (size_t i = 0; i < metrics_.size(); ++i) {
      metrics[i] = String(metrics_[i]->Name());
    }
    learner_parameters["metrics"] = Array(std::move(metrics));

    learner_parameters["generic_param"] = toJson(generic_parameters_);
  }

=======
>>>>>>> 9c1103e0
  // About to be deprecated by JSON format
  void LoadModel(dmlc::Stream* fi) override {
    generic_parameters_.UpdateAllowUnknown(Args{});
    tparam_.Init(std::vector<std::pair<std::string, std::string>>{});
    // TODO(tqchen) mark deprecation of old format.
    common::PeekableInStream fp(fi);

    // backward compatible header check.
    std::string header;
    header.resize(4);
    if (fp.PeekRead(&header[0], 4) == 4) {
      CHECK_NE(header, "bs64")
          << "Base64 format is no longer supported in brick.";
      if (header == "binf") {
        CHECK_EQ(fp.Read(&header[0], 4), 4U);
      }
    }

    if (header[0] == '{') {
      // Dispatch to JSON
      auto json_stream = common::FixedSizeStream(&fp);
      std::string buffer;
      json_stream.Take(&buffer);
      auto model = Json::Load({buffer.c_str(), buffer.size()});
      this->LoadModel(model);
      return;
    }
    // use the peekable reader.
    fi = &fp;
    // read parameter
    CHECK_EQ(fi->Read(&mparam_, sizeof(mparam_)), sizeof(mparam_))
        << "BoostLearner: wrong model format";

    CHECK(fi->Read(&tparam_.objective)) << "BoostLearner: wrong model format";
    CHECK(fi->Read(&tparam_.booster)) << "BoostLearner: wrong model format";

    obj_.reset(ObjFunction::Create(tparam_.objective, &generic_parameters_));
    gbm_.reset(GradientBooster::Create(tparam_.booster, &generic_parameters_,
                                       &learner_model_param_));
    gbm_->Load(fi);
    if (mparam_.contain_extra_attrs != 0) {
      std::vector<std::pair<std::string, std::string> > attr;
      fi->Read(&attr);
      for (auto& kv : attr) {
        const std::string prefix = "SAVED_PARAM_";
        if (kv.first.find(prefix) == 0) {
          const std::string saved_param = kv.first.substr(prefix.length());
          bool is_gpu_predictor = saved_param == "predictor" && kv.second == "gpu_predictor";
#ifdef XGBOOST_USE_CUDA
          if (saved_param == "predictor" || saved_param == "gpu_id") {
            cfg_[saved_param] = kv.second;
          }
#else
          if (is_gpu_predictor) {
            cfg_["predictor"] = "cpu_predictor";
            kv.second = "cpu_predictor";
          }
#endif  // XGBOOST_USE_CUDA
          // NO visible GPU in current environment
          if (is_gpu_predictor && common::AllVisibleGPUs() == 0) {
            cfg_["predictor"] = "cpu_predictor";
            kv.second = "cpu_predictor";
            LOG(INFO) << "Switch gpu_predictor to cpu_predictor.";
          }
          if (saved_configs_.find(saved_param) != saved_configs_.end()) {
            cfg_[saved_param] = kv.second;
          }
        }
      }
      attributes_ = std::map<std::string, std::string>(attr.begin(), attr.end());
    }
    bool warn_old_model { false };
    if (attributes_.find("count_poisson_max_delta_step") != attributes_.cend()) {
      // Loading model from < 1.0.0, objective is not saved.
      cfg_["max_delta_step"] = attributes_.at("count_poisson_max_delta_step");
      attributes_.erase("count_poisson_max_delta_step");
      warn_old_model = true;
    } else {
      warn_old_model = false;
<<<<<<< HEAD
    }

    if (mparam_.major_version >= 1) {
      learner_model_param_ = LearnerModelParam(mparam_,
                                               obj_->ProbToMargin(mparam_.base_score));
    } else {
      // Before 1.0.0, base_score is saved as a transformed value, and there's no version
      // attribute in the saved model.
      learner_model_param_ = LearnerModelParam(mparam_, mparam_.base_score);
      warn_old_model = true;
    }
    if (attributes_.find("objective") != attributes_.cend()) {
      auto obj_str = attributes_.at("objective");
      auto j_obj = Json::Load({obj_str.c_str(), obj_str.size()});
      obj_->LoadConfig(j_obj);
      attributes_.erase("objective");
    } else {
      warn_old_model = true;
    }
=======
    }

    if (mparam_.major_version >= 1) {
      learner_model_param_ = LearnerModelParam(mparam_,
                                               obj_->ProbToMargin(mparam_.base_score));
    } else {
      // Before 1.0.0, base_score is saved as a transformed value, and there's no version
      // attribute in the saved model.
      learner_model_param_ = LearnerModelParam(mparam_, mparam_.base_score);
      warn_old_model = true;
    }
    if (attributes_.find("objective") != attributes_.cend()) {
      auto obj_str = attributes_.at("objective");
      auto j_obj = Json::Load({obj_str.c_str(), obj_str.size()});
      obj_->LoadConfig(j_obj);
      attributes_.erase("objective");
    } else {
      warn_old_model = true;
    }
>>>>>>> 9c1103e0
    if (attributes_.find("metrics") != attributes_.cend()) {
      auto metrics_str = attributes_.at("metrics");
      std::vector<std::string> names { common::Split(metrics_str, ';') };
      attributes_.erase("metrics");
      for (auto const& n : names) {
        this->SetParam(kEvalMetric, n);
      }
    }

    if (warn_old_model) {
      LOG(WARNING) << "Loading model from XGBoost < 1.0.0, consider saving it "
                      "again for improved compatibility";
    }

    // Renew the version.
    mparam_.major_version = std::get<0>(Version::Self());
    mparam_.minor_version = std::get<1>(Version::Self());

    cfg_["num_class"] = common::ToString(mparam_.num_class);
    cfg_["num_feature"] = common::ToString(mparam_.num_feature);

    auto n = tparam_.__DICT__();
    cfg_.insert(n.cbegin(), n.cend());

    // copy dsplit from config since it will not run again during restore
    if (tparam_.dsplit == DataSplitMode::kAuto && rabit::IsDistributed()) {
      tparam_.dsplit = DataSplitMode::kRow;
    }

    this->need_configuration_ = true;
  }

  // Save model into binary format.  The code is about to be deprecated by more robust
  // JSON serialization format.  This function is uneffected by
  // `enable_experimental_json_serialization` as user might enable this flag for pickle
  // while still want a binary output.  As we are progressing at replacing the binary
  // format, there's no need to put too much effort on it.
  void SaveModel(dmlc::Stream* fo) const override {
    LearnerModelParamLegacy mparam = mparam_;  // make a copy to potentially modify
    std::vector<std::pair<std::string, std::string> > extra_attr;
    mparam.contain_extra_attrs = 1;

    {
      std::vector<std::string> saved_params;
      // check if rabit_bootstrap_cache were set to non zero before adding to checkpoint
      if (cfg_.find("rabit_bootstrap_cache") != cfg_.end() &&
        (cfg_.find("rabit_bootstrap_cache"))->second != "0") {
        std::copy(saved_configs_.begin(), saved_configs_.end(),
                  std::back_inserter(saved_params));
      }
      for (const auto& key : saved_params) {
        auto it = cfg_.find(key);
        if (it != cfg_.end()) {
          mparam.contain_extra_attrs = 1;
          extra_attr.emplace_back("SAVED_PARAM_" + key, it->second);
        }
      }
    }
    {
      // Similar to JSON model IO, we save the objective.
      Json j_obj { Object() };
      obj_->SaveConfig(&j_obj);
      std::string obj_doc;
      Json::Dump(j_obj, &obj_doc);
      extra_attr.emplace_back("objective", obj_doc);
    }
    // As of 1.0.0, JVM Package and R Package uses Save/Load model for serialization.
    // Remove this part once they are ported to use actual serialization methods.
    if (mparam.contain_eval_metrics != 0) {
      std::stringstream os;
      for (auto& ev : metrics_) {
        os << ev->Name() << ";";
      }
      extra_attr.emplace_back("metrics", os.str());
    }
<<<<<<< HEAD

=======
    std::string header {"binf"};
    fo->Write(header.data(), 4);
>>>>>>> 9c1103e0
    fo->Write(&mparam, sizeof(LearnerModelParamLegacy));
    fo->Write(tparam_.objective);
    fo->Write(tparam_.booster);
    gbm_->Save(fo);
    if (mparam.contain_extra_attrs != 0) {
      std::map<std::string, std::string> attr(attributes_);
      for (const auto& kv : extra_attr) {
        attr[kv.first] = kv.second;
      }
      fo->Write(std::vector<std::pair<std::string, std::string>>(
          attr.begin(), attr.end()));
    }
  }

  void Save(dmlc::Stream* fo) const override {
    if (generic_parameters_.enable_experimental_json_serialization) {
      Json memory_snapshot{Object()};
      memory_snapshot["Model"] = Object();
      auto &model = memory_snapshot["Model"];
      this->SaveModel(&model);
      memory_snapshot["Config"] = Object();
      auto &config = memory_snapshot["Config"];
      this->SaveConfig(&config);
      std::string out_str;
      Json::Dump(memory_snapshot, &out_str);
      fo->Write(out_str.c_str(), out_str.size());
    } else {
      std::string binary_buf;
      common::MemoryBufferStream s(&binary_buf);
      this->SaveModel(&s);
      Json config{ Object() };
      // Do not use std::size_t as it's not portable.
      int64_t const json_offset = binary_buf.size();
      this->SaveConfig(&config);
      std::string config_str;
      Json::Dump(config, &config_str);
      // concatonate the model and config at final output, it's a temporary solution for
      // continuing support for binary model format
      fo->Write(&serialisation_header_[0], serialisation_header_.size());
      fo->Write(&json_offset, sizeof(json_offset));
      fo->Write(&binary_buf[0], binary_buf.size());
      fo->Write(&config_str[0], config_str.size());
    }
  }

  void Load(dmlc::Stream* fi) override {
    common::PeekableInStream fp(fi);
    char c {0};
    fp.PeekRead(&c, 1);
    if (c == '{') {
      std::string buffer;
      common::FixedSizeStream{&fp}.Take(&buffer);
      auto memory_snapshot = Json::Load({buffer.c_str(), buffer.size()});
      this->LoadModel(memory_snapshot["Model"]);
      this->LoadConfig(memory_snapshot["Config"]);
    } else {
      std::string header;
      header.resize(serialisation_header_.size());
      CHECK_EQ(fp.Read(&header[0], header.size()), serialisation_header_.size());
      // Avoid printing the content in loaded header, which might be random binary code.
      CHECK(header == serialisation_header_)  // NOLINT
          << R"doc(

  If you are loading a serialized model (like pickle in Python) generated by older
  XGBoost, please export the model by calling `Booster.save_model` from that version
  first, then load it back in current version.  There's a simple script for helping
  the process. See:

    https://xgboost.readthedocs.io/en/latest/tutorials/saving_model.html

  for reference to the script, and more details about differences between saving model and
  serializing.

)doc";
      int64_t sz {-1};
      CHECK_EQ(fp.Read(&sz, sizeof(sz)), sizeof(sz));
      CHECK_GT(sz, 0);
      size_t json_offset = static_cast<size_t>(sz);
      std::string buffer;
      common::FixedSizeStream{&fp}.Take(&buffer);

      common::MemoryFixSizeBuffer binary_buf(&buffer[0], json_offset);
      this->LoadModel(&binary_buf);

      auto config = Json::Load({buffer.c_str() + json_offset, buffer.size() - json_offset});
      this->LoadConfig(config);
    }
  }
};

/*!
 * \brief learner that performs gradient boosting for a specific objective
 * function. It does training and prediction.
 */
class LearnerImpl : public LearnerIO {
 public:
  explicit LearnerImpl(std::vector<std::shared_ptr<DMatrix> > cache)
      : LearnerIO{cache} {}
  ~LearnerImpl() override {
    auto local_map = XGBAPIThreadLocalStore::Get();
    if (local_map->find(this) != local_map->cend()) {
      local_map->erase(this);
    }
  }
  // Configuration before data is known.
  void CheckDataSplitMode() {
    if (rabit::IsDistributed()) {
      CHECK(tparam_.dsplit != DataSplitMode::kAuto)
        << "Precondition violated; dsplit cannot be 'auto' in distributed mode";
      if (tparam_.dsplit == DataSplitMode::kCol) {
        LOG(FATAL) << "Column-wise data split is currently not supported.";
      }
    }
  }

  std::vector<std::string> DumpModel(const FeatureMap& fmap,
                                     bool with_stats,
                                     std::string format) override {
    this->Configure();
    return gbm_->DumpModel(fmap, with_stats, format);
  }

  void UpdateOneIter(int iter, std::shared_ptr<DMatrix> train) override {
    monitor_.Start("UpdateOneIter");
    TrainingObserver::Instance().Update(iter);
    this->Configure();
    if (generic_parameters_.seed_per_iteration || rabit::IsDistributed()) {
      common::GlobalRandom().seed(generic_parameters_.seed * kRandSeedMagic + iter);
    }
    this->CheckDataSplitMode();
    this->ValidateDMatrix(train.get());

    auto& predt = this->cache_.Cache(train, generic_parameters_.gpu_id);

    monitor_.Start("PredictRaw");
    this->PredictRaw(train.get(), &predt, true);
    TrainingObserver::Instance().Observe(predt.predictions, "Predictions");
    monitor_.Stop("PredictRaw");

    monitor_.Start("GetGradient");
    obj_->GetGradient(predt.predictions, train->Info(), iter, &gpair_);
    monitor_.Stop("GetGradient");
    TrainingObserver::Instance().Observe(gpair_, "Gradients");

    gbm_->DoBoost(train.get(), &gpair_, &predt);
    monitor_.Stop("UpdateOneIter");
  }

  void BoostOneIter(int iter, std::shared_ptr<DMatrix> train,
                    HostDeviceVector<GradientPair>* in_gpair) override {
    monitor_.Start("BoostOneIter");
    this->Configure();
    if (generic_parameters_.seed_per_iteration || rabit::IsDistributed()) {
      common::GlobalRandom().seed(generic_parameters_.seed * kRandSeedMagic + iter);
    }
    this->CheckDataSplitMode();
    this->ValidateDMatrix(train.get());
    this->cache_.Cache(train, generic_parameters_.gpu_id);

    gbm_->DoBoost(train.get(), in_gpair, &cache_.Entry(train.get()));
    monitor_.Stop("BoostOneIter");
  }

  std::string EvalOneIter(int iter,
                          const std::vector<std::shared_ptr<DMatrix>>& data_sets,
                          const std::vector<std::string>& data_names) override {
    monitor_.Start("EvalOneIter");
    this->Configure();

    std::ostringstream os;
    os << '[' << iter << ']' << std::setiosflags(std::ios::fixed);
    if (metrics_.size() == 0 && tparam_.disable_default_eval_metric <= 0) {
      metrics_.emplace_back(Metric::Create(obj_->DefaultEvalMetric(), &generic_parameters_));
      metrics_.back()->Configure({cfg_.begin(), cfg_.end()});
    }
    for (size_t i = 0; i < data_sets.size(); ++i) {
      std::shared_ptr<DMatrix> m = data_sets[i];
      auto &predt = this->cache_.Cache(m, generic_parameters_.gpu_id);
      this->ValidateDMatrix(m.get());
      this->PredictRaw(m.get(), &predt, false);

      auto &out = output_predictions_.Cache(m, generic_parameters_.gpu_id).predictions;
      out.Resize(predt.predictions.Size());
      out.Copy(predt.predictions);

      obj_->EvalTransform(&out);
      for (auto& ev : metrics_) {
        os << '\t' << data_names[i] << '-' << ev->Name() << ':'
           << ev->Eval(out, m->Info(), tparam_.dsplit == DataSplitMode::kRow);
      }
    }

    monitor_.Stop("EvalOneIter");
    return os.str();
  }

  void Predict(std::shared_ptr<DMatrix> data, bool output_margin,
               HostDeviceVector<bst_float>* out_preds, unsigned ntree_limit,
               bool training,
               bool pred_leaf, bool pred_contribs, bool approx_contribs,
               bool pred_interactions) override {
    int multiple_predictions = static_cast<int>(pred_leaf) +
                               static_cast<int>(pred_interactions) +
                               static_cast<int>(pred_contribs);
    this->Configure();
    CHECK_LE(multiple_predictions, 1) << "Perform one kind of prediction at a time.";
    if (pred_contribs) {
      gbm_->PredictContribution(data.get(), &out_preds->HostVector(), ntree_limit, approx_contribs);
    } else if (pred_interactions) {
      gbm_->PredictInteractionContributions(data.get(), &out_preds->HostVector(), ntree_limit,
                                            approx_contribs);
    } else if (pred_leaf) {
      gbm_->PredictLeaf(data.get(), &out_preds->HostVector(), ntree_limit);
    } else {
      auto& prediction = cache_.Cache(data, generic_parameters_.gpu_id);
      this->PredictRaw(data.get(), &prediction, training, ntree_limit);
      // Copy the prediction cache to output prediction. out_preds comes from C API
      out_preds->SetDevice(generic_parameters_.gpu_id);
      out_preds->Resize(prediction.predictions.Size());
      out_preds->Copy(prediction.predictions);
      if (!output_margin) {
        obj_->PredTransform(out_preds);
      }
    }
  }

  XGBAPIThreadLocalEntry& GetThreadLocal() const override {
    return (*XGBAPIThreadLocalStore::Get())[this];
  }

  void InplacePredict(dmlc::any const &x, std::string const &type,
                      float missing, HostDeviceVector<bst_float> **out_preds,
                      uint32_t layer_begin = 0, uint32_t layer_end = 0) override {
    this->Configure();
    auto& out_predictions = this->GetThreadLocal().prediction_entry;
    this->gbm_->InplacePredict(x, missing, &out_predictions, layer_begin,
                               layer_end);
    if (type == "value") {
      obj_->PredTransform(&out_predictions.predictions);
    } else if (type == "margin") {
    } else {
      LOG(FATAL) << "Unsupported prediction type:" << type;
    }
    *out_preds = &out_predictions.predictions;
  }

  const std::map<std::string, std::string>& GetConfigurationArguments() const override {
    return cfg_;
  }

 protected:
  /*!
   * \brief get un-transformed prediction
   * \param data training data matrix
   * \param out_preds output vector that stores the prediction
   * \param ntree_limit limit number of trees used for boosted tree
   *   predictor, when it equals 0, this means we are using all the trees
   * \param training allow dropout when the DART booster is being used
   */
  void PredictRaw(DMatrix* data, PredictionCacheEntry* out_preds,
                  bool training,
                  unsigned ntree_limit = 0) const {
    CHECK(gbm_ != nullptr) << "Predict must happen after Load or configuration";
    this->ValidateDMatrix(data);
    gbm_->PredictBatch(data, out_preds, training, ntree_limit);
  }

<<<<<<< HEAD
  void ConfigureObjective(LearnerTrainParam const& old, Args* p_args) {
    // Once binary IO is gone, NONE of these config is useful.
    if (cfg_.find("num_class") != cfg_.cend() && cfg_.at("num_class") != "0" &&
        tparam_.objective != "multi:softprob") {
      cfg_["num_output_group"] = cfg_["num_class"];
      if (atoi(cfg_["num_class"].c_str()) > 1 && cfg_.count("objective") == 0) {
        tparam_.objective = "multi:softmax";
      }
    }

    if (cfg_.find("max_delta_step") == cfg_.cend() &&
        cfg_.find("objective") != cfg_.cend() &&
        tparam_.objective == "count:poisson") {
      // max_delta_step is a duplicated parameter in Poisson regression and tree param.
      // Rename one of them once binary IO is gone.
      cfg_["max_delta_step"] = kMaxDeltaStepDefaultValue;
    }
    if (obj_ == nullptr || tparam_.objective != old.objective) {
      obj_.reset(ObjFunction::Create(tparam_.objective, &generic_parameters_));
    }
    auto& args = *p_args;
    args = {cfg_.cbegin(), cfg_.cend()};  // renew
    obj_->Configure(args);
  }

  void ConfigureMetrics(Args const& args) {
    for (auto const& name : metric_names_) {
      auto DupCheck = [&name](std::unique_ptr<Metric> const& m) {
                        return m->Name() != name;
                      };
      if (std::all_of(metrics_.begin(), metrics_.end(), DupCheck)) {
        metrics_.emplace_back(std::unique_ptr<Metric>(Metric::Create(name, &generic_parameters_)));
        mparam_.contain_eval_metrics = 1;
      }
    }
    for (auto& p_metric : metrics_) {
      p_metric->Configure(args);
    }
  }

  void ConfigureGBM(LearnerTrainParam const& old, Args const& args) {
    if (gbm_ == nullptr || old.booster != tparam_.booster) {
      gbm_.reset(GradientBooster::Create(tparam_.booster, &generic_parameters_,
                                         &learner_model_param_, cache_));
    }
    gbm_->Configure(args);
  }

  // set number of features correctly.
  void ConfigureNumFeatures() {
    // estimate feature bound
    // TODO(hcho3): Change num_feature to 64-bit integer
    unsigned num_feature = 0;
    for (auto & matrix : cache_) {
      CHECK(matrix != nullptr);
      const uint64_t num_col = matrix->Info().num_col_;
      CHECK_LE(num_col, static_cast<uint64_t>(std::numeric_limits<unsigned>::max()))
          << "Unfortunately, XGBoost does not support data matrices with "
          << std::numeric_limits<unsigned>::max() << " features or greater";
      num_feature = std::max(num_feature, static_cast<uint32_t>(num_col));
    }
    // run allreduce on num_feature to find the maximum value
    rabit::Allreduce<rabit::op::Max>(&num_feature, 1, nullptr, nullptr, "num_feature");
    if (num_feature > mparam_.num_feature) {
      mparam_.num_feature = num_feature;
    }
    CHECK_NE(mparam_.num_feature, 0)
        << "0 feature is supplied.  Are you using raw Booster interface?";
    // Remove these once binary IO is gone.
    cfg_["num_feature"] = common::ToString(mparam_.num_feature);
    cfg_["num_class"] = common::ToString(mparam_.num_class);
  }

=======
>>>>>>> 9c1103e0
  void ValidateDMatrix(DMatrix* p_fmat) const {
    MetaInfo const& info = p_fmat->Info();
    info.Validate();

    auto const row_based_split = [this]() {
      return tparam_.dsplit == DataSplitMode::kRow ||
             tparam_.dsplit == DataSplitMode::kAuto;
    };
    if (row_based_split()) {
      CHECK_EQ(learner_model_param_.num_feature, p_fmat->Info().num_col_)
          << "Number of columns does not match number of features in booster.";
    }
  }

 private:
  /*! \brief random number transformation seed. */
  static int32_t constexpr kRandSeedMagic = 127;
  // gradient pairs
  HostDeviceVector<GradientPair> gpair_;
  /*! \brief Temporary storage to prediction.  Useful for storing data transformed by
   *  objective function */
  PredictionContainer output_predictions_;
};

constexpr int32_t LearnerImpl::kRandSeedMagic;

Learner* Learner::Create(
    const std::vector<std::shared_ptr<DMatrix> >& cache_data) {
  return new LearnerImpl(cache_data);
}
}  // namespace xgboost<|MERGE_RESOLUTION|>--- conflicted
+++ resolved
@@ -621,77 +621,6 @@
       learner["attributes"][kv.first] = String(kv.second);
     }
   }
-<<<<<<< HEAD
-
-  void LoadConfig(Json const& in) override {
-    CHECK(IsA<Object>(in));
-    Version::Load(in, true);
-
-    auto const& learner_parameters = get<Object>(in["learner"]);
-    fromJson(learner_parameters.at("learner_train_param"), &tparam_);
-
-    auto const& gradient_booster = learner_parameters.at("gradient_booster");
-
-    auto const& objective_fn = learner_parameters.at("objective");
-    if (!obj_) {
-      obj_.reset(ObjFunction::Create(tparam_.objective, &generic_parameters_));
-    }
-    obj_->LoadConfig(objective_fn);
-
-    tparam_.booster = get<String>(gradient_booster["name"]);
-    if (!gbm_) {
-      gbm_.reset(GradientBooster::Create(tparam_.booster,
-                                         &generic_parameters_, &learner_model_param_,
-                                         cache_));
-    }
-    gbm_->LoadConfig(gradient_booster);
-
-    auto const& j_metrics = learner_parameters.at("metrics");
-    auto n_metrics = get<Array const>(j_metrics).size();
-    metric_names_.resize(n_metrics);
-    metrics_.resize(n_metrics);
-    for (size_t i = 0; i < n_metrics; ++i) {
-      metric_names_[i]= get<String>(j_metrics[i]);
-      metrics_[i] = std::unique_ptr<Metric>(
-          Metric::Create(metric_names_[i], &generic_parameters_));
-    }
-
-    fromJson(learner_parameters.at("generic_param"), &generic_parameters_);
-    // make sure the GPU ID is valid in new environment before start running configure.
-    generic_parameters_.ConfigureGpuId(false);
-
-    this->need_configuration_ = true;
-  }
-
-  void SaveConfig(Json* p_out) const override {
-    CHECK(!this->need_configuration_) << "Call Configure before saving model.";
-    Version::Save(p_out);
-    Json& out { *p_out };
-    // parameters
-    out["learner"] = Object();
-    auto& learner_parameters = out["learner"];
-
-    learner_parameters["learner_train_param"] = toJson(tparam_);
-    learner_parameters["learner_model_param"] = mparam_.ToJson();
-    learner_parameters["gradient_booster"] = Object();
-    auto& gradient_booster = learner_parameters["gradient_booster"];
-    gbm_->SaveConfig(&gradient_booster);
-
-    learner_parameters["objective"] = Object();
-    auto& objective_fn = learner_parameters["objective"];
-    obj_->SaveConfig(&objective_fn);
-
-    std::vector<Json> metrics(metrics_.size());
-    for (size_t i = 0; i < metrics_.size(); ++i) {
-      metrics[i] = String(metrics_[i]->Name());
-    }
-    learner_parameters["metrics"] = Array(std::move(metrics));
-
-    learner_parameters["generic_param"] = toJson(generic_parameters_);
-  }
-
-=======
->>>>>>> 9c1103e0
   // About to be deprecated by JSON format
   void LoadModel(dmlc::Stream* fi) override {
     generic_parameters_.UpdateAllowUnknown(Args{});
@@ -771,7 +700,6 @@
       warn_old_model = true;
     } else {
       warn_old_model = false;
-<<<<<<< HEAD
     }
 
     if (mparam_.major_version >= 1) {
@@ -791,27 +719,6 @@
     } else {
       warn_old_model = true;
     }
-=======
-    }
-
-    if (mparam_.major_version >= 1) {
-      learner_model_param_ = LearnerModelParam(mparam_,
-                                               obj_->ProbToMargin(mparam_.base_score));
-    } else {
-      // Before 1.0.0, base_score is saved as a transformed value, and there's no version
-      // attribute in the saved model.
-      learner_model_param_ = LearnerModelParam(mparam_, mparam_.base_score);
-      warn_old_model = true;
-    }
-    if (attributes_.find("objective") != attributes_.cend()) {
-      auto obj_str = attributes_.at("objective");
-      auto j_obj = Json::Load({obj_str.c_str(), obj_str.size()});
-      obj_->LoadConfig(j_obj);
-      attributes_.erase("objective");
-    } else {
-      warn_old_model = true;
-    }
->>>>>>> 9c1103e0
     if (attributes_.find("metrics") != attributes_.cend()) {
       auto metrics_str = attributes_.at("metrics");
       std::vector<std::string> names { common::Split(metrics_str, ';') };
@@ -887,12 +794,8 @@
       }
       extra_attr.emplace_back("metrics", os.str());
     }
-<<<<<<< HEAD
-
-=======
     std::string header {"binf"};
     fo->Write(header.data(), 4);
->>>>>>> 9c1103e0
     fo->Write(&mparam, sizeof(LearnerModelParamLegacy));
     fo->Write(tparam_.objective);
     fo->Write(tparam_.booster);
@@ -1160,82 +1063,6 @@
     gbm_->PredictBatch(data, out_preds, training, ntree_limit);
   }
 
-<<<<<<< HEAD
-  void ConfigureObjective(LearnerTrainParam const& old, Args* p_args) {
-    // Once binary IO is gone, NONE of these config is useful.
-    if (cfg_.find("num_class") != cfg_.cend() && cfg_.at("num_class") != "0" &&
-        tparam_.objective != "multi:softprob") {
-      cfg_["num_output_group"] = cfg_["num_class"];
-      if (atoi(cfg_["num_class"].c_str()) > 1 && cfg_.count("objective") == 0) {
-        tparam_.objective = "multi:softmax";
-      }
-    }
-
-    if (cfg_.find("max_delta_step") == cfg_.cend() &&
-        cfg_.find("objective") != cfg_.cend() &&
-        tparam_.objective == "count:poisson") {
-      // max_delta_step is a duplicated parameter in Poisson regression and tree param.
-      // Rename one of them once binary IO is gone.
-      cfg_["max_delta_step"] = kMaxDeltaStepDefaultValue;
-    }
-    if (obj_ == nullptr || tparam_.objective != old.objective) {
-      obj_.reset(ObjFunction::Create(tparam_.objective, &generic_parameters_));
-    }
-    auto& args = *p_args;
-    args = {cfg_.cbegin(), cfg_.cend()};  // renew
-    obj_->Configure(args);
-  }
-
-  void ConfigureMetrics(Args const& args) {
-    for (auto const& name : metric_names_) {
-      auto DupCheck = [&name](std::unique_ptr<Metric> const& m) {
-                        return m->Name() != name;
-                      };
-      if (std::all_of(metrics_.begin(), metrics_.end(), DupCheck)) {
-        metrics_.emplace_back(std::unique_ptr<Metric>(Metric::Create(name, &generic_parameters_)));
-        mparam_.contain_eval_metrics = 1;
-      }
-    }
-    for (auto& p_metric : metrics_) {
-      p_metric->Configure(args);
-    }
-  }
-
-  void ConfigureGBM(LearnerTrainParam const& old, Args const& args) {
-    if (gbm_ == nullptr || old.booster != tparam_.booster) {
-      gbm_.reset(GradientBooster::Create(tparam_.booster, &generic_parameters_,
-                                         &learner_model_param_, cache_));
-    }
-    gbm_->Configure(args);
-  }
-
-  // set number of features correctly.
-  void ConfigureNumFeatures() {
-    // estimate feature bound
-    // TODO(hcho3): Change num_feature to 64-bit integer
-    unsigned num_feature = 0;
-    for (auto & matrix : cache_) {
-      CHECK(matrix != nullptr);
-      const uint64_t num_col = matrix->Info().num_col_;
-      CHECK_LE(num_col, static_cast<uint64_t>(std::numeric_limits<unsigned>::max()))
-          << "Unfortunately, XGBoost does not support data matrices with "
-          << std::numeric_limits<unsigned>::max() << " features or greater";
-      num_feature = std::max(num_feature, static_cast<uint32_t>(num_col));
-    }
-    // run allreduce on num_feature to find the maximum value
-    rabit::Allreduce<rabit::op::Max>(&num_feature, 1, nullptr, nullptr, "num_feature");
-    if (num_feature > mparam_.num_feature) {
-      mparam_.num_feature = num_feature;
-    }
-    CHECK_NE(mparam_.num_feature, 0)
-        << "0 feature is supplied.  Are you using raw Booster interface?";
-    // Remove these once binary IO is gone.
-    cfg_["num_feature"] = common::ToString(mparam_.num_feature);
-    cfg_["num_class"] = common::ToString(mparam_.num_class);
-  }
-
-=======
->>>>>>> 9c1103e0
   void ValidateDMatrix(DMatrix* p_fmat) const {
     MetaInfo const& info = p_fmat->Info();
     info.Validate();
