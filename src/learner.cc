--- conflicted
+++ resolved
@@ -47,13 +47,9 @@
   /*! \brief Model contain eval metrics */
   int contain_eval_metrics;
   /*! \brief reserved field */
-<<<<<<< HEAD
-  int reserved[30];
+  int reserved[29];
   /*! \brief Number of rounds for early stopping */
   int early_stopping_round;
-=======
-  int reserved[29];
->>>>>>> a607f697
   /*! \brief constructor */
   LearnerModelParam() {
     std::memset(this, 0, sizeof(LearnerModelParam));
@@ -363,13 +359,10 @@
 
   std::string EvalOneIter(int iter,
                           const std::vector<DMatrix*>& data_sets,
-<<<<<<< HEAD
                           const std::vector<std::string>& data_names,
                           bool* early_stopping) override {
-=======
                           const std::vector<std::string>& data_names) override {
     double tstart = dmlc::GetTime();
->>>>>>> a607f697
     std::ostringstream os;
 
     if (NULL != early_stopping) {
