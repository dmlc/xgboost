/*!
 * Copyright 2014-2019 by Contributors
 * \file learner.cc
 * \brief Implementation of learning algorithm.
 * \author Tianqi Chen
 */
#include <dmlc/io.h>
#include <dmlc/timer.h>
#include <xgboost/learner.h>
#include <xgboost/logging.h>
#include <xgboost/generic_parameters.h>
#include <algorithm>
#include <iomanip>
#include <limits>
#include <sstream>
#include <string>
#include <ios>
#include <utility>
#include <vector>
#include "./common/common.h"
#include "./common/host_device_vector.h"
#include "./common/io.h"
#include "./common/random.h"
#include "./common/timer.h"

namespace {

const char* kMaxDeltaStepDefaultValue = "0.7";

<<<<<<< HEAD
enum class TreeMethod : int {
  kAuto = 0, kApprox = 1, kExact = 2, kHist = 3,
  kGPUExact = 4, kGPUHist = 5, kGPUHist2 = 6
};

enum class DataSplitMode : int {
  kAuto = 0, kCol = 1, kRow = 2
};

=======
>>>>>>> c589eff9
inline bool IsFloat(const std::string& str) {
  std::stringstream ss(str);
  float f;
  return !((ss >> std::noskipws >> f).rdstate() ^ std::ios_base::eofbit);
}

inline bool IsInt(const std::string& str) {
  std::stringstream ss(str);
  int i;
  return !((ss >> std::noskipws >> i).rdstate() ^ std::ios_base::eofbit);
}

inline std::string RenderParamVal(const std::string& str) {
  if (IsFloat(str) || IsInt(str)) {
    return str;
  } else {
    return std::string("'") + str + "'";
  }
}

}  // anonymous namespace

namespace xgboost {
// implementation of base learner.
bool Learner::AllowLazyCheckPoint() const {
  return gbm_->AllowLazyCheckPoint();
}

std::vector<std::string> Learner::DumpModel(const FeatureMap& fmap,
                                            bool with_stats,
                                            std::string format) const {
  return gbm_->DumpModel(fmap, with_stats, format);
}

/*! \brief training parameter for regression */
struct LearnerModelParam : public dmlc::Parameter<LearnerModelParam> {
  /* \brief global bias */
  bst_float base_score;
  /* \brief number of features  */
  unsigned num_feature;
  /* \brief number of classes, if it is multi-class classification  */
  int num_class;
  /*! \brief Model contain additional properties */
  int contain_extra_attrs;
  /*! \brief Model contain eval metrics */
  int contain_eval_metrics;
  /*! \brief reserved field */
  int reserved[29];
  /*! \brief constructor */
  LearnerModelParam() {
    std::memset(this, 0, sizeof(LearnerModelParam));
    base_score = 0.5f;
  }
  // declare parameters
  DMLC_DECLARE_PARAMETER(LearnerModelParam) {
    DMLC_DECLARE_FIELD(base_score)
        .set_default(0.5f)
        .describe("Global bias of the model.");
    DMLC_DECLARE_FIELD(num_feature)
        .set_default(0)
        .describe(
            "Number of features in training data,"
            " this parameter will be automatically detected by learner.");
    DMLC_DECLARE_FIELD(num_class).set_default(0).set_lower_bound(0).describe(
        "Number of class option for multi-class classifier. "
        " By default equals 0 and corresponds to binary classifier.");
  }
};

<<<<<<< HEAD
struct LearnerTrainParam : public dmlc::Parameter<LearnerTrainParam> {
  // stored random seed
  int seed;
  // whether seed the PRNG each iteration
  bool seed_per_iteration;
  // data split mode, can be row, col, or none.
  DataSplitMode dsplit;
  // tree construction method
  TreeMethod tree_method;
  // internal test flag
  std::string test_flag;
  // number of threads to use if OpenMP is enabled
  // if equals 0, use system default
  int nthread;
  // flag to disable default metric
  int disable_default_eval_metric;
  // declare parameters
  DMLC_DECLARE_PARAMETER(LearnerTrainParam) {
    DMLC_DECLARE_FIELD(seed).set_default(0).describe(
        "Random number seed during training.");
    DMLC_DECLARE_FIELD(seed_per_iteration)
        .set_default(false)
        .describe(
            "Seed PRNG determnisticly via iterator number, "
            "this option will be switched on automatically on distributed "
            "mode.");
    DMLC_DECLARE_FIELD(dsplit)
        .set_default(DataSplitMode::kAuto)
        .add_enum("auto", DataSplitMode::kAuto)
        .add_enum("col", DataSplitMode::kCol)
        .add_enum("row", DataSplitMode::kRow)
        .describe("Data split mode for distributed training.");
    DMLC_DECLARE_FIELD(tree_method)
        .set_default(TreeMethod::kAuto)
        .add_enum("auto", TreeMethod::kAuto)
        .add_enum("approx", TreeMethod::kApprox)
        .add_enum("exact", TreeMethod::kExact)
        .add_enum("hist", TreeMethod::kHist)
        .add_enum("gpu_exact", TreeMethod::kGPUExact)
        .add_enum("gpu_hist", TreeMethod::kGPUHist)
        .add_enum("gpu_hist2", TreeMethod::kGPUHist2)
        .describe("Choice of tree construction method.");
    DMLC_DECLARE_FIELD(test_flag).set_default("").describe(
        "Internal test flag");
    DMLC_DECLARE_FIELD(nthread).set_default(0).describe(
        "Number of threads to use.");
    DMLC_DECLARE_FIELD(disable_default_eval_metric)
        .set_default(0)
        .describe("flag to disable default metric. Set to >0 to disable");
  }
};
=======
>>>>>>> c589eff9

DMLC_REGISTER_PARAMETER(LearnerModelParam);
DMLC_REGISTER_PARAMETER(LearnerTrainParam);

/*!
 * \brief learner that performs gradient boosting for a specific objective
 * function. It does training and prediction.
 */
class LearnerImpl : public Learner {
 public:
  explicit LearnerImpl(std::vector<std::shared_ptr<DMatrix> >  cache)
      : cache_(std::move(cache)) {
    // boosted tree
    name_obj_ = "reg:squarederror";
    name_gbm_ = "gbtree";
  }

  static void AssertGPUSupport() {
#ifndef XGBOOST_USE_CUDA
    LOG(FATAL) << "XGBoost version not compiled with GPU support.";
#endif  // XGBOOST_USE_CUDA
  }


  /*! \brief Map `tree_method` parameter to `updater` parameter */
  void ConfigureUpdaters() {
    // This method is not applicable to non-tree learners
    if (cfg_.find("booster") != cfg_.cend() &&
        (cfg_.at("booster") != "gbtree" && cfg_.at("booster") != "dart")) {
      return;
    }
    // `updater` parameter was manually specified
    if (cfg_.count("updater") > 0) {
      LOG(INFO) << "DANGER AHEAD: You have manually specified `updater` "
                      "parameter. The `tree_method` parameter will be ignored. "
                      "Incorrect sequence of updaters will produce undefined "
                      "behavior. For common uses, we recommend using "
                      "`tree_method` parameter instead.";
      return;
    }

    /* Choose updaters according to tree_method parameters */
    switch (tparam_.tree_method) {
     case TreeMethod::kAuto:
      // Use heuristic to choose between 'exact' and 'approx'
      // This choice is deferred to PerformTreeMethodHeuristic().
      break;
     case TreeMethod::kApprox:
      cfg_["updater"] = "grow_histmaker,prune";
      break;
     case TreeMethod::kExact:
      cfg_["updater"] = "grow_colmaker,prune";
      break;
     case TreeMethod::kHist:
      LOG(INFO) << "Tree method is selected to be 'hist', which uses a "
                      "single updater grow_quantile_histmaker.";
      cfg_["updater"] = "grow_quantile_histmaker";
      break;
     case TreeMethod::kGPUExact:
      this->AssertGPUSupport();
      cfg_["updater"] = "grow_gpu,prune";
      if (cfg_.count("predictor") == 0) {
        cfg_["predictor"] = "gpu_predictor";
      }
      break;
     case TreeMethod::kGPUHist:
      this->AssertGPUSupport();
      cfg_["updater"] = "grow_gpu_hist";
      if (cfg_.count("predictor") == 0) {
        cfg_["predictor"] = "gpu_predictor";
      }
     case TreeMethod::kGPUHist2:
      this->AssertGPUSupport();
      cfg_["updater"] = "grow_gpu_hist";
      if (cfg_.count("predictor") == 0) {
        cfg_["predictor"] = "gpu_predictor";
      }
#if(XGBOOST_USE_CUDA)
        extern int gpu_double_fast_compute_capable(void);
        if(!gpu_double_fast_compute_capable()){
          cfg_["updater"] = "grow_gpu_hist2";
        }
#endif
      break;
     default:
      LOG(FATAL) << "Unknown tree_method ("
                 << static_cast<int>(tparam_.tree_method) << ") detected";
    }
  }

  void ConfigureObjective() {
    if (cfg_.count("num_class") != 0) {
      cfg_["num_output_group"] = cfg_["num_class"];
      if (atoi(cfg_["num_class"].c_str()) > 1 && cfg_.count("objective") == 0) {
        cfg_["objective"] = "multi:softmax";
      }
    }

    if (cfg_.find("max_delta_step") == cfg_.cend() &&
        cfg_.find("objective") != cfg_.cend() &&
        cfg_["objective"] == "count:poisson") {
      cfg_["max_delta_step"] = kMaxDeltaStepDefaultValue;
    }

    if (cfg_.count("objective") == 0) {
      cfg_["objective"] = "reg:squarederror";
    }
    if (cfg_.count("booster") == 0) {
      cfg_["booster"] = "gbtree";
    }
  }

  // Configuration before data is known.
  void Configure(
      const std::vector<std::pair<std::string, std::string> >& args) override {
    // add to configurations
    tparam_.InitAllowUnknown(args);
    ConsoleLogger::Configure(args.cbegin(), args.cend());
    monitor_.Init("Learner");
    cfg_.clear();

    for (const auto& kv : args) {
      if (kv.first == "eval_metric") {
        // check duplication
        auto dup_check = [&kv](const std::unique_ptr<Metric>& m) {
          return m->Name() != kv.second;
        };
        if (std::all_of(metrics_.begin(), metrics_.end(), dup_check)) {
          metrics_.emplace_back(Metric::Create(kv.second, &tparam_));
          mparam_.contain_eval_metrics = 1;
        }
      } else {
        cfg_[kv.first] = kv.second;
      }
    }
    if (tparam_.nthread != 0) {
      omp_set_num_threads(tparam_.nthread);
    }

    // add additional parameters
    // These are cosntraints that need to be satisfied.
    if (tparam_.dsplit == DataSplitMode::kAuto && rabit::IsDistributed()) {
      tparam_.dsplit = DataSplitMode::kRow;
    }

    ConfigureObjective();
    ConfigureUpdaters();

    // FIXME(trivialfis): So which one should go first? Init or Configure?
    if (!this->ModelInitialized()) {
      mparam_.InitAllowUnknown(args);
      name_obj_ = cfg_["objective"];
      name_gbm_ = cfg_["booster"];
      // set seed only before the model is initialized
      common::GlobalRandom().seed(tparam_.seed);
    }

    // set number of features correctly.
    cfg_["num_feature"] = common::ToString(mparam_.num_feature);
    cfg_["num_class"] = common::ToString(mparam_.num_class);

    if (gbm_ != nullptr) {
      gbm_->Configure(cfg_.begin(), cfg_.end());
    }
    if (obj_ != nullptr) {
      obj_->Configure(cfg_.begin(), cfg_.end());
    }

    for (auto& p_metric : metrics_) {
      p_metric->Configure(cfg_.begin(), cfg_.end());
    }
  }

  void InitModel() override { this->LazyInitModel(); }

  // Configuration can only be done after data is known
  void ConfigurationWithKnownData(DMatrix* dmat) {
    CHECK(ModelInitialized())
        << "Always call InitModel or Load before any evaluation.";
    this->ValidateDMatrix(dmat);
    // Configure GPU parameters
    // FIXME(trivialfis): How do we know dependent parameters are all set?
    if (tparam_.tree_method == TreeMethod::kGPUHist ||
        tparam_.tree_method == TreeMethod::kGPUExact ||
        (cfg_.find("updater") != cfg_.cend() && cfg_.at("updater") == "gpu_coord_descent") ||
        (cfg_.find("predictor") != cfg_.cend() &&
         cfg_.at("predictor") == "gpu_predictor")) {
      if (cfg_.find("n_gpus") == cfg_.cend()) {
        tparam_.n_gpus = 1;
      }
    }
  }

  void Load(dmlc::Stream* fi) override {
    tparam_ = LearnerTrainParam();
    tparam_.Init(std::vector<std::pair<std::string, std::string>>{});
    // TODO(tqchen) mark deprecation of old format.
    common::PeekableInStream fp(fi);
    // backward compatible header check.
    std::string header;
    header.resize(4);
    if (fp.PeekRead(&header[0], 4) == 4) {
      CHECK_NE(header, "bs64")
          << "Base64 format is no longer supported in brick.";
      if (header == "binf") {
        CHECK_EQ(fp.Read(&header[0], 4), 4U);
      }
    }
    // use the peekable reader.
    fi = &fp;
    // read parameter
    CHECK_EQ(fi->Read(&mparam_, sizeof(mparam_)), sizeof(mparam_))
        << "BoostLearner: wrong model format";
    {
      // backward compatibility code for compatible with old model type
      // for new model, Read(&name_obj_) is suffice
      uint64_t len;
      CHECK_EQ(fi->Read(&len, sizeof(len)), sizeof(len));
      if (len >= std::numeric_limits<unsigned>::max()) {
        int gap;
        CHECK_EQ(fi->Read(&gap, sizeof(gap)), sizeof(gap))
            << "BoostLearner: wrong model format";
        len = len >> static_cast<uint64_t>(32UL);
      }
      if (len != 0) {
        name_obj_.resize(len);
        CHECK_EQ(fi->Read(&name_obj_[0], len), len)
            << "BoostLearner: wrong model format";
      }
    }
    CHECK(fi->Read(&name_gbm_)) << "BoostLearner: wrong model format";
    // duplicated code with LazyInitModel
    obj_.reset(ObjFunction::Create(name_obj_, &tparam_));
    gbm_.reset(GradientBooster::Create(name_gbm_, &tparam_,
                                       cache_, mparam_.base_score));
    gbm_->Load(fi);
    if (mparam_.contain_extra_attrs != 0) {
      std::vector<std::pair<std::string, std::string> > attr;
      fi->Read(&attr);
      for (auto& kv : attr) {
        // Load `predictor`, `n_gpus`, `gpu_id` parameters from extra attributes
        const std::string prefix = "SAVED_PARAM_";
        if (kv.first.find(prefix) == 0) {
          const std::string saved_param = kv.first.substr(prefix.length());
#ifdef XGBOOST_USE_CUDA
          if (saved_param == "predictor" || saved_param == "n_gpus"
              || saved_param == "gpu_id") {
            cfg_[saved_param] = kv.second;
            if(false) {
            LOG(INFO)
              << "Parameter '" << saved_param << "' has been recovered from "
              << "the saved model. It will be set to "
              << RenderParamVal(kv.second) << " for prediction. To "
              << "override the predictor behavior, explicitly set '"
              << saved_param << "' parameter as follows:\n"
              << "  * Python package: bst.set_param('"
              << saved_param << "', [new value])\n"
              << "  * R package:      xgb.parameters(bst) <- list("
              << saved_param << " = [new value])\n"
              << "  * JVM packages:   bst.setParam(\""
              << saved_param << "\", [new value])";
            }
          }
#endif  // XGBOOST_USE_CUDA
          // NO visiable GPU on current environment
          if (GPUSet::AllVisible().Size() == 0 &&
              (saved_param == "predictor" && kv.second == "gpu_predictor")) {
            cfg_["predictor"] = "cpu_predictor";
            kv.second = "cpu_predictor";
          }
        }
      }
      attributes_ =
          std::map<std::string, std::string>(attr.begin(), attr.end());
    }
    if (name_obj_ == "count:poisson") {
      std::string max_delta_step;
      fi->Read(&max_delta_step);
      cfg_["max_delta_step"] = max_delta_step;
    }
    if (mparam_.contain_eval_metrics != 0) {
      std::vector<std::string> metr;
      fi->Read(&metr);
      for (auto name : metr) {
        metrics_.emplace_back(
            Metric::Create(name, &tparam_));
      }
    }
    cfg_["num_class"] = common::ToString(mparam_.num_class);
    cfg_["num_feature"] = common::ToString(mparam_.num_feature);
    obj_->Configure(cfg_.begin(), cfg_.end());

    for (auto& p_metric : metrics_) {
      p_metric->Configure(cfg_.begin(), cfg_.end());
    }
  }

  // rabit save model to rabit checkpoint
  void Save(dmlc::Stream* fo) const override {
    LearnerModelParam mparam = mparam_;  // make a copy to potentially modify
    std::vector<std::pair<std::string, std::string> > extra_attr;
      // extra attributed to be added just before saving

    if (name_obj_ == "count:poisson") {
      auto it = cfg_.find("max_delta_step");
      if (it != cfg_.end()) {
        // write `max_delta_step` parameter as extra attribute of booster
        mparam.contain_extra_attrs = 1;
        extra_attr.emplace_back("count_poisson_max_delta_step", it->second);
      }
    }
    {
      // Write `predictor`, `n_gpus`, `gpu_id` parameters as extra attributes
      for (const auto& key : std::vector<std::string>{
                                   "predictor", "n_gpus", "gpu_id"}) {
        auto it = cfg_.find(key);
        if (it != cfg_.end()) {
          mparam.contain_extra_attrs = 1;
          extra_attr.emplace_back("SAVED_PARAM_" + key, it->second);
        }
      }
    }
    fo->Write(&mparam, sizeof(LearnerModelParam));
    fo->Write(name_obj_);
    fo->Write(name_gbm_);
    gbm_->Save(fo);
    if (mparam.contain_extra_attrs != 0) {
      std::map<std::string, std::string> attr(attributes_);
      for (const auto& kv : extra_attr) {
        attr[kv.first] = kv.second;
      }
      fo->Write(std::vector<std::pair<std::string, std::string>>(
                  attr.begin(), attr.end()));
    }
    if (name_obj_ == "count:poisson") {
      auto it = cfg_.find("max_delta_step");
      if (it != cfg_.end()) {
        fo->Write(it->second);
      } else {
        // recover value of max_delta_step from extra attributes
        auto it2 = attributes_.find("count_poisson_max_delta_step");
        const std::string max_delta_step
          = (it2 != attributes_.end()) ? it2->second : kMaxDeltaStepDefaultValue;
        fo->Write(max_delta_step);
      }
    }
    if (mparam.contain_eval_metrics != 0) {
      std::vector<std::string> metr;
      for (auto& ev : metrics_) {
        metr.emplace_back(ev->Name());
      }
      fo->Write(metr);
    }
  }

  void UpdateOneIter(int iter, DMatrix* train) override {
    monitor_.Start("UpdateOneIter");

    if (tparam_.seed_per_iteration || rabit::IsDistributed()) {
      common::GlobalRandom().seed(tparam_.seed * kRandSeedMagic + iter);
    }
    this->PerformTreeMethodHeuristic(train);
    this->ConfigurationWithKnownData(train);

    monitor_.Start("PredictRaw");
    this->PredictRaw(train, &preds_[train]);
    monitor_.Stop("PredictRaw");
    monitor_.Start("GetGradient");
    obj_->GetGradient(preds_[train], train->Info(), iter, &gpair_);
    monitor_.Stop("GetGradient");
    gbm_->DoBoost(train, &gpair_, obj_.get());
    monitor_.Stop("UpdateOneIter");
  }

  void BoostOneIter(int iter, DMatrix* train,
                    HostDeviceVector<GradientPair>* in_gpair) override {
    monitor_.Start("BoostOneIter");
    if (tparam_.seed_per_iteration || rabit::IsDistributed()) {
      common::GlobalRandom().seed(tparam_.seed * kRandSeedMagic + iter);
    }
    this->PerformTreeMethodHeuristic(train);
    this->ConfigurationWithKnownData(train);

    gbm_->DoBoost(train, in_gpair);
    monitor_.Stop("BoostOneIter");
  }

  std::string EvalOneIter(int iter, const std::vector<DMatrix*>& data_sets,
                          const std::vector<std::string>& data_names) override {
    monitor_.Start("EvalOneIter");

    std::ostringstream os;
    os << '[' << iter << ']' << std::setiosflags(std::ios::fixed);
    if (metrics_.size() == 0 && tparam_.disable_default_eval_metric <= 0) {
      metrics_.emplace_back(Metric::Create(obj_->DefaultEvalMetric(), &tparam_));
      metrics_.back()->Configure(cfg_.begin(), cfg_.end());
    }
    for (size_t i = 0; i < data_sets.size(); ++i) {
      DMatrix * dmat = data_sets[i];
      this->ConfigurationWithKnownData(dmat);
      this->PredictRaw(data_sets[i], &preds_[dmat]);
      obj_->EvalTransform(&preds_[dmat]);
      for (auto& ev : metrics_) {
        os << '\t' << data_names[i] << '-' << ev->Name() << ':'
           << ev->Eval(preds_[dmat], data_sets[i]->Info(),
                       tparam_.dsplit == DataSplitMode::kRow);
      }
    }

    monitor_.Stop("EvalOneIter");
    return os.str();
  }

  void SetAttr(const std::string& key, const std::string& value) override {
    attributes_[key] = value;
    mparam_.contain_extra_attrs = 1;
  }

  bool GetAttr(const std::string& key, std::string* out) const override {
    auto it = attributes_.find(key);
    if (it == attributes_.end()) return false;
    *out = it->second;
    return true;
  }

  bool DelAttr(const std::string& key) override {
    auto it = attributes_.find(key);
    if (it == attributes_.end()) return false;
    attributes_.erase(it);
    return true;
  }

  std::vector<std::string> GetAttrNames() const override {
    std::vector<std::string> out;
    out.reserve(attributes_.size());
    for (auto& p : attributes_) {
      out.push_back(p.first);
    }
    return out;
  }

  LearnerTrainParam const& GetLearnerTrainParameter() const override {
    return tparam_;
  }

  std::pair<std::string, bst_float> Evaluate(DMatrix* data,
                                             std::string metric) {
    if (metric == "auto") metric = obj_->DefaultEvalMetric();
    std::unique_ptr<Metric> ev(Metric::Create(metric.c_str(), &tparam_));
    this->ConfigurationWithKnownData(data);
    this->PredictRaw(data, &preds_[data]);
    obj_->EvalTransform(&preds_[data]);
    return std::make_pair(metric,
                          ev->Eval(preds_[data], data->Info(),
                                   tparam_.dsplit == DataSplitMode::kRow));
  }

  void Predict(DMatrix* data, bool output_margin,
               HostDeviceVector<bst_float>* out_preds, unsigned ntree_limit,
               bool pred_leaf, bool pred_contribs, bool approx_contribs,
               bool pred_interactions) const override {
    bool multiple_predictions = static_cast<int>(pred_leaf) +
                                static_cast<int>(pred_interactions) +
                                static_cast<int>(pred_contribs);
    CHECK_LE(multiple_predictions, 1) << "Perform one kind of prediction at a time.";
    if (pred_contribs) {
      gbm_->PredictContribution(data, &out_preds->HostVector(), ntree_limit, approx_contribs);
    } else if (pred_interactions) {
      gbm_->PredictInteractionContributions(data, &out_preds->HostVector(), ntree_limit,
                                            approx_contribs);
    } else if (pred_leaf) {
      gbm_->PredictLeaf(data, &out_preds->HostVector(), ntree_limit);
    } else {
      this->PredictRaw(data, out_preds, ntree_limit);
      if (!output_margin) {
        obj_->PredTransform(out_preds);
      }
    }
  }

  const std::map<std::string, std::string>& GetConfigurationArguments() const override {
    return cfg_;
  }

 protected:
  // Revise `tree_method` and `updater` parameters after seeing the training
  // data matrix
  inline void PerformTreeMethodHeuristic(DMatrix* p_train) {
    if (name_gbm_ != "gbtree" || cfg_.count("updater") > 0) {
      // 1. This method is not applicable for non-tree learners
      // 2. This method is disabled when `updater` parameter is explicitly
      //    set, since only experts are expected to do so.
      return;
    }

    const TreeMethod current_tree_method = tparam_.tree_method;

    if (rabit::IsDistributed()) {
      CHECK(tparam_.dsplit != DataSplitMode::kAuto)
        << "Precondition violated; dsplit cannot be 'auto' in distributed mode";
      if (tparam_.dsplit == DataSplitMode::kCol) {
        // 'distcol' updater hidden until it becomes functional again
        // See discussion at https://github.com/dmlc/xgboost/issues/1832
        LOG(FATAL) << "Column-wise data split is currently not supported.";
      }
      switch (current_tree_method) {
       case TreeMethod::kAuto:
        LOG(INFO) << "Tree method is automatically selected to be 'approx' "
                        "for distributed training.";
        break;
       case TreeMethod::kApprox:
       case TreeMethod::kHist:
        // things are okay, do nothing
        break;
       case TreeMethod::kExact:
        LOG(WARNING) << "Tree method was set to be "
                     << "exact"
                     << "', but only 'approx' and 'hist' is available for distributed "
                        "training. The `tree_method` parameter is now being "
                        "changed to 'approx'";
        break;
       case TreeMethod::kGPUExact:
       case TreeMethod::kGPUHist:
       case TreeMethod::kGPUHist2:
        LOG(FATAL) << "Distributed training is not available with GPU algoritms";
        break;
       default:
        LOG(FATAL) << "Unknown tree_method ("
                   << static_cast<int>(current_tree_method) << ") detected";
      }
      if (current_tree_method != TreeMethod::kHist) {
        LOG(WARNING) << "Tree method is automatically selected to be 'approx'"
                        " for distributed training.";
        tparam_.tree_method = TreeMethod::kApprox;
      } else {
        LOG(WARNING) << "Tree method is specified to be 'hist'"
                        " for distributed training.";
        tparam_.tree_method = TreeMethod::kHist;
      }
    } else if (!p_train->SingleColBlock()) {
      /* Some tree methods are not available for external-memory DMatrix */
      switch (current_tree_method) {
       case TreeMethod::kAuto:
        LOG(INFO) << "Tree method is automatically set to 'approx' "
                        "since external-memory data matrix is used.";
        break;
       case TreeMethod::kApprox:
        // things are okay, do nothing
        break;
       case TreeMethod::kExact:
        LOG(INFO) << "Tree method was set to be 'exact', "
                        "but currently we are only able to proceed with "
                        "approximate algorithm ('approx') because external-"
                        "memory data matrix is used.";
        break;
       case TreeMethod::kHist:
        // things are okay, do nothing
        break;
       case TreeMethod::kGPUExact:
       case TreeMethod::kGPUHist:
       case TreeMethod::kGPUHist2:
        LOG(FATAL)
          << "External-memory data matrix is not available with GPU algorithms";
        break;
       default:
        LOG(FATAL) << "Unknown tree_method ("
                   << static_cast<int>(current_tree_method) << ") detected";
      }
      tparam_.tree_method = TreeMethod::kApprox;
    } else if (p_train->Info().num_row_ >= (4UL << 20UL)
               && current_tree_method == TreeMethod::kAuto) {
      /* Choose tree_method='approx' automatically for large data matrix */
      LOG(INFO) << "Tree method is automatically selected to be "
                      "'approx' for faster speed. To use old behavior "
                      "(exact greedy algorithm on single machine), "
                      "set tree_method to 'exact'.";
      tparam_.tree_method = TreeMethod::kApprox;
    }

    /* If tree_method was changed, re-configure updaters and gradient boosters */
    if (tparam_.tree_method != current_tree_method) {
      ConfigureUpdaters();
      if (gbm_ != nullptr) {
        gbm_->Configure(cfg_.begin(), cfg_.end());
      }
    }
  }

  // return whether model is already initialized.
  inline bool ModelInitialized() const { return gbm_ != nullptr; }
  // lazily initialize the model based on configuration if it haven't yet been initialized.
  inline void LazyInitModel() {
    if (this->ModelInitialized()) return;
    // estimate feature bound
    // TODO(hcho3): Change num_feature to 64-bit integer
    unsigned num_feature = 0;
    for (auto & matrix : cache_) {
      CHECK(matrix != nullptr);
      const uint64_t num_col = matrix->Info().num_col_;
      CHECK_LE(num_col, static_cast<uint64_t>(std::numeric_limits<unsigned>::max()))
        << "Unfortunately, XGBoost does not support data matrices with "
        << std::numeric_limits<unsigned>::max() << " features or greater";
      num_feature = std::max(num_feature, static_cast<unsigned>(num_col));
    }
    // run allreduce on num_feature to find the maximum value
    rabit::Allreduce<rabit::op::Max>(&num_feature, 1);
    if (num_feature > mparam_.num_feature) {
      mparam_.num_feature = num_feature;
    }
    CHECK_NE(mparam_.num_feature, 0)
        << "0 feature is supplied.  Are you using raw Booster interface?";
    // setup
    cfg_["num_feature"] = common::ToString(mparam_.num_feature);
    CHECK(obj_ == nullptr && gbm_ == nullptr);
    obj_.reset(ObjFunction::Create(name_obj_, &tparam_));
    obj_->Configure(cfg_.begin(), cfg_.end());
    // reset the base score
    mparam_.base_score = obj_->ProbToMargin(mparam_.base_score);
    gbm_.reset(GradientBooster::Create(name_gbm_, &tparam_,
                                       cache_, mparam_.base_score));
    gbm_->Configure(cfg_.begin(), cfg_.end());
  }

  /*!
   * \brief get un-transformed prediction
   * \param data training data matrix
   * \param out_preds output vector that stores the prediction
   * \param ntree_limit limit number of trees used for boosted tree
   *   predictor, when it equals 0, this means we are using all the trees
   */
  inline void PredictRaw(DMatrix* data, HostDeviceVector<bst_float>* out_preds,
                         unsigned ntree_limit = 0) const {
    CHECK(gbm_ != nullptr)
        << "Predict must happen after Load or InitModel";
    gbm_->PredictBatch(data, out_preds, ntree_limit);
  }

  void ValidateDMatrix(DMatrix* p_fmat) {
    MetaInfo const& info = p_fmat->Info();
    auto const& weights = info.weights_.HostVector();
    if (info.group_ptr_.size() != 0 && weights.size() != 0) {
      CHECK(weights.size() == info.group_ptr_.size() - 1)
          << "\n"
          << "weights size: " << weights.size()            << ", "
          << "groups size: "  << info.group_ptr_.size() -1 << ", "
          << "num rows: "     << p_fmat->Info().num_row_   << "\n"
          << "Number of weights should be equal to number of groups in ranking task.";
    }
  }

  // model parameter
  LearnerModelParam mparam_;
  // configurations
  std::map<std::string, std::string> cfg_;
  // attributes
  std::map<std::string, std::string> attributes_;
  // name of gbm
  std::string name_gbm_;
  // name of objective function
  std::string name_obj_;
  // temporal storages for prediction
  std::map<DMatrix*, HostDeviceVector<bst_float>> preds_;
  // gradient pairs
  HostDeviceVector<GradientPair> gpair_;

 private:
  /*! \brief random number transformation seed. */
  static const int kRandSeedMagic = 127;
  // internal cached dmatrix
  std::vector<std::shared_ptr<DMatrix> > cache_;

  common::Monitor monitor_;
};

Learner* Learner::Create(
    const std::vector<std::shared_ptr<DMatrix> >& cache_data) {
  return new LearnerImpl(cache_data);
}
}  // namespace xgboost<|MERGE_RESOLUTION|>--- conflicted
+++ resolved
@@ -27,18 +27,6 @@
 
 const char* kMaxDeltaStepDefaultValue = "0.7";
 
-<<<<<<< HEAD
-enum class TreeMethod : int {
-  kAuto = 0, kApprox = 1, kExact = 2, kHist = 3,
-  kGPUExact = 4, kGPUHist = 5, kGPUHist2 = 6
-};
-
-enum class DataSplitMode : int {
-  kAuto = 0, kCol = 1, kRow = 2
-};
-
-=======
->>>>>>> c589eff9
 inline bool IsFloat(const std::string& str) {
   std::stringstream ss(str);
   float f;
@@ -107,61 +95,6 @@
         " By default equals 0 and corresponds to binary classifier.");
   }
 };
-
-<<<<<<< HEAD
-struct LearnerTrainParam : public dmlc::Parameter<LearnerTrainParam> {
-  // stored random seed
-  int seed;
-  // whether seed the PRNG each iteration
-  bool seed_per_iteration;
-  // data split mode, can be row, col, or none.
-  DataSplitMode dsplit;
-  // tree construction method
-  TreeMethod tree_method;
-  // internal test flag
-  std::string test_flag;
-  // number of threads to use if OpenMP is enabled
-  // if equals 0, use system default
-  int nthread;
-  // flag to disable default metric
-  int disable_default_eval_metric;
-  // declare parameters
-  DMLC_DECLARE_PARAMETER(LearnerTrainParam) {
-    DMLC_DECLARE_FIELD(seed).set_default(0).describe(
-        "Random number seed during training.");
-    DMLC_DECLARE_FIELD(seed_per_iteration)
-        .set_default(false)
-        .describe(
-            "Seed PRNG determnisticly via iterator number, "
-            "this option will be switched on automatically on distributed "
-            "mode.");
-    DMLC_DECLARE_FIELD(dsplit)
-        .set_default(DataSplitMode::kAuto)
-        .add_enum("auto", DataSplitMode::kAuto)
-        .add_enum("col", DataSplitMode::kCol)
-        .add_enum("row", DataSplitMode::kRow)
-        .describe("Data split mode for distributed training.");
-    DMLC_DECLARE_FIELD(tree_method)
-        .set_default(TreeMethod::kAuto)
-        .add_enum("auto", TreeMethod::kAuto)
-        .add_enum("approx", TreeMethod::kApprox)
-        .add_enum("exact", TreeMethod::kExact)
-        .add_enum("hist", TreeMethod::kHist)
-        .add_enum("gpu_exact", TreeMethod::kGPUExact)
-        .add_enum("gpu_hist", TreeMethod::kGPUHist)
-        .add_enum("gpu_hist2", TreeMethod::kGPUHist2)
-        .describe("Choice of tree construction method.");
-    DMLC_DECLARE_FIELD(test_flag).set_default("").describe(
-        "Internal test flag");
-    DMLC_DECLARE_FIELD(nthread).set_default(0).describe(
-        "Number of threads to use.");
-    DMLC_DECLARE_FIELD(disable_default_eval_metric)
-        .set_default(0)
-        .describe("flag to disable default metric. Set to >0 to disable");
-  }
-};
-=======
->>>>>>> c589eff9
 
 DMLC_REGISTER_PARAMETER(LearnerModelParam);
 DMLC_REGISTER_PARAMETER(LearnerTrainParam);
