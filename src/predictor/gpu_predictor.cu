/*!
 * Copyright by Contributors 2017
 */
#include <dmlc/parameter.h>
#include <thrust/copy.h>
#include <thrust/device_ptr.h>
#include <thrust/device_vector.h>
#include <thrust/fill.h>
#include <xgboost/data.h>
#include <xgboost/predictor.h>
#include <xgboost/tree_model.h>
#include <xgboost/tree_updater.h>
#include <memory>
#include "../common/gpu_set.h"
#include "../common/device_helpers.cuh"
#include "../common/host_device_vector.h"

namespace xgboost {
namespace predictor {

DMLC_REGISTRY_FILE_TAG(gpu_predictor);

/*! \brief prediction parameters */
struct GPUPredictionParam : public dmlc::Parameter<GPUPredictionParam> {
  int gpu_id;
  int n_gpus;
  bool silent;
  // declare parameters
  DMLC_DECLARE_PARAMETER(GPUPredictionParam) {
    DMLC_DECLARE_FIELD(gpu_id).set_default(0).describe(
        "Device ordinal for GPU prediction.");
    DMLC_DECLARE_FIELD(n_gpus).set_default(1).describe(
        "Number of devices to use for prediction (NOT IMPLEMENTED).");
    DMLC_DECLARE_FIELD(silent).set_default(false).describe(
        "Do not print information during trainig.");
  }
};
DMLC_REGISTER_PARAMETER(GPUPredictionParam);

template <typename IterT>
void IncrementOffset(IterT begin_itr, IterT end_itr, size_t amount) {
  thrust::transform(begin_itr, end_itr, begin_itr,
                    [=] __device__(size_t elem) { return elem + amount; });
}

/**
 * \struct  DeviceMatrix
 *
 * \brief A csr representation of the input matrix allocated on the device.
 */

struct DeviceMatrix {
  DMatrix* p_mat;  // Pointer to the original matrix on the host
  dh::BulkAllocator<dh::MemoryType::kDevice> ba;
  dh::DVec<size_t> row_ptr;
  dh::DVec<Entry> data;
  thrust::device_vector<float> predictions;

  DeviceMatrix(DMatrix* dmat, int device_idx, bool silent) : p_mat(dmat) {
    dh::safe_cuda(cudaSetDevice(device_idx));
    const auto& info = dmat->Info();
    ba.Allocate(device_idx, silent, &row_ptr, info.num_row_ + 1, &data,
                info.num_nonzero_);
    auto iter = dmat->RowIterator();
    iter->BeforeFirst();
    size_t data_offset = 0;
    while (iter->Next()) {
      const auto& batch = iter->Value();
      const auto& offset_vec = batch.offset.HostVector();
      const auto& data_vec = batch.data.HostVector();
      // Copy row ptr
<<<<<<< HEAD
      dh::safe_cuda(cudaMemcpy(
          row_ptr.Data() + batch.base_rowid, offset_vec.data(),
          sizeof(size_t) * offset_vec.size(), cudaMemcpyHostToDevice));
=======
      thrust::copy(offset_vec.data(), offset_vec.data() + batch.Size() + 1,
                   row_ptr.tbegin() + batch.base_rowid);
>>>>>>> 2a04551a
      if (batch.base_rowid > 0) {
        auto begin_itr = row_ptr.tbegin() + batch.base_rowid;
        auto end_itr = begin_itr + batch.Size() + 1;
        IncrementOffset(begin_itr, end_itr, batch.base_rowid);
      }
      dh::safe_cuda(cudaMemcpy(data.Data() + data_offset, data_vec.data(),
                               sizeof(Entry) * data_vec.size(),
                               cudaMemcpyHostToDevice));
      // Copy data
<<<<<<< HEAD
      data_offset += data_vec.size();
=======
      data_offset += batch.data.Size();
>>>>>>> 2a04551a
    }
  }
};

/**
 * \struct  DevicePredictionNode
 *
 * \brief Packed 16 byte representation of a tree node for use in device
 * prediction
 */

struct DevicePredictionNode {
  XGBOOST_DEVICE DevicePredictionNode()
      : fidx(-1), left_child_idx(-1), right_child_idx(-1) {}

  union NodeValue {
    float leaf_weight;
    float fvalue;
  };

  int fidx;
  int left_child_idx;
  int right_child_idx;
  NodeValue val;

  DevicePredictionNode(const RegTree::Node& n) {  // NOLINT
    this->left_child_idx = n.LeftChild();
    this->right_child_idx = n.RightChild();
    this->fidx = n.SplitIndex();
    if (n.DefaultLeft()) {
      fidx |= (1U << 31);
    }

    if (n.IsLeaf()) {
      this->val.leaf_weight = n.LeafValue();
    } else {
      this->val.fvalue = n.SplitCond();
    }
  }

  XGBOOST_DEVICE bool IsLeaf() const { return left_child_idx == -1; }

  XGBOOST_DEVICE int GetFidx() const { return fidx & ((1U << 31) - 1U); }

  XGBOOST_DEVICE bool MissingLeft() const { return (fidx >> 31) != 0; }

  XGBOOST_DEVICE int MissingIdx() const {
    if (MissingLeft()) {
      return this->left_child_idx;
    } else {
      return this->right_child_idx;
    }
  }

  XGBOOST_DEVICE float GetFvalue() const { return val.fvalue; }

  XGBOOST_DEVICE float GetWeight() const { return val.leaf_weight; }
};

struct ElementLoader {
  bool use_shared;
  size_t* d_row_ptr;
  Entry* d_data;
  int num_features;
  float* smem;

  __device__ ElementLoader(bool use_shared, size_t* row_ptr,
                           Entry* entry, int num_features,
                           float* smem, int num_rows)
      : use_shared(use_shared),
        d_row_ptr(row_ptr),
        d_data(entry),
        num_features(num_features),
        smem(smem) {
    // Copy instances
    if (use_shared) {
      bst_uint global_idx = blockDim.x * blockIdx.x + threadIdx.x;
      int shared_elements = blockDim.x * num_features;
      dh::BlockFill(smem, shared_elements, nanf(""));
      __syncthreads();
      if (global_idx < num_rows) {
        bst_uint elem_begin = d_row_ptr[global_idx];
        bst_uint elem_end = d_row_ptr[global_idx + 1];
        for (bst_uint elem_idx = elem_begin; elem_idx < elem_end; elem_idx++) {
          Entry elem = d_data[elem_idx];
          smem[threadIdx.x * num_features + elem.index] = elem.fvalue;
        }
      }
      __syncthreads();
    }
  }
  __device__ float GetFvalue(int ridx, int fidx) {
    if (use_shared) {
      return smem[threadIdx.x * num_features + fidx];
    } else {
      // Binary search
      auto begin_ptr = d_data + d_row_ptr[ridx];
      auto end_ptr = d_data + d_row_ptr[ridx + 1];
      Entry* previous_middle = nullptr;
      while (end_ptr != begin_ptr) {
        auto middle = begin_ptr + (end_ptr - begin_ptr) / 2;
        if (middle == previous_middle) {
          break;
        } else {
          previous_middle = middle;
        }

        if (middle->index == fidx) {
          return middle->fvalue;
        } else if (middle->index < fidx) {
          begin_ptr = middle;
        } else {
          end_ptr = middle;
        }
      }
      // Value is missing
      return nanf("");
    }
  }
};

__device__ float GetLeafWeight(bst_uint ridx, const DevicePredictionNode* tree,
                               ElementLoader* loader) {
  DevicePredictionNode n = tree[0];
  while (!n.IsLeaf()) {
    float fvalue = loader->GetFvalue(ridx, n.GetFidx());
    // Missing value
    if (isnan(fvalue)) {
      n = tree[n.MissingIdx()];
    } else {
      if (fvalue < n.GetFvalue()) {
        n = tree[n.left_child_idx];
      } else {
        n = tree[n.right_child_idx];
      }
    }
  }
  return n.GetWeight();
}

template <int BLOCK_THREADS>
__global__ void PredictKernel(const DevicePredictionNode* d_nodes,
                              float* d_out_predictions, size_t* d_tree_segments,
                              int* d_tree_group, size_t* d_row_ptr,
                              Entry* d_data, size_t tree_begin,
                              size_t tree_end, size_t num_features,
                              size_t num_rows, bool use_shared, int num_group) {
  extern __shared__ float smem[];
  bst_uint global_idx = blockDim.x * blockIdx.x + threadIdx.x;
  ElementLoader loader(use_shared, d_row_ptr, d_data, num_features, smem,
                       num_rows);
  if (global_idx >= num_rows) return;
  if (num_group == 1) {
    float sum = 0;
    for (int tree_idx = tree_begin; tree_idx < tree_end; tree_idx++) {
      const DevicePredictionNode* d_tree =
          d_nodes + d_tree_segments[tree_idx - tree_begin];
      sum += GetLeafWeight(global_idx, d_tree, &loader);
    }
    d_out_predictions[global_idx] += sum;
  } else {
    for (int tree_idx = tree_begin; tree_idx < tree_end; tree_idx++) {
      int tree_group = d_tree_group[tree_idx];
      const DevicePredictionNode* d_tree =
          d_nodes + d_tree_segments[tree_idx - tree_begin];
      bst_uint out_prediction_idx = global_idx * num_group + tree_group;
      d_out_predictions[out_prediction_idx] +=
          GetLeafWeight(global_idx, d_tree, &loader);
    }
  }
}

class GPUPredictor : public xgboost::Predictor {
 protected:
  struct DevicePredictionCacheEntry {
    std::shared_ptr<DMatrix> data;
    HostDeviceVector<bst_float> predictions;
  };

 private:
  void DevicePredictInternal(DMatrix* dmat,
                             HostDeviceVector<bst_float>* out_preds,
                             const gbm::GBTreeModel& model, size_t tree_begin,
                             size_t tree_end) {
    if (tree_end - tree_begin == 0) {
      return;
    }

    std::shared_ptr<DeviceMatrix> device_matrix;
    // Matrix is not in host cache, create a temporary matrix
    if (this->cache_.find(dmat) == this->cache_.end()) {
      device_matrix = std::shared_ptr<DeviceMatrix>(
          new DeviceMatrix(dmat, param.gpu_id, param.silent));
    } else {
      // Create this matrix on device if doesn't exist
      if (this->device_matrix_cache_.find(dmat) ==
          this->device_matrix_cache_.end()) {
        this->device_matrix_cache_.emplace(
            dmat, std::shared_ptr<DeviceMatrix>(
                      new DeviceMatrix(dmat, param.gpu_id, param.silent)));
      }
      device_matrix = device_matrix_cache_.find(dmat)->second;
    }

    dh::safe_cuda(cudaSetDevice(param.gpu_id));
    CHECK_EQ(model.param.size_leaf_vector, 0);
    // Copy decision trees to device
    thrust::host_vector<size_t> h_tree_segments;
    h_tree_segments.reserve((tree_end - tree_begin) + 1);
    size_t sum = 0;
    h_tree_segments.push_back(sum);
    for (auto tree_idx = tree_begin; tree_idx < tree_end; tree_idx++) {
      sum += model.trees[tree_idx]->GetNodes().size();
      h_tree_segments.push_back(sum);
    }

    thrust::host_vector<DevicePredictionNode> h_nodes(h_tree_segments.back());
    for (auto tree_idx = tree_begin; tree_idx < tree_end; tree_idx++) {
      auto& src_nodes = model.trees[tree_idx]->GetNodes();
      std::copy(src_nodes.begin(), src_nodes.end(),
                h_nodes.begin() + h_tree_segments[tree_idx - tree_begin]);
    }

    nodes.resize(h_nodes.size());
    dh::safe_cuda(cudaMemcpy(dh::Raw(nodes), h_nodes.data(),
                             sizeof(DevicePredictionNode) * h_nodes.size(),
                             cudaMemcpyHostToDevice));
    tree_segments.resize(h_tree_segments.size());
    dh::safe_cuda(cudaMemcpy(dh::Raw(tree_segments), h_tree_segments.data(),
                             sizeof(size_t) * h_tree_segments.size(),
                             cudaMemcpyHostToDevice));
    tree_group.resize(model.tree_info.size());
    dh::safe_cuda(cudaMemcpy(dh::Raw(tree_group), model.tree_info.data(),
                             sizeof(int) * model.tree_info.size(),
                             cudaMemcpyHostToDevice));

    device_matrix->predictions.resize(out_preds->Size());
    auto& predictions = device_matrix->predictions;
    out_preds->GatherTo(predictions.data(),
                        predictions.data() + predictions.size());

    dh::safe_cuda(cudaSetDevice(param.gpu_id));

    const int BLOCK_THREADS = 128;
    const int GRID_SIZE = static_cast<int>(
        dh::DivRoundUp(device_matrix->row_ptr.Size() - 1, BLOCK_THREADS));

    int shared_memory_bytes = static_cast<int>(
        sizeof(float) * device_matrix->p_mat->Info().num_col_ * BLOCK_THREADS);
    bool use_shared = true;
    if (shared_memory_bytes > max_shared_memory_bytes) {
      shared_memory_bytes = 0;
      use_shared = false;
    }

    PredictKernel<BLOCK_THREADS>
        <<<GRID_SIZE, BLOCK_THREADS, shared_memory_bytes>>>(
            dh::Raw(nodes), dh::Raw(device_matrix->predictions),
            dh::Raw(tree_segments), dh::Raw(tree_group),
            device_matrix->row_ptr.Data(), device_matrix->data.Data(),
            tree_begin, tree_end, device_matrix->p_mat->Info().num_col_,
            device_matrix->p_mat->Info().num_row_, use_shared,
            model.param.num_output_group);

    dh::safe_cuda(cudaDeviceSynchronize());
    out_preds->ScatterFrom(predictions.data(),
                           predictions.data() + predictions.size());
  }

 public:
  GPUPredictor() : cpu_predictor(Predictor::Create("cpu_predictor")) {}

  void PredictBatch(DMatrix* dmat, HostDeviceVector<bst_float>* out_preds,
                    const gbm::GBTreeModel& model, int tree_begin,
                    unsigned ntree_limit = 0) override {
    if (this->PredictFromCache(dmat, out_preds, model, ntree_limit)) {
      return;
    }
    this->InitOutPredictions(dmat->Info(), out_preds, model);

    int tree_end = ntree_limit * model.param.num_output_group;

    if (ntree_limit == 0 || ntree_limit > model.trees.size()) {
      tree_end = static_cast<unsigned>(model.trees.size());
    }

    DevicePredictInternal(dmat, out_preds, model, tree_begin, tree_end);
  }

 protected:
  void InitOutPredictions(const MetaInfo& info,
                          HostDeviceVector<bst_float>* out_preds,
                          const gbm::GBTreeModel& model) const {
    size_t n = model.param.num_output_group * info.num_row_;
    const HostDeviceVector<bst_float>& base_margin = info.base_margin_;
    out_preds->Reshard(devices);
    out_preds->Resize(n);
    if (base_margin.Size() != 0) {
      CHECK_EQ(out_preds->Size(), n);
      out_preds->Copy(base_margin);
    } else {
      out_preds->Fill(model.base_margin);
    }
  }

  bool PredictFromCache(DMatrix* dmat, HostDeviceVector<bst_float>* out_preds,
                        const gbm::GBTreeModel& model, unsigned ntree_limit) {
    if (ntree_limit == 0 ||
        ntree_limit * model.param.num_output_group >= model.trees.size()) {
      auto it = cache_.find(dmat);
      if (it != cache_.end()) {
        const HostDeviceVector<bst_float>& y = it->second.predictions;
        if (y.Size() != 0) {
          out_preds->Reshard(devices);
          out_preds->Resize(y.Size());
          out_preds->Copy(y);
          return true;
        }
      }
    }

    return false;
  }

  void UpdatePredictionCache(
      const gbm::GBTreeModel& model,
      std::vector<std::unique_ptr<TreeUpdater>>* updaters,
      int num_new_trees) override {
    auto old_ntree = model.trees.size() - num_new_trees;
    // update cache entry
    for (auto& kv : cache_) {
      PredictionCacheEntry& e = kv.second;
      DMatrix* dmat = kv.first;
      HostDeviceVector<bst_float>& predictions = e.predictions;

      if (predictions.Size() == 0) {
        this->InitOutPredictions(dmat->Info(), &predictions, model);
      }

      if (model.param.num_output_group == 1 && updaters->size() > 0 &&
          num_new_trees == 1 &&
          updaters->back()->UpdatePredictionCache(e.data.get(), &predictions)) {
        // do nothing
      } else {
        DevicePredictInternal(dmat, &predictions, model, old_ntree, model.trees.size());
      }
    }
  }

  void PredictInstance(const SparsePage::Inst& inst,
                       std::vector<bst_float>* out_preds,
                       const gbm::GBTreeModel& model, unsigned ntree_limit,
                       unsigned root_index) override {
    cpu_predictor->PredictInstance(inst, out_preds, model, root_index);
  }
  void PredictLeaf(DMatrix* p_fmat, std::vector<bst_float>* out_preds,
                   const gbm::GBTreeModel& model,
                   unsigned ntree_limit) override {
    cpu_predictor->PredictLeaf(p_fmat, out_preds, model, ntree_limit);
  }

  void PredictContribution(DMatrix* p_fmat,
                           std::vector<bst_float>* out_contribs,
                           const gbm::GBTreeModel& model, unsigned ntree_limit,
                           bool approximate, int condition,
                           unsigned condition_feature) override {
    cpu_predictor->PredictContribution(p_fmat, out_contribs, model, ntree_limit,
                                       approximate, condition,
                                       condition_feature);
  }

  void PredictInteractionContributions(DMatrix* p_fmat,
                                       std::vector<bst_float>* out_contribs,
                                       const gbm::GBTreeModel& model,
                                       unsigned ntree_limit,
                                       bool approximate) override {
    cpu_predictor->PredictInteractionContributions(p_fmat, out_contribs, model,
                                                   ntree_limit, approximate);
  }

  void Init(const std::vector<std::pair<std::string, std::string>>& cfg,
            const std::vector<std::shared_ptr<DMatrix>>& cache) override {
    Predictor::Init(cfg, cache);
    cpu_predictor->Init(cfg, cache);
    param.InitAllowUnknown(cfg);
    devices = GPUSet::All(param.n_gpus).Normalised(param.gpu_id);
    max_shared_memory_bytes = dh::MaxSharedMemory(param.gpu_id);
  }

 private:
  GPUPredictionParam param;
  std::unique_ptr<Predictor> cpu_predictor;
  std::unordered_map<DMatrix*, std::shared_ptr<DeviceMatrix>>
      device_matrix_cache_;
  thrust::device_vector<DevicePredictionNode> nodes;
  thrust::device_vector<size_t> tree_segments;
  thrust::device_vector<int> tree_group;
  thrust::device_vector<bst_float> preds;
  GPUSet devices;
  size_t max_shared_memory_bytes;
};
XGBOOST_REGISTER_PREDICTOR(GPUPredictor, "gpu_predictor")
    .describe("Make predictions using GPU.")
    .set_body([]() { return new GPUPredictor(); });
}  // namespace predictor
}  // namespace xgboost<|MERGE_RESOLUTION|>--- conflicted
+++ resolved
@@ -69,14 +69,9 @@
       const auto& offset_vec = batch.offset.HostVector();
       const auto& data_vec = batch.data.HostVector();
       // Copy row ptr
-<<<<<<< HEAD
       dh::safe_cuda(cudaMemcpy(
           row_ptr.Data() + batch.base_rowid, offset_vec.data(),
           sizeof(size_t) * offset_vec.size(), cudaMemcpyHostToDevice));
-=======
-      thrust::copy(offset_vec.data(), offset_vec.data() + batch.Size() + 1,
-                   row_ptr.tbegin() + batch.base_rowid);
->>>>>>> 2a04551a
       if (batch.base_rowid > 0) {
         auto begin_itr = row_ptr.tbegin() + batch.base_rowid;
         auto end_itr = begin_itr + batch.Size() + 1;
@@ -86,11 +81,7 @@
                                sizeof(Entry) * data_vec.size(),
                                cudaMemcpyHostToDevice));
       // Copy data
-<<<<<<< HEAD
-      data_offset += data_vec.size();
-=======
       data_offset += batch.data.Size();
->>>>>>> 2a04551a
     }
   }
 };
