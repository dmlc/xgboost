/*!
 * Copyright by Contributors 2017
 */
#include <dmlc/parameter.h>
#include <thrust/copy.h>
#include <thrust/device_ptr.h>
#include <thrust/device_vector.h>
#include <thrust/fill.h>
#include <xgboost/data.h>
#include <xgboost/predictor.h>
#include <xgboost/tree_model.h>
#include <xgboost/tree_updater.h>
#include <memory>
#include "../common/device_helpers.cuh"
#include "../common/dhvec.h"

namespace xgboost {
namespace predictor {

DMLC_REGISTRY_FILE_TAG(gpu_predictor);

/*! \brief prediction parameters */
struct GPUPredictionParam : public dmlc::Parameter<GPUPredictionParam> {
  int gpu_id;
  int n_gpus;
  bool silent;
  // declare parameters
  DMLC_DECLARE_PARAMETER(GPUPredictionParam) {
    DMLC_DECLARE_FIELD(gpu_id).set_default(0).describe(
        "Device ordinal for GPU prediction.");
    DMLC_DECLARE_FIELD(n_gpus).set_default(1).describe(
        "Number of devices to use for prediction (NOT IMPLEMENTED).");
    DMLC_DECLARE_FIELD(silent).set_default(false).describe(
        "Do not print information during trainig.");
  }
};
DMLC_REGISTER_PARAMETER(GPUPredictionParam);

template <typename iter_t>
void increment_offset(iter_t begin_itr, iter_t end_itr, size_t amount) {
  thrust::transform(begin_itr, end_itr, begin_itr,
                    [=] __device__(size_t elem) { return elem + amount; });
}

/**
 * \struct  DeviceMatrix
 *
 * \brief A csr representation of the input matrix allocated on the device.
 */

struct DeviceMatrix {
  DMatrix* p_mat;  // Pointer to the original matrix on the host
  dh::bulk_allocator<dh::memory_type::DEVICE> ba;
  dh::dvec<size_t> row_ptr;
  dh::dvec<SparseBatch::Entry> data;
  thrust::device_vector<float> predictions;

  DeviceMatrix(DMatrix* dmat, int device_idx, bool silent) : p_mat(dmat) {
    dh::safe_cuda(cudaSetDevice(device_idx));
    auto info = dmat->info();
    ba.allocate(device_idx, silent, &row_ptr, info.num_row + 1, &data,
                info.num_nonzero);
    auto iter = dmat->RowIterator();
    iter->BeforeFirst();
    size_t data_offset = 0;
    while (iter->Next()) {
      auto batch = iter->Value();
      // Copy row ptr
      thrust::copy(batch.ind_ptr, batch.ind_ptr + batch.size + 1,
                   row_ptr.tbegin() + batch.base_rowid);
      if (batch.base_rowid > 0) {
        auto begin_itr = row_ptr.tbegin() + batch.base_rowid;
        auto end_itr = begin_itr + batch.size + 1;
        increment_offset(begin_itr, end_itr, batch.base_rowid);
      }
      // Copy data
      thrust::copy(batch.data_ptr, batch.data_ptr + batch.ind_ptr[batch.size],
                   data.tbegin() + data_offset);
      data_offset += batch.ind_ptr[batch.size];
    }
  }
};

/**
 * \struct  DevicePredictionNode
 *
 * \brief Packed 16 byte representation of a tree node for use in device
 * prediction
 */

struct DevicePredictionNode {
  XGBOOST_DEVICE DevicePredictionNode()
      : fidx(-1), left_child_idx(-1), right_child_idx(-1) {}

  union NodeValue {
    float leaf_weight;
    float fvalue;
  };

  int fidx;
  int left_child_idx;
  int right_child_idx;
  NodeValue val;

  DevicePredictionNode(const RegTree::Node& n) {  // NOLINT
    this->left_child_idx = n.cleft();
    this->right_child_idx = n.cright();
    this->fidx = n.split_index();
    if (n.default_left()) {
      fidx |= (1U << 31);
    }

    if (n.is_leaf()) {
      this->val.leaf_weight = n.leaf_value();
    } else {
      this->val.fvalue = n.split_cond();
    }
  }

  XGBOOST_DEVICE bool IsLeaf() const { return left_child_idx == -1; }

  XGBOOST_DEVICE int GetFidx() const { return fidx & ((1U << 31) - 1U); }

  XGBOOST_DEVICE bool MissingLeft() const { return (fidx >> 31) != 0; }

  XGBOOST_DEVICE int MissingIdx() const {
    if (MissingLeft()) {
      return this->left_child_idx;
    } else {
      return this->right_child_idx;
    }
  }

  XGBOOST_DEVICE float GetFvalue() const { return val.fvalue; }

  XGBOOST_DEVICE float GetWeight() const { return val.leaf_weight; }
};

struct ElementLoader {
  bool use_shared;
  size_t* d_row_ptr;
  SparseBatch::Entry* d_data;
  int num_features;
  float* smem;

  __device__ ElementLoader(bool use_shared, size_t* row_ptr,
                           SparseBatch::Entry* entry, int num_features,
                           float* smem, int num_rows)
      : use_shared(use_shared),
        d_row_ptr(row_ptr),
        d_data(entry),
        num_features(num_features),
        smem(smem) {
    // Copy instances
    if (use_shared) {
      bst_uint global_idx = blockDim.x * blockIdx.x + threadIdx.x;
      int shared_elements = blockDim.x * num_features;
      dh::block_fill(smem, shared_elements, nanf(""));
      __syncthreads();
      if (global_idx < num_rows) {
        bst_uint elem_begin = d_row_ptr[global_idx];
        bst_uint elem_end = d_row_ptr[global_idx + 1];
        for (bst_uint elem_idx = elem_begin; elem_idx < elem_end; elem_idx++) {
          SparseBatch::Entry elem = d_data[elem_idx];
          smem[threadIdx.x * num_features + elem.index] = elem.fvalue;
        }
      }
      __syncthreads();
    }
  }
  __device__ float GetFvalue(int ridx, int fidx) {
    if (use_shared) {
      return smem[threadIdx.x * num_features + fidx];
    } else {
      // Binary search
      auto begin_ptr = d_data + d_row_ptr[ridx];
      auto end_ptr = d_data + d_row_ptr[ridx + 1];
      SparseBatch::Entry* previous_middle = nullptr;
      while (end_ptr != begin_ptr) {
        auto middle = begin_ptr + (end_ptr - begin_ptr) / 2;
        if (middle == previous_middle) {
          break;
        } else {
          previous_middle = middle;
        }

        if (middle->index == fidx) {
          return middle->fvalue;
        } else if (middle->index < fidx) {
          begin_ptr = middle;
        } else {
          end_ptr = middle;
        }
      }
      // Value is missing
      return nanf("");
    }
  }
};

__device__ float GetLeafWeight(bst_uint ridx, const DevicePredictionNode* tree,
                               ElementLoader* loader) {
  DevicePredictionNode n = tree[0];
  while (!n.IsLeaf()) {
    float fvalue = loader->GetFvalue(ridx, n.GetFidx());
    // Missing value
    if (isnan(fvalue)) {
      n = tree[n.MissingIdx()];
    } else {
      if (fvalue < n.GetFvalue()) {
        n = tree[n.left_child_idx];
      } else {
        n = tree[n.right_child_idx];
      }
    }
  }
  return n.GetWeight();
}

template <int BLOCK_THREADS>
__global__ void PredictKernel(const DevicePredictionNode* d_nodes,
                              float* d_out_predictions, size_t* d_tree_segments,
                              int* d_tree_group, size_t* d_row_ptr,
                              SparseBatch::Entry* d_data, size_t tree_begin,
                              size_t tree_end, size_t num_features,
                              size_t num_rows, bool use_shared, int num_group) {
  extern __shared__ float smem[];
  bst_uint global_idx = blockDim.x * blockIdx.x + threadIdx.x;
  ElementLoader loader(use_shared, d_row_ptr, d_data, num_features, smem,
                       num_rows);
  if (global_idx >= num_rows) return;
  if (num_group == 1) {
    float sum = 0;
    for (int tree_idx = tree_begin; tree_idx < tree_end; tree_idx++) {
      const DevicePredictionNode* d_tree =
          d_nodes + d_tree_segments[tree_idx - tree_begin];
      sum += GetLeafWeight(global_idx, d_tree, &loader);
    }
    d_out_predictions[global_idx] += sum;
  } else {
    for (int tree_idx = tree_begin; tree_idx < tree_end; tree_idx++) {
      int tree_group = d_tree_group[tree_idx];
      const DevicePredictionNode* d_tree =
          d_nodes + d_tree_segments[tree_idx - tree_begin];
      bst_uint out_prediction_idx = global_idx * num_group + tree_group;
      d_out_predictions[out_prediction_idx] +=
          GetLeafWeight(global_idx, d_tree, &loader);
    }
  }
}

class GPUPredictor : public xgboost::Predictor {
protected:

  struct DevicePredictionCacheEntry {
    std::shared_ptr<DMatrix> data;
    dhvec<bst_float> predictions;
  };

  std::unordered_map<DMatrix*, DevicePredictionCacheEntry> device_cache_;

 private:
  void DevicePredictInternal(DMatrix* dmat, dhvec<bst_float>* out_preds,
                             const gbm::GBTreeModel& model, size_t tree_begin,
                             size_t tree_end) {
    if (tree_end - tree_begin == 0) {
      return;
    }

    // Add dmatrix to device if not seen before
    if (this->device_matrix_cache_.find(dmat) ==
        this->device_matrix_cache_.end()) {
      this->device_matrix_cache_.emplace(
          dmat, std::unique_ptr<DeviceMatrix>(
                    new DeviceMatrix(dmat, param.gpu_id, param.silent)));
    }
    DeviceMatrix* device_matrix = device_matrix_cache_.find(dmat)->second.get();

    dh::safe_cuda(cudaSetDevice(param.gpu_id));
    CHECK_EQ(model.param.size_leaf_vector, 0);
    // Copy decision trees to device
    thrust::host_vector<size_t> h_tree_segments;
    h_tree_segments.reserve((tree_end - tree_end) + 1);
    size_t sum = 0;
    h_tree_segments.push_back(sum);
    for (auto tree_idx = tree_begin; tree_idx < tree_end; tree_idx++) {
      sum += model.trees[tree_idx]->GetNodes().size();
      h_tree_segments.push_back(sum);
    }

    thrust::host_vector<DevicePredictionNode> h_nodes(h_tree_segments.back());
    for (auto tree_idx = tree_begin; tree_idx < tree_end; tree_idx++) {
      auto& src_nodes = model.trees[tree_idx]->GetNodes();
      std::copy(src_nodes.begin(), src_nodes.end(),
                h_nodes.begin() + h_tree_segments[tree_idx - tree_begin]);
    }

    nodes.resize(h_nodes.size());
    thrust::copy(h_nodes.begin(), h_nodes.end(), nodes.begin());
    tree_segments.resize(h_tree_segments.size());
    thrust::copy(h_tree_segments.begin(), h_tree_segments.end(),
                 tree_segments.begin());
    tree_group.resize(model.tree_info.size());
    thrust::copy(model.tree_info.begin(), model.tree_info.end(),
                 tree_group.begin());

    device_matrix->predictions.resize(out_preds->size());
    thrust::copy(out_preds->tbegin(param.gpu_id), out_preds->tend(param.gpu_id),
                 device_matrix->predictions.begin());

    const int BLOCK_THREADS = 128;
    const int GRID_SIZE = static_cast<int>(
        dh::div_round_up(device_matrix->row_ptr.size() - 1, BLOCK_THREADS));

    int shared_memory_bytes = static_cast<int>(
        sizeof(float) * device_matrix->p_mat->info().num_col * BLOCK_THREADS);
    bool use_shared = true;
    if (shared_memory_bytes > max_shared_memory_bytes) {
      shared_memory_bytes = 0;
      use_shared = false;
    }

    PredictKernel<BLOCK_THREADS>
        <<<GRID_SIZE, BLOCK_THREADS, shared_memory_bytes>>>(
            dh::raw(nodes), dh::raw(device_matrix->predictions),
            dh::raw(tree_segments), dh::raw(tree_group),
            device_matrix->row_ptr.data(), device_matrix->data.data(),
            tree_begin, tree_end, device_matrix->p_mat->info().num_col,
            device_matrix->p_mat->info().num_row, use_shared,
            model.param.num_output_group);

    dh::safe_cuda(cudaDeviceSynchronize());
    thrust::copy(device_matrix->predictions.begin(),
                 device_matrix->predictions.end(), out_preds->tbegin(param.gpu_id));
  }


 public:
  GPUPredictor() : cpu_predictor(Predictor::Create("cpu_predictor")) {}

  void PredictBatch(DMatrix* dmat, std::vector<bst_float>* out_preds,
                    const gbm::GBTreeModel& model, int tree_begin,
                    unsigned ntree_limit = 0) override {
    dhvec<bst_float> out_preds_d;
    PredictBatch(dmat, &out_preds_d, model, tree_begin, ntree_limit);
    out_preds->resize(out_preds_d.size());
    thrust::copy(out_preds_d.tbegin(param.gpu_id),
                 out_preds_d.tend(param.gpu_id), out_preds->begin());
  }

  void PredictBatch(DMatrix* dmat, dhvec<bst_float>* out_preds,
                    const gbm::GBTreeModel& model, int tree_begin,
                    unsigned ntree_limit = 0) override {
    if (this->PredictFromCacheDevice(dmat, out_preds, model, ntree_limit)) {
      return;
    }
    this->InitOutPredictionsDevice(dmat->info(), out_preds, model);

    int tree_end = ntree_limit * model.param.num_output_group;
    if (ntree_limit == 0 || ntree_limit > model.trees.size()) {
      tree_end = static_cast<unsigned>(model.trees.size());
    }

    DevicePredictInternal(dmat, out_preds, model, tree_begin, tree_end);
  }


  void InitOutPredictionsDevice(const MetaInfo& info,
                          dhvec<bst_float>* out_preds,
                          const gbm::GBTreeModel& model) const {
    size_t n = model.param.num_output_group * info.num_row;
    const std::vector<bst_float>& base_margin = info.base_margin;
    out_preds->resize(n, param.gpu_id);
    if (base_margin.size() != 0) {
      CHECK_EQ(out_preds->size(), n);
      thrust::copy(base_margin.begin(), base_margin.end(), out_preds->tbegin(param.gpu_id));
    } else {
      thrust::fill(out_preds->tbegin(param.gpu_id),
                   out_preds->tend(param.gpu_id), model.base_margin);
    }
  }

  bool PredictFromCache(DMatrix* dmat,
                        std::vector<bst_float>* out_preds,
                        const gbm::GBTreeModel& model,
                        unsigned ntree_limit) {
    dhvec<bst_float> out_preds_d(0, -1);
    bool result = PredictFromCacheDevice(dmat, &out_preds_d, model, ntree_limit);
    if (!result) return false;
    out_preds->resize(out_preds_d.size(), param.gpu_id);
    thrust::copy(out_preds_d.tbegin(param.gpu_id),
                 out_preds_d.tend(param.gpu_id), out_preds->begin());
    return true;
  }

  bool PredictFromCacheDevice(DMatrix* dmat,
                              dhvec<bst_float>* out_preds,
                              const gbm::GBTreeModel& model,
                              unsigned ntree_limit) {
    if (ntree_limit == 0 ||
        ntree_limit * model.param.num_output_group >= model.trees.size()) {
      auto it = device_cache_.find(dmat);
      if (it != device_cache_.end()) {
        dhvec<bst_float>& y = it->second.predictions;
        if (y.size() != 0) {
          out_preds->resize(y.size(), param.gpu_id);
          thrust::copy(y.tbegin(param.gpu_id), y.tend(param.gpu_id), out_preds->tbegin(param.gpu_id));
          return true;
        }
      }
    }

    return false;
  }

  void UpdatePredictionCache(const gbm::GBTreeModel& model,
                             std::vector<std::unique_ptr<TreeUpdater>>* updaters,
                             int num_new_trees) override {
    auto old_ntree = model.trees.size() - num_new_trees;
    // update cache entry
    for (auto& kv : device_cache_) {
      DevicePredictionCacheEntry& e = kv.second;
      DMatrix* dmat = kv.first;
      dhvec<bst_float>& predictions = e.predictions;
      
      if (predictions.size() == 0) {
        // ensure that the device in predictions is correct
        predictions.resize(0, param.gpu_id);
        cpu_predictor->PredictBatch(dmat, &predictions.data_h(), model, 0,
                                    static_cast<bst_uint>(model.trees.size()));
      } else if (model.param.num_output_group == 1 && updaters->size() > 0 &&
                 num_new_trees == 1 &&
                 updaters->back()->UpdatePredictionCache(e.data.get(),
                                                         &predictions)) {
        // do nothing
      } else {
        DevicePredictInternal(dmat, &predictions, model, old_ntree,
                              model.trees.size());
      }
    }
  }

  void PredictInstance(const SparseBatch::Inst& inst,
                       std::vector<bst_float>* out_preds,
                       const gbm::GBTreeModel& model, unsigned ntree_limit,
                       unsigned root_index) override {
    cpu_predictor->PredictInstance(inst, out_preds, model, root_index);
  }
  void PredictLeaf(DMatrix* p_fmat, std::vector<bst_float>* out_preds,
                   const gbm::GBTreeModel& model,
                   unsigned ntree_limit) override {
    cpu_predictor->PredictLeaf(p_fmat, out_preds, model, ntree_limit);
  }

  void PredictContribution(DMatrix* p_fmat,
                           std::vector<bst_float>* out_contribs,
                           const gbm::GBTreeModel& model, unsigned ntree_limit,
                           bool approximate) override {
    cpu_predictor->PredictContribution(p_fmat, out_contribs, model, ntree_limit,
                                       approximate);
  }

  void Init(const std::vector<std::pair<std::string, std::string>>& cfg,
            const std::vector<std::shared_ptr<DMatrix>>& cache) override {
    Predictor::Init(cfg, cache);
    cpu_predictor->Init(cfg, cache);
    param.InitAllowUnknown(cfg);
<<<<<<< HEAD
    for (const std::shared_ptr<DMatrix>& d : cache)
      device_cache_[d.get()].data = d;
=======
    max_shared_memory_bytes = dh::max_shared_memory(param.gpu_id);
>>>>>>> 4d36036f
  }

 private:
  GPUPredictionParam param;
  std::unique_ptr<Predictor> cpu_predictor;
  std::unordered_map<DMatrix*, std::unique_ptr<DeviceMatrix>>
      device_matrix_cache_;
  thrust::device_vector<DevicePredictionNode> nodes;
  thrust::device_vector<size_t> tree_segments;
  thrust::device_vector<int> tree_group;
  size_t max_shared_memory_bytes;
};
XGBOOST_REGISTER_PREDICTOR(GPUPredictor, "gpu_predictor")
    .describe("Make predictions using GPU.")
    .set_body([]() { return new GPUPredictor(); });
}  // namespace predictor
}  // namespace xgboost<|MERGE_RESOLUTION|>--- conflicted
+++ resolved
@@ -465,12 +465,9 @@
     Predictor::Init(cfg, cache);
     cpu_predictor->Init(cfg, cache);
     param.InitAllowUnknown(cfg);
-<<<<<<< HEAD
     for (const std::shared_ptr<DMatrix>& d : cache)
       device_cache_[d.get()].data = d;
-=======
     max_shared_memory_bytes = dh::max_shared_memory(param.gpu_id);
->>>>>>> 4d36036f
   }
 
  private:
