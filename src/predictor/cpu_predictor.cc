/**
 * Copyright 2017-2025, XGBoost Contributors
 */
#include <algorithm>  // for max, fill, min
#include <cassert>    // for assert
#include <cstddef>    // for size_t
#include <cstdint>    // for uint32_t, int32_t, uint64_t
#include <memory>     // for unique_ptr, shared_ptr
#include <vector>     // for vector

#include "../collective/allreduce.h"          // for Allreduce
#include "../collective/communicator-inl.h"   // for IsDistributed
#include "../common/bitfield.h"               // for RBitField8
#include "../common/column_matrix.h"          // for ColumnMatrix
#include "../common/error_msg.h"              // for InplacePredictProxy
#include "../common/math.h"                   // for CheckNAN
#include "../common/threading_utils.h"        // for ParallelFor
#include "../data/adapter.h"                  // for ArrayAdapter, CSRAdapter, CSRArrayAdapter
#include "../data/cat_container.h"            // for CatContainer
#include "../data/gradient_index.h"           // for GHistIndexMatrix
#include "../data/proxy_dmatrix.h"            // for DMatrixProxy
#include "../gbm/gbtree_model.h"              // for GBTreeModel, GBTreeModelParam
#include "array_tree_layout.h"                // for ProcessArrayTree
#include "dmlc/registry.h"                    // for DMLC_REGISTRY_FILE_TAG
#include "gbtree_view.h"                      // for GBTreeModelView
#include "predict_fn.h"                       // for GetNextNode, GetNextNodeMulti
#include "treeshap.h"                         // for CalculateContributions
#include "utils.h"                            // for CheckProxyDMatrix
#include "xgboost/base.h"                     // for bst_float, bst_node_t, bst_omp_uint, bst_fe...
#include "xgboost/context.h"                  // for Context
#include "xgboost/data.h"                     // for Entry, DMatrix, MetaInfo, SparsePage, Batch...
#include "xgboost/host_device_vector.h"       // for HostDeviceVector
#include "xgboost/learner.h"                  // for LearnerModelParam
#include "xgboost/linalg.h"                   // for TensorView, All, VectorView, Tensor
#include "xgboost/logging.h"                  // for LogCheck_EQ, CHECK_EQ, CHECK, LogCheck_NE
#include "xgboost/multi_target_tree_model.h"  // for MultiTargetTree
#include "xgboost/predictor.h"                // for PredictionCacheEntry, Predictor, PredictorReg
#include "xgboost/span.h"                     // for Span
#include "xgboost/tree_model.h"               // for RegTree, MTNotImplemented, RTreeNodeStat

namespace xgboost::predictor {

DMLC_REGISTRY_FILE_TAG(cpu_predictor);

namespace {
using TreeViewVar = std::variant<tree::ScalarTreeView, tree::MultiTargetTreeView>;
struct CopyViews {
  void operator()(std::vector<TreeViewVar> *p_dst, std::vector<TreeViewVar> &&src) const {
    std::swap(src, *p_dst);
  }
};

template <typename T>
using Vec = std::vector<T, std::allocator<T>>;
// The input device should be DeviceOrd::CPU() instead of Context::Device(). The GBTree
// has an optimization to use CPU predictor when the DMatrix SparsePage is on CPU, even if
// the context is a CUDA context.
using HostModel = GBTreeModelView<Vec, TreeViewVar, CopyViews>;

template <bool has_missing, bool has_categorical, typename TreeView>
bst_node_t GetLeafIndex(TreeView const &tree, const RegTree::FVec &feat,
                        RegTree::CategoricalSplitMatrix const &cats, bst_node_t nidx) {
  while (!tree.IsLeaf(nidx)) {
    bst_feature_t split_index = tree.SplitIndex(nidx);
    auto fvalue = feat.GetFvalue(split_index);
    nidx = GetNextNode<has_missing, has_categorical>(
        tree, nidx, fvalue, has_missing && feat.IsMissing(split_index), cats);
  }
  return nidx;
}
}  // namespace

namespace scalar {
template <bool has_categorical>
[[nodiscard]] float PredValueByOneTree(const RegTree::FVec &p_feats,
                                       tree::ScalarTreeView const &tree,
                                       RegTree::CategoricalSplitMatrix const &cats,
                                       bst_node_t nidx) noexcept(true) {
  const bst_node_t leaf = p_feats.HasMissing()
                              ? GetLeafIndex<true, has_categorical>(tree, p_feats, cats, nidx)
                              : GetLeafIndex<false, has_categorical>(tree, p_feats, cats, nidx);
  return tree.LeafValue(leaf);
}

template <bool has_categorical, bool any_missing, bool use_array_tree_layout>
void PredValueByOneTree(tree::ScalarTreeView const &tree, std::size_t const predict_offset,
                        common::Span<RegTree::FVec> fvec_tloc, std::size_t const block_size,
                        linalg::MatrixView<float> out_predt, bst_node_t *p_nidx, int depth,
                        int gid) {
  auto const &cats = tree.GetCategoriesMatrix();
  if constexpr (use_array_tree_layout) {
    ProcessArrayTree<has_categorical, any_missing>(tree, fvec_tloc, block_size, p_nidx, depth);
  }
  for (std::size_t i = 0; i < block_size; ++i) {
    bst_node_t nidx = 0;
    /*
     * If array_tree_layout was used, we start processing from the nidx calculated using
     * the array tree.
     */
    if constexpr (use_array_tree_layout) {
      nidx = p_nidx[i];
      p_nidx[i] = 0;
    }
    out_predt(predict_offset + i, gid) +=
        PredValueByOneTree<has_categorical>(fvec_tloc[i], tree, cats, nidx);
  }
}
}  // namespace scalar

namespace multi {
template <bool has_categorical>
void PredValueByOneTree(RegTree::FVec const &p_feats, tree::MultiTargetTreeView const &tree,
                        RegTree::CategoricalSplitMatrix const &cats,
                        linalg::VectorView<float> out_predt, bst_node_t nidx) {
  bst_node_t const leaf = p_feats.HasMissing()
                              ? GetLeafIndex<true, has_categorical>(tree, p_feats, cats, nidx)
                              : GetLeafIndex<false, has_categorical>(tree, p_feats, cats, nidx);
  auto leaf_value = tree.LeafValue(leaf);
  assert(out_predt.Shape(0) == leaf_value.Shape(0) && "shape mismatch.");
  for (size_t i = 0; i < leaf_value.Size(); ++i) {
    out_predt(i) += leaf_value(i);
  }
}

template <bool has_categorical, bool any_missing, bool use_array_tree_layout>
void PredValueByOneTree(tree::MultiTargetTreeView const &tree, std::size_t const predict_offset,
                        common::Span<RegTree::FVec> fvec_tloc, std::size_t const block_size,
                        linalg::MatrixView<float> out_predt, bst_node_t *p_nidx, bst_node_t depth) {
  auto const &cats = tree.GetCategoriesMatrix();
  if constexpr (use_array_tree_layout) {
    ProcessArrayTree<has_categorical, any_missing>(tree, fvec_tloc, block_size, p_nidx, depth);
  }
  for (std::size_t i = 0; i < block_size; ++i) {
    bst_node_t nidx = RegTree::kRoot;
    if constexpr (use_array_tree_layout) {
      nidx = p_nidx[i];
      p_nidx[i] = RegTree::kRoot;
    }
    auto t_predts = out_predt.Slice(predict_offset + i, linalg::All());
    PredValueByOneTree<has_categorical>(fvec_tloc[i], tree, cats, t_predts, nidx);
  }
}
}  // namespace multi

namespace {
template <bool use_array_tree_layout, bool any_missing>
void PredictBlockByAllTrees(HostModel const &model, std::size_t const predict_offset,
                            common::Span<RegTree::FVec> fvec_tloc, std::size_t const block_size,
                            linalg::MatrixView<float> out_predt,
                            const std::vector<int> &tree_depth) {
  std::vector<bst_node_t> nidx;
  if constexpr (use_array_tree_layout) {
    nidx.resize(block_size, 0);
  }
  auto trees = model.Trees();
  for (bst_tree_t tree_id = 0, n_trees = model.Trees().size(); tree_id < n_trees; ++tree_id) {
    bst_node_t depth = use_array_tree_layout ? tree_depth[tree_id] : 0;
    std::visit(
        enc::Overloaded{
            [&](tree::ScalarTreeView const &tree) {
              bool has_categorical = tree.HasCategoricalSplit();
              auto const gid = model.tree_groups[tree_id];
              if (has_categorical) {
                scalar::PredValueByOneTree<true, any_missing, use_array_tree_layout>(
                    tree, predict_offset, fvec_tloc, block_size, out_predt, nidx.data(), depth,
                    gid);
              } else {
                scalar::PredValueByOneTree<false, any_missing, use_array_tree_layout>(
                    tree, predict_offset, fvec_tloc, block_size, out_predt, nidx.data(), depth,
                    gid);
              }
            },
            [&](tree::MultiTargetTreeView const &tree) {
              bool has_categorical = tree.HasCategoricalSplit();
              if (has_categorical) {
                multi::PredValueByOneTree<true, any_missing, use_array_tree_layout>(
                    tree, predict_offset, fvec_tloc, block_size, out_predt, nidx.data(), depth);
              } else {
                multi::PredValueByOneTree<false, any_missing, use_array_tree_layout>(
                    tree, predict_offset, fvec_tloc, block_size, out_predt, nidx.data(), depth);
              }
            }},
        trees[tree_id]);
  }
}

// Dispatch between template implementations
void DispatchArrayLayout(HostModel const &model, std::size_t const predict_offset,
                         common::Span<RegTree::FVec> fvec_tloc, std::size_t const block_size,
                         linalg::MatrixView<float> out_predt, const std::vector<int> &tree_depth,
                         bool any_missing) {
  auto n_trees = model.tree_end - model.tree_begin;
  CHECK_EQ(n_trees, model.Trees().size());
  /*
   * We transform trees to array layout for each block of data to avoid memory overheads.
   * It makes the array layout inefficient for block_size == 1
   */
  const bool use_array_tree_layout = block_size > 1;
  if (use_array_tree_layout) {
    CHECK_EQ(n_trees, tree_depth.size());
    // Recheck if the current block has missing values.
    if (any_missing) {
      any_missing = false;
      for (std::size_t i = 0; i < block_size; ++i) {
        any_missing |= fvec_tloc[i].HasMissing();
        if (any_missing) {
          break;
        }
      }
    }
    if (any_missing) {
      PredictBlockByAllTrees<true, true>(model, predict_offset, fvec_tloc, block_size, out_predt,
                                         tree_depth);
    } else {
      PredictBlockByAllTrees<true, false>(model, predict_offset, fvec_tloc, block_size, out_predt,
                                          tree_depth);
    }
  } else {
    PredictBlockByAllTrees<false, true>(model, predict_offset, fvec_tloc, block_size, out_predt,
                                        tree_depth);
  }
}

bool ShouldUseBlock(DMatrix *p_fmat) {
  // Threshold to use block-based prediction.
  constexpr double kDensityThresh = .125;
  bst_idx_t n_samples = p_fmat->Info().num_row_;
  bst_idx_t total = std::max(n_samples * p_fmat->Info().num_col_, static_cast<bst_idx_t>(1));
  double density = static_cast<double>(p_fmat->Info().num_nonzero_) / static_cast<double>(total);
  bool blocked = density > kDensityThresh;
  return blocked;
}

using cpu_impl::MakeCatAccessor;

// Convert a single sample in batch view to FVec
template <typename BatchView>
struct DataToFeatVec {
  void Fill(bst_idx_t ridx, RegTree::FVec *p_feats) const {
    auto &feats = *p_feats;
    auto n_valid = static_cast<BatchView const *>(this)->DoFill(ridx, feats.Data().data());
    feats.HasMissing(n_valid != feats.Size());
  }

  // Fill the data into the feature vector.
  void FVecFill(common::Range1d const &block, bst_feature_t n_features,
                common::Span<RegTree::FVec> s_feats_vec) const {
    auto feats_vec = s_feats_vec.data();
    for (std::size_t i = 0; i < block.Size(); ++i) {
      RegTree::FVec &feats = feats_vec[i];
      if (feats.Size() == 0) {
        feats.Init(n_features);
      }
      this->Fill(block.begin() + i, &feats);
    }
  }
  // Clear the feature vector.
  static void FVecDrop(common::Span<RegTree::FVec> s_feats) {
    auto p_feats = s_feats.data();
    for (size_t i = 0, n = s_feats.size(); i < n; ++i) {
      p_feats[i].Drop();
    }
  }
};

template <typename EncAccessor>
class SparsePageView : public DataToFeatVec<SparsePageView<EncAccessor>> {
  EncAccessor acc_;
  HostSparsePageView const view_;

 public:
  bst_idx_t const base_rowid;

  SparsePageView(HostSparsePageView const p, bst_idx_t base_rowid, EncAccessor acc)
      : acc_{std::move(acc)}, view_{p}, base_rowid{base_rowid} {}
  [[nodiscard]] std::size_t Size() const { return view_.Size(); }

  [[nodiscard]] bst_idx_t DoFill(bst_idx_t ridx, float *out) const {
    auto p_data = view_[ridx].data();

    for (std::size_t i = 0, n = view_[ridx].size(); i < n; ++i) {
      auto const &entry = p_data[i];
      out[entry.index] = acc_(entry);
    }

    return view_[ridx].size();
  }
};

template <typename EncAccessor>
class GHistIndexMatrixView : public DataToFeatVec<GHistIndexMatrixView<EncAccessor>> {
 private:
  GHistIndexMatrix const &page_;
  EncAccessor acc_;
  common::Span<FeatureType const> ft_;

  std::vector<std::uint32_t> const &ptrs_;
  std::vector<float> const &mins_;
  std::vector<float> const &values_;
  common::ColumnMatrix const &columns_;

 public:
  bst_idx_t const base_rowid;

 public:
  GHistIndexMatrixView(GHistIndexMatrix const &_page, EncAccessor acc,
                       common::Span<FeatureType const> ft)
      : page_{_page},
        acc_{std::move(acc)},
        ft_{ft},
        ptrs_{_page.cut.Ptrs()},
        mins_{_page.cut.MinValues()},
        values_{_page.cut.Values()},
        columns_{page_.Transpose()},
        base_rowid{_page.base_rowid} {}

  [[nodiscard]] bst_idx_t DoFill(bst_idx_t ridx, float *out) const {
    auto gridx = ridx + this->base_rowid;
    auto n_features = page_.Features();

    bst_idx_t n_non_missings = 0;
    if (page_.IsDense()) {
      common::DispatchBinType(page_.index.GetBinTypeSize(), [&](auto t) {
        using T = decltype(t);
        auto ptr = this->page_.index.template data<T>();
        auto rbeg = this->page_.row_ptr[ridx];
        for (bst_feature_t fidx = 0; fidx < n_features; ++fidx) {
          bst_bin_t bin_idx;
          float fvalue;
          if (common::IsCat(ft_, fidx)) {
            bin_idx = page_.GetGindex(gridx, fidx);
            fvalue = this->values_[bin_idx];
          } else {
            bin_idx = ptr[rbeg + fidx] + page_.index.Offset()[fidx];
            fvalue =
                common::HistogramCuts::NumericBinValue(this->ptrs_, values_, mins_, fidx, bin_idx);
          }
          out[fidx] = acc_(fvalue, fidx);
        }
      });
      n_non_missings += n_features;
    } else {
      for (bst_feature_t fidx = 0; fidx < n_features; ++fidx) {
        float fvalue = std::numeric_limits<float>::quiet_NaN();
        bool is_cat = common::IsCat(ft_, fidx);
        if (columns_.GetColumnType(fidx) == common::kSparseColumn) {
          // Special handling for extremely sparse data. Just binary search.
          auto bin_idx = page_.GetGindex(gridx, fidx);
          if (bin_idx != -1) {
            if (is_cat) {
              fvalue = values_[bin_idx];
            } else {
              fvalue = common::HistogramCuts::NumericBinValue(this->ptrs_, values_, mins_, fidx,
                                                              bin_idx);
            }
          }
        } else {
          fvalue = page_.GetFvalue(ptrs_, values_, mins_, gridx, fidx, is_cat);
        }
        if (!common::CheckNAN(fvalue)) {
          out[fidx] = acc_(fvalue, fidx);
          n_non_missings++;
        }
      }
    }
    return n_non_missings;
  }

  [[nodiscard]] bst_idx_t Size() const { return page_.Size(); }
};

template <typename Adapter, typename EncAccessor>
class AdapterView : public DataToFeatVec<AdapterView<Adapter, EncAccessor>> {
  Adapter const *adapter_;
  float missing_;
  EncAccessor acc_;

 public:
  explicit AdapterView(Adapter const *adapter, float missing, EncAccessor acc)
      : adapter_{adapter}, missing_{missing}, acc_{std::move(acc)} {}

  [[nodiscard]] bst_idx_t DoFill(bst_idx_t ridx, float *out) const {
    auto const &batch = adapter_->Value();
    auto row = batch.GetLine(ridx);
    bst_idx_t n_non_missings = 0;
    for (size_t c = 0; c < row.Size(); ++c) {
      auto e = row.GetElement(c);
      if (missing_ != e.value && !common::CheckNAN(e.value)) {
        auto fvalue = this->acc_(e);
        out[e.column_idx] = fvalue;
        n_non_missings++;
      }
    }
    return n_non_missings;
  }

  [[nodiscard]] bst_idx_t Size() const { return adapter_->NumRows(); }

  bst_idx_t const static base_rowid = 0;  // NOLINT
};

// Ordinal re-coder.
struct EncAccessorPolicy {
 private:
  std::vector<int32_t> mapping_;

 public:
  EncAccessorPolicy() = default;

  EncAccessorPolicy &operator=(EncAccessorPolicy const &that) = delete;
  EncAccessorPolicy(EncAccessorPolicy const &that) = delete;

  EncAccessorPolicy &operator=(EncAccessorPolicy &&that) = default;
  EncAccessorPolicy(EncAccessorPolicy &&that) = default;

  [[nodiscard]] auto MakeAccessor(Context const *ctx, enc::HostColumnsView new_enc,
                                  gbm::GBTreeModel const &model) {
    auto [acc, mapping] = MakeCatAccessor(ctx, new_enc, model.Cats());
    std::swap(mapping, this->mapping_);
    return acc;
  }
};

struct NullEncAccessorPolicy {
  template <typename... Args>
  [[nodiscard]] auto MakeAccessor(Args &&...) const {
    return NoOpAccessor{};
  }
};

// Block-based parallel.
struct BlockPolicy {
  constexpr static std::size_t kBlockOfRowsSize = 64;
};

struct NullBlockPolicy {
  constexpr static std::size_t kBlockOfRowsSize = 1;
};

/**
 * @brief Policy class, requires a block policy and an accessor policy.
 */
template <typename... Args>
struct LaunchConfig : public Args... {
  Context const *ctx;
  DMatrix *p_fmat;
  gbm::GBTreeModel const &model;

  LaunchConfig(Context const *ctx, DMatrix *p_fmat, gbm::GBTreeModel const &model)
      : ctx{ctx}, p_fmat{p_fmat}, model{model} {}

  LaunchConfig(LaunchConfig const &that) = delete;
  LaunchConfig &operator=(LaunchConfig const &that) = delete;
  LaunchConfig(LaunchConfig &&that) = default;
  LaunchConfig &operator=(LaunchConfig &&that) = default;

  // Helper for running prediction with DMatrix inputs.
  template <typename Fn>
  void ForEachBatch(Fn &&fn) {
    auto acc = this->MakeAccessor(ctx, p_fmat->Cats()->HostView(), model);

    if (!p_fmat->PageExists<SparsePage>()) {
      auto ft = p_fmat->Info().feature_types.ConstHostVector();
      for (auto const &page : p_fmat->GetBatches<GHistIndexMatrix>(ctx, {})) {
        fn(GHistIndexMatrixView{page, acc, ft});
      }
    } else {
      for (auto const &page : p_fmat->GetBatches<SparsePage>()) {
        fn(SparsePageView{page.GetView(), page.base_rowid, acc});
      }
    }
  }
};

/**
 * @brief Dispatch for the prediction function.
 *
 * @tparam Fn         A function that accepts a @ref LaunchConfig object.
 * @tparam NeedRecode Given a DMatrix input, returns whether we need to recode the categorical
 *                    features.
 */
template <typename Fn, typename NeedRecode>
void LaunchPredict(Context const *ctx, DMatrix *p_fmat, gbm::GBTreeModel const &model, Fn &&fn,
                   NeedRecode &&need_recode) {
  bool blocked = ShouldUseBlock(p_fmat);

  if (blocked) {
    if (model.Cats()->HasCategorical() && need_recode(p_fmat)) {
      using Policy = LaunchConfig<BlockPolicy, EncAccessorPolicy>;
      fn(Policy{ctx, p_fmat, model});
    } else {
      using Policy = LaunchConfig<BlockPolicy, NullEncAccessorPolicy>;
      fn(Policy{ctx, p_fmat, model});
    }
  } else {
    if (model.Cats()->HasCategorical() && need_recode(p_fmat)) {
      using Policy = LaunchConfig<NullBlockPolicy, EncAccessorPolicy>;
      fn(Policy{ctx, p_fmat, model});
    } else {
      using Policy = LaunchConfig<NullBlockPolicy, NullEncAccessorPolicy>;
      fn(Policy{ctx, p_fmat, model});
    }
  }
}

template <typename Fn>
void LaunchPredict(Context const *ctx, DMatrix *p_fmat, gbm::GBTreeModel const &model, Fn &&fn) {
  LaunchPredict(ctx, p_fmat, model, fn,
                [](DMatrix const *p_fmat) { return p_fmat->Cats()->NeedRecode(); });
}

/**
 * @brief Thread-local buffer for the feature matrix.
 */
template <std::size_t kBlockOfRowsSize>
class ThreadTmp {
 private:
  std::vector<RegTree::FVec> feat_vecs_;

 public:
  /**
   * @param blocked Whether block-based parallelism is used.
   */
  explicit ThreadTmp(std::int32_t n_threads) {
    std::size_t n = n_threads * kBlockOfRowsSize;
    std::size_t prev_thread_temp_size = feat_vecs_.size();
    if (prev_thread_temp_size < n) {
      feat_vecs_.resize(n, RegTree::FVec{});
    }
  }
  /**
   * @brief Get a thread local buffer.
   *
   * @param n The size of the thread local block.
   */
  common::Span<RegTree::FVec> ThreadBuffer(std::size_t n) {
    std::int32_t thread_idx = omp_get_thread_num();
    auto const fvec_offset = thread_idx * kBlockOfRowsSize;
    auto fvec_tloc = common::Span{feat_vecs_}.subspan(fvec_offset, n);
    return fvec_tloc;
  }
};

template <std::size_t kBlockOfRowsSize, typename DataView>
void PredictBatchByBlockKernel(DataView const &batch, HostModel const &model,
                               ThreadTmp<kBlockOfRowsSize> *p_fvec, std::int32_t n_threads,
                               bool any_missing, linalg::TensorView<float, 2> out_predt) {
  auto &fvec = *p_fvec;
  // Parallel over local batches
  auto const n_samples = batch.Size();
  auto const n_features = model.n_features;

  /* Precalculate depth for each tree.
   * These values are required only for the ArrayLayout optimization,
   * so we don't need them if kBlockOfRowsSize == 1
   */
  std::vector<int> tree_depth;
  if constexpr (kBlockOfRowsSize > 1) {
    tree_depth.resize(model.tree_end - model.tree_begin);
    CHECK_EQ(tree_depth.size(), model.Trees().size());
    common::ParallelFor(model.tree_end - model.tree_begin, n_threads, [&](auto i) {
      std::visit([&](auto &&tree) { tree_depth[i] = tree.MaxDepth(); }, model.Trees()[i]);
    });
  }
  common::ParallelFor1d<kBlockOfRowsSize>(n_samples, n_threads, [&](auto &&block) {
    auto fvec_tloc = fvec.ThreadBuffer(block.Size());

    batch.FVecFill(block, n_features, fvec_tloc);
    DispatchArrayLayout(model, block.begin() + batch.base_rowid, fvec_tloc, block.Size(), out_predt,
                        tree_depth, any_missing);
    batch.FVecDrop(fvec_tloc);
  });
}

float FillNodeMeanValues(tree::ScalarTreeView const &tree, bst_node_t nidx,
                         std::vector<float> *mean_values) {
  float result;
  auto &node_mean_values = *mean_values;
  if (tree.IsLeaf(nidx)) {
    result = tree.LeafValue(nidx);
  } else {
    result = FillNodeMeanValues(tree, tree.LeftChild(nidx), mean_values) *
             tree.Stat(tree.LeftChild(nidx)).sum_hess;
    result += FillNodeMeanValues(tree, tree.RightChild(nidx), mean_values) *
              tree.Stat(tree.RightChild(nidx)).sum_hess;
    result /= tree.Stat(nidx).sum_hess;
  }
  node_mean_values[nidx] = result;
  return result;
}

void FillNodeMeanValues(tree::ScalarTreeView const &tree, std::vector<float> *mean_values) {
  auto n_nodes = tree.Size();
  if (static_cast<decltype(n_nodes)>(mean_values->size()) == n_nodes) {
    return;
  }
  mean_values->resize(n_nodes);
  FillNodeMeanValues(tree, 0, mean_values);
}
}  // anonymous namespace

/**
 * @brief A helper class for prediction when the DMatrix is split by column.
 *
 * When data is split by column, a local DMatrix only contains a subset of features. All the workers
 * in a distributed/federated environment need to cooperate to produce a prediction. This is done in
 * two passes with the help of bit vectors.
 *
 * First pass:
 * for each tree:
 *   for each row:
 *     for each node:
 *       if the feature is available and passes the filter, mark the corresponding decision bit
 *       if the feature is missing, mark the missing bit
 *
 * Once the two bit vectors are populated, run allreduce on both, using bitwise OR for the decision
 * bits, and bitwise AND for the missing bits.
 *
 * Second pass:
 * for each tree:
 *   for each row:
 *     find the leaf node using the decision and missing bits, return the leaf value
 *
 * The size of the decision/missing bit vector is:
 *   number of rows in a batch * sum(number of nodes in each tree)
 */
class ColumnSplitHelper {
 public:
  ColumnSplitHelper(std::int32_t n_threads, gbm::GBTreeModel const &model, bst_tree_t tree_begin,
                    bst_tree_t tree_end)
      : n_threads_{n_threads},
        model_{model},
        tree_begin_{tree_begin},
        tree_end_{tree_end},
        feat_vecs_{n_threads} {
    CHECK(!model.learner_model_param->IsVectorLeaf())
        << "Predict DMatrix with column split" << MTNotImplemented();
    CHECK(!model.Cats()->HasCategorical())
        << "Categorical feature is not yet supported with column-split.";
    CHECK(xgboost::collective::IsDistributed())
        << "column-split prediction is only supported for distributed training";

    auto const n_trees = tree_end_ - tree_begin_;
    tree_sizes_.resize(n_trees);
    tree_offsets_.resize(n_trees);
    for (decltype(tree_begin) i = 0; i < n_trees; i++) {
      auto const &tree = *model_.trees[tree_begin_ + i];
      tree_sizes_[i] = tree.Size();
    }
    // std::exclusive_scan (only available in c++17) equivalent to get tree offsets.
    tree_offsets_[0] = 0;
    for (decltype(tree_begin) i = 1; i < n_trees; i++) {
      tree_offsets_[i] = tree_offsets_[i - 1] + tree_sizes_[i - 1];
    }
    // Add the size of the last tree since this is exclusive_scan
    bits_per_row_ = tree_offsets_.back() + tree_sizes_.back();
  }

  // Disable copy (and move) semantics.
  ColumnSplitHelper(ColumnSplitHelper const &) = delete;
  ColumnSplitHelper &operator=(ColumnSplitHelper const &) = delete;
  ColumnSplitHelper(ColumnSplitHelper &&) noexcept = delete;
  ColumnSplitHelper &operator=(ColumnSplitHelper &&) noexcept = delete;

  void PredictDMatrix(Context const *ctx, DMatrix *p_fmat, std::vector<bst_float> *out_preds) {
    if (!p_fmat->PageExists<SparsePage>()) {
      LOG(FATAL) << "Predict with `QuantileDMatrix` is not supported with column-split.";
    }
    for (auto const &batch : p_fmat->GetBatches<SparsePage>()) {
      CHECK_EQ(out_preds->size(),
               p_fmat->Info().num_row_ * model_.learner_model_param->num_output_group);
      PredictBatchKernel<kBlockOfRowsSize>(
          ctx, SparsePageView{batch.GetView(), batch.base_rowid, NoOpAccessor{}}, out_preds);
    }
  }

  void PredictLeaf(Context const *ctx, DMatrix *p_fmat, std::vector<bst_float> *out_preds) {
    for (auto const &batch : p_fmat->GetBatches<SparsePage>()) {
      CHECK_EQ(out_preds->size(), p_fmat->Info().num_row_ * (tree_end_ - tree_begin_));
      PredictBatchKernel<kBlockOfRowsSize, true>(
          ctx, SparsePageView{batch.GetView(), batch.base_rowid, NoOpAccessor{}}, out_preds);
    }
  }

 private:
  using BitVector = RBitField8;

  void InitBitVectors(std::size_t n_rows) {
    n_rows_ = n_rows;
    auto const size = BitVector::ComputeStorageSize(bits_per_row_ * n_rows_);
    decision_storage_.resize(size);
    decision_bits_ = BitVector(common::Span<BitVector::value_type>(decision_storage_));
    missing_storage_.resize(size);
    missing_bits_ = BitVector(common::Span<BitVector::value_type>(missing_storage_));
  }

  void ClearBitVectors() {
    std::fill(decision_storage_.begin(), decision_storage_.end(), 0);
    std::fill(missing_storage_.begin(), missing_storage_.end(), 0);
  }

  [[nodiscard]] std::size_t BitIndex(std::size_t tree_id, std::size_t row_id,
                                     std::size_t node_id) const {
    size_t tree_index = tree_id - tree_begin_;
    return tree_offsets_[tree_index] * n_rows_ + row_id * tree_sizes_[tree_index] + node_id;
  }

  void AllreduceBitVectors(Context const *ctx) {
    auto rc = collective::Success() << [&] {
      return collective::Allreduce(
          ctx, linalg::MakeVec(decision_storage_.data(), decision_storage_.size()),
          collective::Op::kBitwiseOR);
    } << [&] {
      return collective::Allreduce(
          ctx, linalg::MakeVec(missing_storage_.data(), missing_storage_.size()),
          collective::Op::kBitwiseAND);
    };
    collective::SafeColl(rc);
  }

  void MaskOneTree(RegTree::FVec const &feat, std::size_t tree_id, std::size_t row_id) {
    auto const tree = model_.trees[tree_id]->HostScView();
    auto const &cats = tree.GetCategoriesMatrix();
    bst_node_t n_nodes = tree.Size();

    for (bst_node_t nid = 0; nid < n_nodes; nid++) {
      if (tree.IsDeleted(nid) || tree.IsLeaf(nid)) {
        continue;
      }

      auto const bit_index = BitIndex(tree_id, row_id, nid);
      unsigned split_index = tree.SplitIndex(nid);
      if (feat.IsMissing(split_index)) {
        missing_bits_.Set(bit_index);
        continue;
      }

      auto const fvalue = feat.GetFvalue(split_index);
      auto const decision = tree.HasCategoricalSplit()
                                ? GetDecision<true>(tree, nid, fvalue, cats)
                                : GetDecision<false>(tree, nid, fvalue, cats);
      if (decision) {
        decision_bits_.Set(bit_index);
      }
    }
  }

  void MaskAllTrees(std::size_t batch_offset, common::Span<RegTree::FVec> feat_vecs,
                    std::size_t block_size) {
    for (auto tree_id = tree_begin_; tree_id < tree_end_; ++tree_id) {
      for (size_t i = 0; i < block_size; ++i) {
        MaskOneTree(feat_vecs[i], tree_id, batch_offset + i);
      }
    }
  }

  bst_node_t GetNextNode(tree::ScalarTreeView const &tree, bst_node_t nidx, std::size_t bit_index) {
    if (missing_bits_.Check(bit_index)) {
      return tree.DefaultChild(nidx);
    } else {
      return tree.LeftChild(nidx) + !decision_bits_.Check(bit_index);
    }
  }

  bst_node_t GetLeafIndex(tree::ScalarTreeView const &tree, std::size_t tree_id,
                          std::size_t row_id) {
    bst_node_t nidx = RegTree::kRoot;
    while (!tree.IsLeaf(nidx)) {
      auto const bit_index = BitIndex(tree_id, row_id, nidx);
      nidx = GetNextNode(tree, nidx, bit_index);
    }
    return nidx;
  }

  template <bool predict_leaf = false>
  bst_float PredictOneTree(std::size_t tree_id, std::size_t row_id) {
    auto const tree = model_.trees[tree_id]->HostScView();
    auto const leaf = GetLeafIndex(tree, tree_id, row_id);
    if constexpr (predict_leaf) {
      return static_cast<bst_float>(leaf);
    } else {
      return tree.LeafValue(leaf);
    }
  }

  template <bool predict_leaf = false>
  void PredictAllTrees(common::Span<bst_target_t const> h_tree_groups,
                       std::vector<bst_float> *out_preds, std::size_t batch_offset,
                       std::size_t predict_offset, std::size_t num_group, std::size_t block_size) {
    auto &preds = *out_preds;
    for (auto tree_id = tree_begin_; tree_id < tree_end_; ++tree_id) {
      auto const gid = h_tree_groups[tree_id];
      for (size_t i = 0; i < block_size; ++i) {
        auto const result = PredictOneTree<predict_leaf>(tree_id, batch_offset + i);
        if constexpr (predict_leaf) {
          preds[(predict_offset + i) * (tree_end_ - tree_begin_) + tree_id] = result;
        } else {
          preds[(predict_offset + i) * num_group + gid] += result;
        }
      }
    }
  }

  template <size_t block_of_rows_size, bool predict_leaf = false, typename DataView>
  void PredictBatchKernel(Context const *ctx, DataView batch, std::vector<bst_float> *out_preds) {
    auto const num_group = model_.learner_model_param->num_output_group;

    // parallel over local batch
    auto const n_samples = batch.Size();
    auto const n_features = model_.learner_model_param->num_feature;

    InitBitVectors(n_samples);

    common::ParallelFor1d<kBlockOfRowsSize>(n_samples, n_threads_, [&](auto &&block) {
      auto fvec_tloc = feat_vecs_.ThreadBuffer(block.Size());

      batch.FVecFill(block, n_features, fvec_tloc);
      MaskAllTrees(block.begin(), fvec_tloc, block.Size());
      batch.FVecDrop(fvec_tloc);
    });

    AllreduceBitVectors(ctx);
    auto h_tree_groups = this->model_.TreeGroups(ctx->Device());

    common::ParallelFor1d<kBlockOfRowsSize>(n_samples, n_threads_, [&](auto &&block) {
      PredictAllTrees<predict_leaf>(h_tree_groups, out_preds, block.begin(),
                                    block.begin() + batch.base_rowid, num_group, block.Size());
    });

    ClearBitVectors();
  }

  static std::size_t constexpr kBlockOfRowsSize = BlockPolicy::kBlockOfRowsSize;

  std::int32_t const n_threads_;
  gbm::GBTreeModel const &model_;
  bst_tree_t const tree_begin_;
  bst_tree_t const tree_end_;

  std::vector<std::size_t> tree_sizes_{};
  std::vector<std::size_t> tree_offsets_{};
  std::size_t bits_per_row_{};
  ThreadTmp<kBlockOfRowsSize> feat_vecs_;

  std::size_t n_rows_;
  /**
   * @brief Stores decision bit for each split node.
   *
   * Conceptually it's a 3-dimensional bit matrix:
   *   - 1st dimension is the tree index, from `tree_begin_` to `tree_end_`.
   *   - 2nd dimension is the row index, for each row in the batch.
   *   - 3rd dimension is the node id, for each node in the tree.
   *
   * Since we have to ship the whole thing over the wire to do an allreduce, the matrix is flattened
   * into a 1-dimensional array.
   *
   * First, it's divided by the tree index:
   *
   * [ tree 0 ] [ tree 1 ] ...
   *
   * Then each tree is divided by row:
   *
   * [             tree 0              ] [           tree 1     ] ...
   * [ row 0 ] [ row 1 ] ... [ row n-1 ] [ row 0 ] ...
   *
   * Finally, each row is divided by the node id:
   *
   * [                             tree 0                                         ]
   * [              row 0                 ] [        row 1           ] ...
   * [ node 0 ] [ node 1 ] ... [ node n-1 ] [ node 0 ] ...
   *
   * The first two dimensions are fixed length, while the last dimension is variable length since
   * each tree may have a different number of nodes. We precompute the tree offsets, which are the
   * cumulative sums of tree sizes. The index of tree t, row r, node n is:
   *   index(t, r, n) = tree_offsets[t] * n_rows + r * tree_sizes[t] + n
   */
  std::vector<BitVector::value_type> decision_storage_{};
  BitVector decision_bits_{};
  /**
   * @brief Stores whether the feature is missing for each split node.
   *
   * See above for the storage layout.
   */
  std::vector<BitVector::value_type> missing_storage_{};
  BitVector missing_bits_{};
};

class CPUPredictor : public Predictor {
 protected:
  void PredictDMatrix(DMatrix *p_fmat, std::vector<float> *out_preds, gbm::GBTreeModel const &model,
                      bst_tree_t tree_begin, bst_tree_t tree_end) const {
    if (p_fmat->Info().IsColumnSplit()) {
      ColumnSplitHelper helper(this->ctx_->Threads(), model, tree_begin, tree_end);
      helper.PredictDMatrix(ctx_, p_fmat, out_preds);
      return;
    }

    auto const n_threads = this->ctx_->Threads();

    // Create a writable view on the output prediction vector.
    bst_idx_t n_groups = model.learner_model_param->OutputLength();
    bst_idx_t n_samples = p_fmat->Info().num_row_;
    CHECK_EQ(out_preds->size(), n_samples * n_groups);
    auto out_predt = linalg::MakeTensorView(ctx_, *out_preds, n_samples, n_groups);
    bool any_missing = !(p_fmat->IsDense());
    auto const h_model =
        HostModel{DeviceOrd::CPU(), model, tree_begin, tree_end, &this->mu_, CopyViews{}};

    LaunchPredict(this->ctx_, p_fmat, model, [&](auto &&policy) {
      using Policy = common::GetValueT<decltype(policy)>;
      ThreadTmp<Policy::kBlockOfRowsSize> feat_vecs{n_threads};
      policy.ForEachBatch([&](auto &&batch) {
        PredictBatchByBlockKernel<Policy::kBlockOfRowsSize>(batch, h_model, &feat_vecs, n_threads,
                                                            any_missing, out_predt);
      });
    });
  }

  template <typename DataView>
  void PredictContributionKernel(DataView batch, const MetaInfo &info, HostModel const &h_model,
                                 linalg::VectorView<float const> base_score,
                                 std::vector<bst_float> const *tree_weights,
                                 std::vector<std::vector<float>> *mean_values,
                                 ThreadTmp<1> *feat_vecs, std::vector<bst_float> *contribs,
                                 bool approximate, int condition,
                                 unsigned condition_feature) const {
    const int num_feature = h_model.n_features;
    const auto n_groups = h_model.n_groups;
    CHECK_NE(n_groups, 0);
    size_t const ncolumns = num_feature + 1;
    CHECK_NE(ncolumns, 0);
    auto device = ctx_->Device().IsSycl() ? DeviceOrd::CPU() : ctx_->Device();
    auto base_margin = info.base_margin_.View(device);
<<<<<<< HEAD
=======
    auto base_score = model.learner_model_param->BaseScore(device);
>>>>>>> c2d06bd1

    // parallel over local batch
    common::ParallelFor(batch.Size(), this->ctx_->Threads(), [&](auto i) {
      auto row_idx = batch.base_rowid + i;
      RegTree::FVec &feats = feat_vecs->ThreadBuffer(1).front();
      if (feats.Size() == 0) {
        feats.Init(num_feature);
      }
      std::vector<bst_float> this_tree_contribs(ncolumns);
      // loop over all classes
      for (bst_target_t gid = 0; gid < n_groups; ++gid) {
        float *p_contribs = &(*contribs)[(row_idx * n_groups + gid) * ncolumns];
        batch.Fill(i, &feats);
        // calculate contributions
        for (bst_tree_t j = 0; j < h_model.tree_end; ++j) {
          auto *tree_mean_values = &mean_values->at(j);
          std::fill(this_tree_contribs.begin(), this_tree_contribs.end(), 0);
          if (h_model.tree_groups[j] != gid) {
            continue;
          }
          auto sc_tree = std::get<tree::ScalarTreeView>(h_model.Trees()[j]);
          if (!approximate) {
            CalculateContributions(sc_tree, feats, tree_mean_values, &this_tree_contribs[0],
                                   condition, condition_feature);
          } else {
            CalculateContributionsApprox(sc_tree, feats, tree_mean_values, &this_tree_contribs[0]);
          }
          for (size_t ci = 0; ci < ncolumns; ++ci) {
            p_contribs[ci] +=
                this_tree_contribs[ci] * (tree_weights == nullptr ? 1 : (*tree_weights)[j]);
          }
        }
        feats.Drop();
        // add base margin to BIAS
        if (base_margin.Size() != 0) {
          CHECK_EQ(base_margin.Shape(1), n_groups);
          p_contribs[ncolumns - 1] += base_margin(row_idx, gid);
        } else {
          p_contribs[ncolumns - 1] += base_score(gid);
        }
      }
    });
  }

 public:
  explicit CPUPredictor(Context const *ctx) : Predictor::Predictor{ctx} {}

  void PredictBatch(DMatrix *dmat, PredictionCacheEntry *predts, gbm::GBTreeModel const &model,
                    bst_tree_t tree_begin, bst_tree_t tree_end = 0) const override {
    auto *out_preds = &predts->predictions;
    // This is actually already handled in gbm, but large amount of tests rely on the
    // behaviour.
    if (tree_end == 0) {
      tree_end = model.trees.size();
    }
    this->PredictDMatrix(dmat, &out_preds->HostVector(), model, tree_begin, tree_end);
  }

  [[nodiscard]] bool InplacePredict(std::shared_ptr<DMatrix> p_m, gbm::GBTreeModel const &model,
                                    float missing, PredictionCacheEntry *out_preds,
                                    bst_tree_t tree_begin, bst_tree_t tree_end) const override {
    auto proxy = dynamic_cast<data::DMatrixProxy *>(p_m.get());
    CHECK(proxy) << error::InplacePredictProxy();

    this->InitOutPredictions(p_m->Info(), &(out_preds->predictions), model);
    auto &predictions = out_preds->predictions.HostVector();
    bool any_missing = true;

    auto const n_threads = this->ctx_->Threads();
    // Always use block as we don't know the nnz.
    ThreadTmp<BlockPolicy::kBlockOfRowsSize> feat_vecs{n_threads};
    bst_idx_t n_groups = model.learner_model_param->OutputLength();
    auto const h_model =
        HostModel{DeviceOrd::CPU(), model, tree_begin, tree_end, &this->mu_, CopyViews{}};

    auto kernel = [&](auto &&view) {
      auto out_predt = linalg::MakeTensorView(ctx_, predictions, view.Size(), n_groups);
      PredictBatchByBlockKernel<BlockPolicy::kBlockOfRowsSize>(view, h_model, &feat_vecs, n_threads,
                                                               any_missing, out_predt);
    };
    auto dispatch = [&](auto x) {
      using AdapterT = typename decltype(x)::element_type;
      CheckProxyDMatrix(x, proxy, model.learner_model_param);
      LaunchPredict(
          this->ctx_, proxy, model,
          [&](auto &&policy) {
            if constexpr (std::is_same_v<AdapterT, data::ColumnarAdapter>) {
              auto view =
                  AdapterView{x.get(), missing, policy.MakeAccessor(ctx_, x->Cats(), model)};
              kernel(view);
            } else {
              auto view = AdapterView{x.get(), missing, NoOpAccessor{}};
              kernel(view);
            }
          },
          [&](auto) {
            if constexpr (std::is_same_v<AdapterT, data::ColumnarAdapter>) {
              return !x->Cats().Empty();
            } else {
              return false;
            }
          });
    };

    bool type_error = false;
    data::cpu_impl::DispatchAny<false>(proxy, dispatch, &type_error);
    return !type_error;
  }

  void PredictLeaf(DMatrix *p_fmat, HostDeviceVector<float> *out_preds,
                   gbm::GBTreeModel const &model, bst_tree_t ntree_limit) const override {
    auto const n_threads = this->ctx_->Threads();
    // number of valid trees
    ntree_limit = GetTreeLimit(model.trees, ntree_limit);
    const MetaInfo &info = p_fmat->Info();
    std::vector<float> &preds = out_preds->HostVector();
    preds.resize(info.num_row_ * ntree_limit);

    if (p_fmat->Info().IsColumnSplit()) {
      ColumnSplitHelper helper(n_threads, model, 0, ntree_limit);
      helper.PredictLeaf(ctx_, p_fmat, &preds);
      return;
    }

    auto n_features = model.learner_model_param->num_feature;
    ThreadTmp<1> feat_vecs{n_threads};

    auto const h_model =
        HostModel{DeviceOrd::CPU(), model, 0, ntree_limit, &this->mu_, CopyViews{}};
    LaunchPredict(this->ctx_, p_fmat, model, [&](auto &&policy) {
      policy.ForEachBatch([&](auto &&batch) {
        common::ParallelFor1d<1>(batch.Size(), n_threads, [&](auto &&block) {
          auto ridx = static_cast<bst_idx_t>(batch.base_rowid + block.begin());
          auto fvec_tloc = feat_vecs.ThreadBuffer(block.Size());
          batch.FVecFill(block, n_features, fvec_tloc);

          for (bst_tree_t j = 0; j < ntree_limit; ++j) {
            bst_node_t nidx = std::visit(
                [&](auto &&tree) {
                  return GetLeafIndex<true, true>(tree, fvec_tloc.front(),
                                                  tree.GetCategoriesMatrix(), RegTree::kRoot);
                },
                h_model.Trees()[j]);
            preds[ridx * ntree_limit + j] = static_cast<float>(nidx);
          }
          batch.FVecDrop(fvec_tloc);
        });
      });
    });
  }

  void PredictContribution(DMatrix *p_fmat, HostDeviceVector<float> *out_contribs,
                           const gbm::GBTreeModel &model, bst_tree_t ntree_limit,
                           std::vector<bst_float> const *tree_weights, bool approximate,
                           int condition, unsigned condition_feature) const override {
    CHECK(!model.learner_model_param->IsVectorLeaf())
        << "Predict contribution" << MTNotImplemented();
    CHECK(!p_fmat->Info().IsColumnSplit())
        << "Predict contribution support for column-wise data split is not yet implemented.";
    auto const n_threads = this->ctx_->Threads();
    ThreadTmp<1> feat_vecs{n_threads};
    const MetaInfo &info = p_fmat->Info();
    // number of valid trees
    ntree_limit = GetTreeLimit(model.trees, ntree_limit);
    size_t const ncolumns = model.learner_model_param->num_feature + 1;
    // allocate space for (number of features + bias) times the number of rows
    std::vector<bst_float> &contribs = out_contribs->HostVector();
    contribs.resize(info.num_row_ * ncolumns * model.learner_model_param->num_output_group);
    // make sure contributions is zeroed, we could be reusing a previously
    // allocated one
    std::fill(contribs.begin(), contribs.end(), 0);
    // initialize tree node mean values
    std::vector<std::vector<float>> mean_values(ntree_limit);
    common::ParallelFor(ntree_limit, n_threads, [&](bst_omp_uint i) {
      FillNodeMeanValues(model.trees[i]->HostScView(), &(mean_values[i]));
    });

    auto const h_model =
        HostModel{DeviceOrd::CPU(), model, 0, ntree_limit, &this->mu_, CopyViews{}};
    LaunchPredict(this->ctx_, p_fmat, model, [&](auto &&policy) {
      policy.ForEachBatch([&](auto &&batch) {
        PredictContributionKernel(batch, info, h_model,
                                  model.learner_model_param->BaseScore(DeviceOrd::CPU()),
                                  tree_weights, &mean_values, &feat_vecs, &contribs, approximate,
                                  condition, condition_feature);
      });
    });
  }

  void PredictInteractionContributions(DMatrix *p_fmat, HostDeviceVector<float> *out_contribs,
                                       gbm::GBTreeModel const &model, bst_tree_t ntree_limit,
                                       std::vector<float> const *tree_weights,
                                       bool approximate) const override {
    CHECK(!model.learner_model_param->IsVectorLeaf())
        << "Predict interaction contribution" << MTNotImplemented();
    CHECK(!p_fmat->Info().IsColumnSplit()) << "Predict interaction contribution support for "
                                              "column-wise data split is not yet implemented.";
    const MetaInfo &info = p_fmat->Info();
    auto const ngroup = model.learner_model_param->num_output_group;
    auto const ncolumns = model.learner_model_param->num_feature;
    const unsigned row_chunk = ngroup * (ncolumns + 1) * (ncolumns + 1);
    const unsigned mrow_chunk = (ncolumns + 1) * (ncolumns + 1);
    const unsigned crow_chunk = ngroup * (ncolumns + 1);

    // allocate space for (number of features^2) times the number of rows and tmp off/on contribs
    std::vector<bst_float> &contribs = out_contribs->HostVector();
    contribs.resize(info.num_row_ * ngroup * (ncolumns + 1) * (ncolumns + 1));
    HostDeviceVector<bst_float> contribs_off_hdv(info.num_row_ * ngroup * (ncolumns + 1));
    auto &contribs_off = contribs_off_hdv.HostVector();
    HostDeviceVector<bst_float> contribs_on_hdv(info.num_row_ * ngroup * (ncolumns + 1));
    auto &contribs_on = contribs_on_hdv.HostVector();
    HostDeviceVector<bst_float> contribs_diag_hdv(info.num_row_ * ngroup * (ncolumns + 1));
    auto &contribs_diag = contribs_diag_hdv.HostVector();

    // Compute the difference in effects when conditioning on each of the features on and off
    // see: Axiomatic characterizations of probabilistic and
    //      cardinal-probabilistic interaction indices
    PredictContribution(p_fmat, &contribs_diag_hdv, model, ntree_limit, tree_weights, approximate,
                        0, 0);
    for (size_t i = 0; i < ncolumns + 1; ++i) {
      PredictContribution(p_fmat, &contribs_off_hdv, model, ntree_limit, tree_weights, approximate,
                          -1, i);
      PredictContribution(p_fmat, &contribs_on_hdv, model, ntree_limit, tree_weights, approximate,
                          1, i);

      for (size_t j = 0; j < info.num_row_; ++j) {
        for (std::remove_const_t<decltype(ngroup)> l = 0; l < ngroup; ++l) {
          const unsigned o_offset = j * row_chunk + l * mrow_chunk + i * (ncolumns + 1);
          const unsigned c_offset = j * crow_chunk + l * (ncolumns + 1);
          contribs[o_offset + i] = 0;
          for (size_t k = 0; k < ncolumns + 1; ++k) {
            // fill in the diagonal with additive effects, and off-diagonal with the interactions
            if (k == i) {
              contribs[o_offset + i] += contribs_diag[c_offset + k];
            } else {
              contribs[o_offset + k] =
                  (contribs_on[c_offset + k] - contribs_off[c_offset + k]) / 2.0;
              contribs[o_offset + i] -= contribs[o_offset + k];
            }
          }
        }
      }
    }
  }

 private:
  mutable std::mutex mu_;
};

XGBOOST_REGISTER_PREDICTOR(CPUPredictor, "cpu_predictor")
    .describe("Make predictions using CPU.")
    .set_body([](Context const *ctx) { return new CPUPredictor(ctx); });
}  // namespace xgboost::predictor<|MERGE_RESOLUTION|>--- conflicted
+++ resolved
@@ -931,10 +931,6 @@
     CHECK_NE(ncolumns, 0);
     auto device = ctx_->Device().IsSycl() ? DeviceOrd::CPU() : ctx_->Device();
     auto base_margin = info.base_margin_.View(device);
-<<<<<<< HEAD
-=======
-    auto base_score = model.learner_model_param->BaseScore(device);
->>>>>>> c2d06bd1
 
     // parallel over local batch
     common::ParallelFor(batch.Size(), this->ctx_->Threads(), [&](auto i) {
