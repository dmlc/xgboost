--- conflicted
+++ resolved
@@ -68,14 +68,14 @@
 template <bool has_categorical, bool any_missing, bool use_array_tree_layout>
 void PredValueByOneTree(const RegTree& tree,
                         std::size_t const predict_offset,
-                        std::vector<RegTree::FVec> const &thread_temp,
-                        std::size_t const offset, std::size_t const block_size,
+                        common::Span<RegTree::FVec> fvec_tloc,
+                        std::size_t const block_size,
                         linalg::MatrixView<float> out_predt,
                         bst_node_t* p_nidx, int depth, int gid) {
   auto const &cats = tree.GetCategoriesMatrix();
   if constexpr (use_array_tree_layout) {
     ProcessArrayTree<RegTree, has_categorical, any_missing>
-        (tree, cats, thread_temp, offset, block_size, p_nidx, depth);
+        (tree, cats, fvec_tloc, block_size, p_nidx, depth);
   }
   for (std::size_t i = 0; i < block_size; ++i) {
     bst_node_t nidx = 0;
@@ -88,10 +88,9 @@
       p_nidx[i] = 0;
     }
     out_predt(predict_offset + i, gid) +=
-      PredValueByOneTree<has_categorical>(thread_temp[offset + i], tree, cats, nidx);
-  }
-}
-
+      PredValueByOneTree<has_categorical>(fvec_tloc[i], tree, cats, nidx);
+  }
+}
 }  // namespace scalar
 
 namespace multi {
@@ -125,15 +124,15 @@
 template <bool has_categorical, bool any_missing, bool use_array_tree_layout>
 void PredValueByOneTree(const RegTree& tree,
                         std::size_t const predict_offset,
-                        std::vector<RegTree::FVec> const &thread_temp,
-                        std::size_t const offset, std::size_t const block_size,
+                        common::Span<RegTree::FVec> fvec_tloc,
+                        std::size_t const block_size,
                         linalg::MatrixView<float> out_predt,
                         bst_node_t* p_nidx, int depth) {
   const auto& mt_tree = *(tree.GetMultiTargetTree());
   auto const &cats = tree.GetCategoriesMatrix();
   if constexpr (use_array_tree_layout) {
     ProcessArrayTree<MultiTargetTree, has_categorical, any_missing>
-        (mt_tree, cats, thread_temp, offset, block_size, p_nidx, depth);
+        (mt_tree, cats, fvec_tloc, block_size, p_nidx, depth);
   }
   for (std::size_t i = 0; i < block_size; ++i) {
     bst_node_t nidx = 0;
@@ -142,79 +141,54 @@
       p_nidx[i] = 0;
     }
     auto t_predts = out_predt.Slice(predict_offset + i, linalg::All());
-    PredValueByOneTree<has_categorical>(thread_temp[offset + i], mt_tree, cats,
+    PredValueByOneTree<has_categorical>(fvec_tloc[i], mt_tree, cats,
                                         t_predts, nidx);
   }
 }
-
 }  // namespace multi
 
 namespace {
-<<<<<<< HEAD
-
 template <bool use_array_tree_layout, bool any_missing>
-void PredictByAllTrees(gbm::GBTreeModel const &model, bst_tree_t const tree_begin,
-                       bst_tree_t const tree_end, std::size_t const predict_offset,
-                       std::vector<RegTree::FVec> const &thread_temp, std::size_t const offset,
-                       std::size_t const block_size, linalg::MatrixView<float> out_predt,
-                       const std::vector<int>& tree_depth) {
-  std::vector<bst_node_t> nidx;
-  if constexpr (use_array_tree_layout) nidx.resize(block_size, 0);
-=======
 void PredictBlockByAllTrees(gbm::GBTreeModel const &model, bst_tree_t const tree_begin,
                             bst_tree_t const tree_end, std::size_t const predict_offset,
                             common::Span<RegTree::FVec> fvec_tloc, std::size_t const block_size,
-                            linalg::MatrixView<float> out_predt) {
->>>>>>> 6c50da46
+                            linalg::MatrixView<float> out_predt,
+                            const std::vector<int>& tree_depth) {
+  std::vector<bst_node_t> nidx;
+  if constexpr (use_array_tree_layout) nidx.resize(block_size, 0);
   for (bst_tree_t tree_id = tree_begin; tree_id < tree_end; ++tree_id) {
     auto const &tree = *model.trees.at(tree_id);
+    auto const &cats = tree.GetCategoriesMatrix();
     bool has_categorical = tree.HasCategoricalSplit();
 
+    int depth = use_array_tree_layout ? tree_depth[tree_id - tree_begin] : 0;
     if (tree.IsMultiTarget()) {
-      int depth = use_array_tree_layout ? tree_depth[tree_id - tree_begin] : 0;
       if (has_categorical) {
-<<<<<<< HEAD
         multi::PredValueByOneTree<true, any_missing, use_array_tree_layout>
-          (tree, predict_offset, thread_temp, offset, block_size, out_predt, nidx.data(), depth);
+          (tree, predict_offset, fvec_tloc, block_size, out_predt, nidx.data(), depth);
       } else {
         multi::PredValueByOneTree<false, any_missing, use_array_tree_layout>
-          (tree, predict_offset, thread_temp, offset, block_size, out_predt, nidx.data(), depth);
-=======
-        for (std::size_t i = 0; i < block_size; ++i) {
-          auto t_predts = out_predt.Slice(predict_offset + i, linalg::All());
-          multi::PredValueByOneTree<true>(fvec_tloc[i], *tree.GetMultiTargetTree(), cats, t_predts);
-        }
-      } else {
-        for (std::size_t i = 0; i < block_size; ++i) {
-          auto t_predts = out_predt.Slice(predict_offset + i, linalg::All());
-          multi::PredValueByOneTree<false>(fvec_tloc[i], *tree.GetMultiTargetTree(), cats,
-                                           t_predts);
-        }
->>>>>>> 6c50da46
+          (tree, predict_offset, fvec_tloc, block_size, out_predt, nidx.data(), depth);
       }
     } else {
       auto const gid = model.tree_info[tree_id];
-      int depth = use_array_tree_layout ? tree_depth[tree_id - tree_begin] : 0;
       if (has_categorical) {
-<<<<<<< HEAD
         scalar::PredValueByOneTree<true, any_missing, use_array_tree_layout>
-          (tree, predict_offset, thread_temp, offset, block_size,
-           out_predt, nidx.data(), depth, gid);
+          (tree, predict_offset, fvec_tloc, block_size, out_predt, nidx.data(), depth, gid);
       } else {
         scalar::PredValueByOneTree<false, any_missing, use_array_tree_layout>
-          (tree, predict_offset, thread_temp, offset, block_size,
-           out_predt, nidx.data(), depth, gid);
+          (tree, predict_offset, fvec_tloc, block_size, out_predt, nidx.data(), depth, gid);
       }
     }
   }
 }
 
 // Dispatch between template implementations
-void PredictByAllTrees(gbm::GBTreeModel const &model, bst_tree_t const tree_begin,
-                       bst_tree_t const tree_end, std::size_t const predict_offset,
-                       std::vector<RegTree::FVec> const &thread_temp, std::size_t const offset,
-                       std::size_t const block_size, linalg::MatrixView<float> out_predt,
-                       const std::vector<int>& tree_depth, bool any_missing) {
+void PredictBlockByAllTrees(gbm::GBTreeModel const &model, bst_tree_t const tree_begin,
+                            bst_tree_t const tree_end, std::size_t const predict_offset,
+                            common::Span<RegTree::FVec> fvec_tloc,
+                            std::size_t const block_size, linalg::MatrixView<float> out_predt,
+                            const std::vector<int>& tree_depth, bool any_missing) {
   /*
    * We use transforming trees to array layout for each block of data to avoid memory overheads.
    * It makes the array layout inefficient for block_size == 1
@@ -225,37 +199,26 @@
     if (any_missing) {
       any_missing = false;
       for (std::size_t i = 0; i < block_size; ++i) {
-        any_missing |= thread_temp[offset + i].HasMissing();
+        any_missing |= fvec_tloc[i].HasMissing();
         if (any_missing) break;
-=======
-        for (std::size_t i = 0; i < block_size; ++i) {
-          out_predt(predict_offset + i, gid) +=
-              scalar::PredValueByOneTree<true>(fvec_tloc[i], tree, cats);
-        }
-      } else {
-        for (std::size_t i = 0; i < block_size; ++i) {
-          out_predt(predict_offset + i, gid) +=
-              scalar::PredValueByOneTree<false>(fvec_tloc[i], tree, cats);
-        }
->>>>>>> 6c50da46
       }
     }
     if (any_missing) {
-      PredictByAllTrees<true, true>(model, tree_begin, tree_end, predict_offset, thread_temp,
-                                    offset, block_size, out_predt, tree_depth);
+      PredictBlockByAllTrees<true, true>(model, tree_begin, tree_end, predict_offset, fvec_tloc,
+                                         block_size, out_predt, tree_depth);
     } else {
-      PredictByAllTrees<true, false>(model, tree_begin, tree_end, predict_offset, thread_temp,
-                                     offset, block_size, out_predt, tree_depth);
+      PredictBlockByAllTrees<true, false>(model, tree_begin, tree_end, predict_offset, fvec_tloc,
+                                          block_size, out_predt, tree_depth);
     }
   } else {
-    PredictByAllTrees<false, true>(model, tree_begin, tree_end, predict_offset, thread_temp,
-                                   offset, block_size, out_predt, tree_depth);
+    PredictBlockByAllTrees<false, true>(model, tree_begin, tree_end, predict_offset, fvec_tloc,
+                                        block_size, out_predt, tree_depth);
   }
 }
 
 bool ShouldUseBlock(DMatrix *p_fmat) {
   // Threshold to use block-based prediction.
-  constexpr double kDensityThresh = .5;
+  constexpr double kDensityThresh = .125;
   bst_idx_t n_samples = p_fmat->Info().num_row_;
   bst_idx_t total = std::max(n_samples * p_fmat->Info().num_col_, static_cast<bst_idx_t>(1));
   double density = static_cast<double>(p_fmat->Info().num_nonzero_) / static_cast<double>(total);
@@ -431,16 +394,6 @@
   bst_idx_t const static base_rowid = 0;  // NOLINT
 };
 
-<<<<<<< HEAD
-template <std::size_t kBlockOfRowsSize, typename DataView>
-void PredictBatchByBlockOfRowsKernel(DataView const &batch, gbm::GBTreeModel const &model,
-                                     bst_tree_t tree_begin, bst_tree_t tree_end,
-                                     std::vector<RegTree::FVec> *p_thread_temp,
-                                     std::int32_t n_threads,
-                                     bool any_missing,
-                                     linalg::TensorView<float, 2> out_predt) {
-  auto &thread_temp = *p_thread_temp;
-=======
 // Ordinal re-coder.
 struct EncAccessorPolicy {
  private:
@@ -508,6 +461,7 @@
       }
     } else {
       for (auto const &page : p_fmat->GetBatches<SparsePage>()) {
+        // bool any_missing = !page.IsDense();
         fn(SparsePageView{page.GetView(), page.base_rowid, acc});
       }
     }
@@ -582,19 +536,17 @@
     return fvec_tloc;
   }
 };
->>>>>>> 6c50da46
 
 template <std::size_t kBlockOfRowsSize, typename DataView>
 void PredictBatchByBlockKernel(DataView const &batch, gbm::GBTreeModel const &model,
                                bst_tree_t tree_begin, bst_tree_t tree_end,
                                ThreadTmp<kBlockOfRowsSize> *p_fvec, std::int32_t n_threads,
+                               bool any_missing,
                                linalg::TensorView<float, 2> out_predt) {
   auto &fvec = *p_fvec;
   // Parallel over local batches
   auto const n_samples = batch.Size();
   auto const n_features = model.learner_model_param->num_feature;
-<<<<<<< HEAD
-  auto const n_blocks = common::DivRoundUp(n_samples, kBlockOfRowsSize);
 
   /* Precalculate depth for each tree.
    * These values are required only for the ArrayLayout optimization,
@@ -609,29 +561,13 @@
     });
   }
 
-  common::ParallelFor(n_blocks, n_threads, [&](auto block_id) {
-    auto const batch_offset = block_id * kBlockOfRowsSize;
-    auto const block_size =
-        std::min(static_cast<std::size_t>(n_samples - batch_offset), kBlockOfRowsSize);
-    auto const fvec_offset = omp_get_thread_num() * kBlockOfRowsSize;
-
-    FVecFill(block_size, batch_offset, n_features, &batch, fvec_offset, p_thread_temp);
-    // process block of rows through all trees to keep cache locality
-    PredictByAllTrees(model, tree_begin, tree_end,
-                      batch_offset + batch.base_rowid, thread_temp,
-                      fvec_offset, block_size, out_predt,
-                      tree_depth, any_missing);
-    FVecDrop(block_size, fvec_offset, p_thread_temp);
-=======
-
   common::ParallelFor1d<kBlockOfRowsSize>(n_samples, n_threads, [&](auto &&block) {
     auto fvec_tloc = fvec.ThreadBuffer(block.Size());
 
     batch.FVecFill(block, n_features, fvec_tloc);
-    PredictBlockByAllTrees(model, tree_begin, tree_end, block.begin() + batch.base_rowid, fvec_tloc,
-                           block.Size(), out_predt);
+    PredictBlockByAllTrees(model, tree_begin, tree_end, block.begin() + batch.base_rowid,
+                           fvec_tloc, block.Size(), out_predt, tree_depth, any_missing);
     batch.FVecDrop(fvec_tloc);
->>>>>>> 6c50da46
   });
 }
 
@@ -660,29 +596,6 @@
   mean_values->resize(n_nodes);
   FillNodeMeanValues(tree, 0, mean_values);
 }
-<<<<<<< HEAD
-
-// init thread buffers
-static void InitThreadTemp(int nthread, std::vector<RegTree::FVec> *out) {
-  int prev_thread_temp_size = out->size();
-  if (prev_thread_temp_size < nthread) {
-    out->resize(nthread, RegTree::FVec());
-  }
-}
-
-using cpu_impl::MakeCatAccessor;
-
-bool ShouldUseBlock(DMatrix *p_fmat) {
-  // Threshold to use block-based prediction.
-  constexpr double kDensityThresh = .125;
-  bst_idx_t n_samples = p_fmat->Info().num_row_;
-  bst_idx_t total = std::max(n_samples * p_fmat->Info().num_col_, static_cast<bst_idx_t>(1));
-  double density = static_cast<double>(p_fmat->Info().num_nonzero_) / static_cast<double>(total);
-  bool blocked = density > kDensityThresh;
-  return blocked;
-}
-=======
->>>>>>> 6c50da46
 }  // anonymous namespace
 
 /**
@@ -986,59 +899,17 @@
     bst_idx_t n_samples = p_fmat->Info().num_row_;
     CHECK_EQ(out_preds->size(), n_samples * n_groups);
     auto out_predt = linalg::MakeTensorView(ctx_, *out_preds, n_samples, n_groups);
-
-<<<<<<< HEAD
-    // Dispatching function for various configuration.
-    auto launch = [&](auto &&acc) {
-      using Enc = std::remove_reference_t<decltype(acc)>;  // The encoder.
-      if (!p_fmat->PageExists<SparsePage>()) {
-        // Run prediction on QDM.
-        auto ft = p_fmat->Info().feature_types.ConstHostVector();
-        for (auto const &page : p_fmat->GetBatches<GHistIndexMatrix>(ctx_, {})) {
-          bool any_missing = !page.IsDense();
-          auto batch = GHistIndexMatrixView{page, std::forward<Enc>(acc), ft};
-          if (blocked) {
-            PredictBatchByBlockOfRowsKernel<kBlockOfRowsSize>(batch, model, tree_begin, tree_end,
-                                                              &feat_vecs, n_threads, any_missing,
-                                                              out_predt);
-          } else {
-            PredictBatchByBlockOfRowsKernel<1>(batch, model, tree_begin, tree_end, &feat_vecs,
-                                               n_threads, any_missing, out_predt);
-          }
-        }
-      } else {
-        // Run prediction on SparsePage
-        for (auto const &page : p_fmat->GetBatches<SparsePage>()) {
-          bool any_missing = true;
-          auto batch = SparsePageView{page.GetView(), page.base_rowid, std::forward<Enc>(acc)};
-          if (blocked) {
-            PredictBatchByBlockOfRowsKernel<kBlockOfRowsSize>(batch, model, tree_begin, tree_end,
-                                                              &feat_vecs, n_threads, any_missing,
-                                                              out_predt);
-          } else {
-            PredictBatchByBlockOfRowsKernel<1>(batch, model, tree_begin, tree_end, &feat_vecs,
-                                               n_threads, any_missing, out_predt);
-          }
-        }
-      }
-    };
-
-    if (model.Cats()->HasCategorical() && p_fmat->Cats()->NeedRecode()) {
-      auto [acc, mapping] = MakeCatAccessor(ctx_, p_fmat->Cats()->HostView(), model.Cats());
-      launch(acc);
-    } else {
-      launch(NoOpAccessor{});
-    }
-=======
+    bool any_missing = !(p_fmat->IsDense());
+
     LaunchPredict(this->ctx_, p_fmat, model, [&](auto &&policy) {
       using Policy = common::GetValueT<decltype(policy)>;
       ThreadTmp<Policy::kBlockOfRowsSize> feat_vecs{n_threads};
       policy.ForEachBatch([&](auto &&batch) {
         PredictBatchByBlockKernel<Policy::kBlockOfRowsSize>(batch, model, tree_begin, tree_end,
-                                                            &feat_vecs, n_threads, out_predt);
+                                                            &feat_vecs, n_threads, any_missing,
+                                                            out_predt);
       });
     });
->>>>>>> 6c50da46
   }
 
   template <typename DataView>
@@ -1115,57 +986,26 @@
     this->PredictDMatrix(dmat, &out_preds->HostVector(), model, tree_begin, tree_end);
   }
 
-<<<<<<< HEAD
-  template <typename Adapter>
-  void DispatchedInplacePredict(std::any const &x, std::shared_ptr<DMatrix> p_m,
-                                gbm::GBTreeModel const &model, float missing,
-                                PredictionCacheEntry *out_preds, bst_tree_t tree_begin,
-                                bst_tree_t tree_end) const {
-    auto const n_threads = this->ctx_->Threads();
-    auto m = std::any_cast<std::shared_ptr<Adapter>>(x);
-    CHECK_EQ(m->NumColumns(), model.learner_model_param->num_feature)
-        << "Number of columns in data must equal to trained model.";
-    CHECK(p_m);
-    CHECK_EQ(p_m->Info().num_row_, m->NumRows());
-    CHECK_EQ(p_m->Info().num_col_, m->NumColumns());
-    this->InitOutPredictions(p_m->Info(), &(out_preds->predictions), model);
-
-    bool blocked = true;
-=======
   [[nodiscard]] bool InplacePredict(std::shared_ptr<DMatrix> p_m, gbm::GBTreeModel const &model,
                                     float missing, PredictionCacheEntry *out_preds,
                                     bst_tree_t tree_begin, bst_tree_t tree_end) const override {
     auto proxy = dynamic_cast<data::DMatrixProxy *>(p_m.get());
     CHECK(proxy) << error::InplacePredictProxy();
->>>>>>> 6c50da46
 
     this->InitOutPredictions(p_m->Info(), &(out_preds->predictions), model);
     auto &predictions = out_preds->predictions.HostVector();
+    bool any_missing = true;
 
     auto const n_threads = this->ctx_->Threads();
     // Always use block as we don't know the nnz.
     ThreadTmp<BlockPolicy::kBlockOfRowsSize> feat_vecs{n_threads};
     bst_idx_t n_groups = model.learner_model_param->OutputLength();
-<<<<<<< HEAD
-    auto out_predt = linalg::MakeTensorView(ctx_, predictions, m->NumRows(), n_groups);
-    bool any_missing = true;
-
-    auto launch = [&](auto &&acc) {
-      auto view = AdapterView{m.get(), missing, acc};
-      if (blocked) {
-        PredictBatchByBlockOfRowsKernel<kBlockOfRowsSize>(view, model, tree_begin, tree_end,
-                                                          &thread_temp, n_threads, any_missing,
-                                                          out_predt);
-      } else {
-        PredictBatchByBlockOfRowsKernel<1>(view, model, tree_begin, tree_end, &thread_temp,
-                                           n_threads, any_missing, out_predt);
-      }
-=======
 
     auto kernel = [&](auto &&view) {
       auto out_predt = linalg::MakeTensorView(ctx_, predictions, view.Size(), n_groups);
       PredictBatchByBlockKernel<BlockPolicy::kBlockOfRowsSize>(view, model, tree_begin, tree_end,
-                                                               &feat_vecs, n_threads, out_predt);
+                                                               &feat_vecs, n_threads, any_missing,
+                                                               out_predt);
     };
     auto dispatch = [&](auto x) {
       using AdapterT = typename decltype(x)::element_type;
@@ -1189,7 +1029,6 @@
               return false;
             }
           });
->>>>>>> 6c50da46
     };
 
     bool type_error = false;
@@ -1212,33 +1051,6 @@
       return;
     }
 
-<<<<<<< HEAD
-    std::vector<RegTree::FVec> feat_vecs;
-    const int n_features = model.learner_model_param->num_feature;
-    InitThreadTemp(n_threads, &feat_vecs);
-
-    auto launch = [&](SparsePage const &page, auto &&acc) {
-      using Enc = std::remove_reference_t<decltype(acc)>;  // The encoder.
-      auto view_impl = page.GetView();
-      common::ParallelFor(page.Size(), n_threads, [&](auto i) {
-        auto tid = omp_get_thread_num();
-        auto ridx = static_cast<bst_idx_t>(page.base_rowid + i);
-        RegTree::FVec &feats = feat_vecs[tid];
-        if (feats.Size() == 0) {
-          feats.Init(n_features);
-        }
-        SparsePageView view{view_impl, page.base_rowid, std::forward<Enc>(acc)};
-        view.Fill(i, &feats);
-
-        for (bst_tree_t j = 0; j < ntree_limit; ++j) {
-          auto const &tree = *model.trees[j];
-          auto const &cats = tree.GetCategoriesMatrix();
-          bst_node_t nidx;
-          if (tree.IsMultiTarget()) {
-            nidx = multi::GetLeafIndex<true, true>(*tree.GetMultiTargetTree(), feats, cats, 0);
-          } else {
-            nidx = scalar::GetLeafIndex<true, true>(tree, feats, cats, 0);
-=======
     auto n_features = model.learner_model_param->num_feature;
     ThreadTmp<1> feat_vecs{n_threads};
 
@@ -1252,15 +1064,14 @@
           for (bst_tree_t j = 0; j < ntree_limit; ++j) {
             auto const &tree = *model.trees[j];
             auto const &cats = tree.GetCategoriesMatrix();
-            bst_node_t nidx;
+            bst_node_t nidx = 0;
             if (tree.IsMultiTarget()) {
               nidx = multi::GetLeafIndex<true, true>(*tree.GetMultiTargetTree(), fvec_tloc.front(),
-                                                     cats);
+                                                     cats, nidx);
             } else {
-              nidx = scalar::GetLeafIndex<true, true>(tree, fvec_tloc.front(), cats);
+              nidx = scalar::GetLeafIndex<true, true>(tree, fvec_tloc.front(), cats, nidx);
             }
             preds[ridx * ntree_limit + j] = static_cast<float>(nidx);
->>>>>>> 6c50da46
           }
           batch.FVecDrop(fvec_tloc);
         });
