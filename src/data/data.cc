--- conflicted
+++ resolved
@@ -141,7 +141,6 @@
         << "Only one `#` is allowed in file path for cache file specification.";    
     if (load_row_split) {
       std::ostringstream os;
-<<<<<<< HEAD
       std::vector<std::string> cache_shards = common::Split(cache_file, ':');
       for (size_t i = 0; i < cache_shards.size(); ++i) {
 	size_t pos = cache_shards[i].rfind('.');
@@ -157,11 +156,6 @@
 	}
 	if (i + 1 != cache_shards.size()) os << ':'; 
       }
-=======
-      os << "r" << rabit::GetRank()
-         << "-" <<  rabit::GetWorldSize()
-         << "." << cache_file;
->>>>>>> b84fbbf6
       cache_file = os.str();
     }
   } else {
