/*!
 * Copyright 2015-2020 by Contributors
 * \file data.cc
 */
#include <dmlc/registry.h>
#include <cstring>

#include "dmlc/io.h"
#include "xgboost/data.h"
#include "xgboost/host_device_vector.h"
#include "xgboost/logging.h"
#include "xgboost/version_config.h"
#include "sparse_page_writer.h"
#include "simple_dmatrix.h"
#include "simple_csr_source.h"

#include "../common/io.h"
#include "../common/version.h"
#include "../common/group_data.h"
#include "../data/adapter.h"

#if DMLC_ENABLE_STD_THREAD
#include "./sparse_page_source.h"
#include "./sparse_page_dmatrix.h"
#endif  // DMLC_ENABLE_STD_THREAD

namespace {

/*!
 * \brief Write a map of HostDeviceVector to a dmlc::Stream
 * \param strm Stream to write data to
 * \param vec map object to be serialized
 */
template <typename T>
inline void
WriteMapOfHostDeviceVector(dmlc::Stream* strm,
                           const std::map<std::string, xgboost::HostDeviceVector<T>>& vec) {
  uint64_t sz = static_cast<uint64_t>(vec.size());
  strm->Write<uint64_t>(sz);
  for (const auto& e : vec) {
    strm->Write(e.first);
    strm->Write(e.second.HostVector());
  }
}

/*!
 * \brief Read a map of HostDeviceVector from a dmlc::Stream
 * \param strm Stream to read data from
 * \param out_vec Pointer to store data object to be deserialized
 * \return whether the read is successful
 */
template <typename T>
inline bool
ReadMapOfHostDeviceVector(dmlc::Stream* strm,
                          std::map<std::string, xgboost::HostDeviceVector<T>>* out_vec) {
  uint64_t sz;
  std::string key;
  if (!strm->Read<uint64_t>(&sz)) {
    return false;
  }
  for (uint64_t i = 0; i < sz; ++i) {
    if (!strm->Read(&key)) {
      return false;
    }
    (*out_vec)[key] = xgboost::HostDeviceVector<T>();
    if (!strm->Read(&(*out_vec)[key].HostVector())) {
      return false;
    }
  }
  return true;
}

}  // anonymous namespace

namespace dmlc {
DMLC_REGISTRY_ENABLE(::xgboost::data::SparsePageFormatReg<::xgboost::SparsePage>);
DMLC_REGISTRY_ENABLE(::xgboost::data::SparsePageFormatReg<::xgboost::CSCPage>);
DMLC_REGISTRY_ENABLE(::xgboost::data::SparsePageFormatReg<::xgboost::SortedCSCPage>);
DMLC_REGISTRY_ENABLE(::xgboost::data::SparsePageFormatReg<::xgboost::EllpackPage>);
}  // namespace dmlc

namespace {

template <typename T>
void SaveScalarField(dmlc::Stream *strm, const std::string &name,
                     xgboost::DataType type, const T &field) {
  strm->Write(name);
  strm->Write(type);
  strm->Write(true);  // is_scalar=True
  strm->Write(field);
}

template <typename T>
void SaveVectorField(dmlc::Stream *strm, const std::string &name,
                     xgboost::DataType type, std::pair<uint64_t, uint64_t> shape,
                     const std::vector<T>& field) {
  strm->Write(name);
  strm->Write(type);
  strm->Write(false);  // is_scalar=False
  strm->Write(shape.first);
  strm->Write(shape.second);
  strm->Write(field);
}

template <typename T>
void SaveVectorField(dmlc::Stream* strm, const std::string& name,
                     xgboost::DataType type, std::pair<uint64_t, uint64_t> shape,
                     const xgboost::HostDeviceVector<T>& field) {
  SaveVectorField(strm, name, type, shape, field.ConstHostVector());
}

template <typename T>
void LoadScalarField(dmlc::Stream* strm, const std::string& expected_name,
                     xgboost::DataType expected_type, T* field) {
  const std::string invalid {"MetaInfo: Invalid format. "};
  std::string name;
  xgboost::DataType type;
  bool is_scalar;
  CHECK(strm->Read(&name)) << invalid;
  CHECK_EQ(name, expected_name)
      << invalid << " Expected field: " << expected_name << ", got: " << name;
  CHECK(strm->Read(&type)) << invalid;
  CHECK(type == expected_type)
      << invalid << "Expected field of type: " << static_cast<int>(expected_type) << ", "
      << "got field type: " << static_cast<int>(type);
  CHECK(strm->Read(&is_scalar)) << invalid;
  CHECK(is_scalar)
    << invalid << "Expected field " << expected_name << " to be a scalar; got a vector";
  CHECK(strm->Read(field, sizeof(T))) << invalid;
}

template <typename T>
void LoadVectorField(dmlc::Stream* strm, const std::string& expected_name,
                     xgboost::DataType expected_type, std::vector<T>* field) {
  const std::string invalid {"MetaInfo: Invalid format. "};
  std::string name;
  xgboost::DataType type;
  bool is_scalar;
  CHECK(strm->Read(&name)) << invalid;
  CHECK_EQ(name, expected_name)
    << invalid << " Expected field: " << expected_name << ", got: " << name;
  CHECK(strm->Read(&type)) << invalid;
  CHECK(type == expected_type)
    << invalid << "Expected field of type: " << static_cast<int>(expected_type) << ", "
    << "got field type: " << static_cast<int>(type);
  CHECK(strm->Read(&is_scalar)) << invalid;
  CHECK(!is_scalar)
    << invalid << "Expected field " << expected_name << " to be a vector; got a scalar";
  std::pair<uint64_t, uint64_t> shape;

  CHECK(strm->Read(&shape.first));
  CHECK(strm->Read(&shape.second));
  // TODO(hcho3): this restriction may be lifted, once we add a field with more than 1 column.
  CHECK_EQ(shape.second, 1) << invalid << "Number of columns is expected to be 1.";

  CHECK(strm->Read(field)) << invalid;
}

template <typename T>
void LoadVectorField(dmlc::Stream* strm, const std::string& expected_name,
                     xgboost::DataType expected_type,
                     xgboost::HostDeviceVector<T>* field) {
  LoadVectorField(strm, expected_name, expected_type, &field->HostVector());
}

}  // anonymous namespace

namespace xgboost {

uint64_t constexpr MetaInfo::kNumField;

// implementation of inline functions
void MetaInfo::Clear() {
  num_row_ = num_col_ = num_nonzero_ = 0;
  labels_.HostVector().clear();
  group_ptr_.clear();
  weights_.HostVector().clear();
  base_margin_.HostVector().clear();
}

/*
 * Binary serialization format for MetaInfo:
 *
 * | name        | type     | is_scalar | num_row | num_col | value           |
 * |-------------+----------+-----------+---------+---------+-----------------|
 * | num_row     | kUInt64  | True      | NA      |      NA | ${num_row_}     |
 * | num_col     | kUInt64  | True      | NA      |      NA | ${num_col_}     |
 * | num_nonzero | kUInt64  | True      | NA      |      NA | ${num_nonzero_} |
 * | labels      | kFloat32 | False     | ${size} |       1 | ${labels_}      |
 * | group_ptr   | kUInt32  | False     | ${size} |       1 | ${group_ptr_}   |
 * | weights     | kFloat32 | False     | ${size} |       1 | ${weights_}     |
 * | base_margin | kFloat32 | False     | ${size} |       1 | ${base_margin_} |
 *
 * Note that the scalar fields (is_scalar=True) will have num_row and num_col missing.
 * Also notice the difference between the saved name and the name used in `SetInfo':
 * the former uses the plural form.
 */

void MetaInfo::SaveBinary(dmlc::Stream *fo) const {
<<<<<<< HEAD
  int32_t version = kVersion;
  fo->Write(&version, sizeof(version));
  fo->Write(&num_row_, sizeof(num_row_));
  fo->Write(&num_col_, sizeof(num_col_));
  fo->Write(&num_nonzero_, sizeof(num_nonzero_));
  fo->Write(labels_.HostVector());
  fo->Write(group_ptr_);
  WriteMapOfHostDeviceVector(fo, extra_float_info_);
  WriteMapOfHostDeviceVector(fo, extra_uint_info_);
  fo->Write(weights_.HostVector());
  fo->Write(root_index_);
  fo->Write(base_margin_.HostVector());
=======
  Version::Save(fo);
  fo->Write(kNumField);
  int field_cnt = 0;  // make sure we are actually writing kNumField fields

  SaveScalarField(fo, u8"num_row", DataType::kUInt64, num_row_); ++field_cnt;
  SaveScalarField(fo, u8"num_col", DataType::kUInt64, num_col_); ++field_cnt;
  SaveScalarField(fo, u8"num_nonzero", DataType::kUInt64, num_nonzero_); ++field_cnt;
  SaveVectorField(fo, u8"labels", DataType::kFloat32,
                  {labels_.Size(), 1}, labels_); ++field_cnt;
  SaveVectorField(fo, u8"group_ptr", DataType::kUInt32,
                  {group_ptr_.size(), 1}, group_ptr_); ++field_cnt;
  SaveVectorField(fo, u8"weights", DataType::kFloat32,
                  {weights_.Size(), 1}, weights_); ++field_cnt;
  SaveVectorField(fo, u8"base_margin", DataType::kFloat32,
                  {base_margin_.Size(), 1}, base_margin_); ++field_cnt;

  CHECK_EQ(field_cnt, kNumField) << "Wrong number of fields";
>>>>>>> 911a9028
}

void MetaInfo::LoadBinary(dmlc::Stream *fi) {
  auto version = Version::Load(fi);
  auto major = std::get<0>(version);
  // MetaInfo is saved in `SparsePageSource'.  So the version in MetaInfo represents the
  // version of DMatrix.
  CHECK_EQ(major, 1) << "Binary DMatrix generated by XGBoost: "
                     << Version::String(version) << " is no longer supported. "
                     << "Please process and save your data in current version: "
                     << Version::String(Version::Self()) << " again.";

  const uint64_t expected_num_field = kNumField;
  uint64_t num_field { 0 };
  CHECK(fi->Read(&num_field)) << "MetaInfo: invalid format";
  CHECK_GE(num_field, expected_num_field)
    << "MetaInfo: insufficient number of fields (expected at least " << expected_num_field
    << " fields, but the binary file only contains " << num_field << "fields.)";
  if (num_field > expected_num_field) {
    LOG(WARNING) << "MetaInfo: the given binary file contains extra fields which will be ignored.";
  }
<<<<<<< HEAD
  if (version >= kVersionExtraInfoAdded) {
    CHECK(ReadMapOfHostDeviceVector(fi, &extra_float_info_)) << "MetaInfo: invalid format";
    CHECK(ReadMapOfHostDeviceVector(fi, &extra_uint_info_)) << "MetaInfo: invalid format";
  } else {  // old format doesn't contain fields extra_float_info_, extra_uint_info_
    extra_float_info_.clear();
    extra_uint_info_.clear();
  }
  CHECK(fi->Read(&weights_.HostVector())) << "MetaInfo: invalid format";
  CHECK(fi->Read(&root_index_)) << "MetaInfo: invalid format";
  CHECK(fi->Read(&base_margin_.HostVector())) << "MetaInfo: invalid format";
=======

  LoadScalarField(fi, u8"num_row", DataType::kUInt64, &num_row_);
  LoadScalarField(fi, u8"num_col", DataType::kUInt64, &num_col_);
  LoadScalarField(fi, u8"num_nonzero", DataType::kUInt64, &num_nonzero_);
  LoadVectorField(fi, u8"labels", DataType::kFloat32, &labels_);
  LoadVectorField(fi, u8"group_ptr", DataType::kUInt32, &group_ptr_);
  LoadVectorField(fi, u8"weights", DataType::kFloat32, &weights_);
  LoadVectorField(fi, u8"base_margin", DataType::kFloat32, &base_margin_);
>>>>>>> 911a9028
}

// try to load group information from file, if exists
inline bool MetaTryLoadGroup(const std::string& fname,
                             std::vector<unsigned>* group) {
  std::unique_ptr<dmlc::Stream> fi(dmlc::Stream::Create(fname.c_str(), "r", true));
  if (fi == nullptr) return false;
  dmlc::istream is(fi.get());
  group->clear();
  group->push_back(0);
  unsigned nline = 0;
  while (is >> nline) {
    group->push_back(group->back() + nline);
  }
  return true;
}

// try to load weight information from file, if exists
inline bool MetaTryLoadFloatInfo(const std::string& fname,
                                 std::vector<bst_float>* data) {
  std::unique_ptr<dmlc::Stream> fi(dmlc::Stream::Create(fname.c_str(), "r", true));
  if (fi == nullptr) return false;
  dmlc::istream is(fi.get());
  data->clear();
  bst_float value;
  while (is >> value) {
    data->push_back(value);
  }
  return true;
}

// macro to dispatch according to specified pointer types
#define DISPATCH_CONST_PTR(dtype, old_ptr, cast_ptr, proc)              \
  switch (dtype) {                                                      \
    case xgboost::DataType::kFloat32: {                                 \
      auto cast_ptr = reinterpret_cast<const float*>(old_ptr); proc; break; \
    }                                                                   \
    case xgboost::DataType::kDouble: {                                  \
      auto cast_ptr = reinterpret_cast<const double*>(old_ptr); proc; break; \
    }                                                                   \
    case xgboost::DataType::kUInt32: {                                  \
      auto cast_ptr = reinterpret_cast<const uint32_t*>(old_ptr); proc; break; \
    }                                                                   \
    case xgboost::DataType::kUInt64: {                                  \
      auto cast_ptr = reinterpret_cast<const uint64_t*>(old_ptr); proc; break; \
    }                                                                   \
    default: LOG(FATAL) << "Unknown data type" << static_cast<uint8_t>(dtype); \
  }                                                                     \

void MetaInfo::SetInfo(const char* key, const void* dptr, DataType dtype, size_t num) {
  if (!std::strcmp(key, "label")) {
    auto& labels = labels_.HostVector();
    labels.resize(num);
    DISPATCH_CONST_PTR(dtype, dptr, cast_dptr,
                       std::copy(cast_dptr, cast_dptr + num, labels.begin()));
  } else if (!std::strcmp(key, "weight")) {
    auto& weights = weights_.HostVector();
    weights.resize(num);
    DISPATCH_CONST_PTR(dtype, dptr, cast_dptr,
                       std::copy(cast_dptr, cast_dptr + num, weights.begin()));
  } else if (!std::strcmp(key, "base_margin")) {
    auto& base_margin = base_margin_.HostVector();
    base_margin.resize(num);
    DISPATCH_CONST_PTR(dtype, dptr, cast_dptr,
                       std::copy(cast_dptr, cast_dptr + num, base_margin.begin()));
  } else if (!std::strcmp(key, "group")) {
    group_ptr_.resize(num + 1);
    DISPATCH_CONST_PTR(dtype, dptr, cast_dptr,
                       std::copy(cast_dptr, cast_dptr + num, group_ptr_.begin() + 1));
    group_ptr_[0] = 0;
    for (size_t i = 1; i < group_ptr_.size(); ++i) {
      group_ptr_[i] = group_ptr_[i - 1] + group_ptr_[i];
    }
  } else {
    // Store extra information
    if (dtype == kFloat32) {
      if (extra_float_info_.count(key) == 0) {
        extra_float_info_[key] = HostDeviceVector<bst_float>(num);
      }
      auto& extra_info = extra_float_info_.at(key).HostVector();
      DISPATCH_CONST_PTR(dtype, dptr, cast_dptr,
                         std::copy(cast_dptr, cast_dptr + num, extra_info.begin()));
    } else if (dtype == kUInt32) {
      if (extra_uint_info_.count(key) == 0) {
        extra_uint_info_[key] = HostDeviceVector<bst_uint>(num);
      }
      auto& extra_info = extra_uint_info_.at(key).HostVector();
      DISPATCH_CONST_PTR(dtype, dptr, cast_dptr,
                         std::copy(cast_dptr, cast_dptr + num, extra_info.begin()));
    } else {
      LOG(FATAL) << "Can only set extra information of type float and uint32";
    }
  }
}

#if !defined(XGBOOST_USE_CUDA)
void MetaInfo::SetInfo(const char * c_key, std::string const& interface_str) {
  LOG(FATAL) << "XGBoost version is not compiled with GPU support";
}
#endif  // !defined(XGBOOST_USE_CUDA)

DMatrix* DMatrix::Load(const std::string& uri,
                       bool silent,
                       bool load_row_split,
                       const std::string& file_format,
                       const size_t page_size) {
  std::string fname, cache_file;
  size_t dlm_pos = uri.find('#');
  if (dlm_pos != std::string::npos) {
    cache_file = uri.substr(dlm_pos + 1, uri.length());
    fname = uri.substr(0, dlm_pos);
    CHECK_EQ(cache_file.find('#'), std::string::npos)
        << "Only one `#` is allowed in file path for cache file specification.";
    if (load_row_split) {
      std::ostringstream os;
      std::vector<std::string> cache_shards = common::Split(cache_file, ':');
      for (size_t i = 0; i < cache_shards.size(); ++i) {
        size_t pos = cache_shards[i].rfind('.');
        if (pos == std::string::npos) {
          os << cache_shards[i]
             << ".r" << rabit::GetRank()
             << "-" <<  rabit::GetWorldSize();
        } else {
          os << cache_shards[i].substr(0, pos)
             << ".r" << rabit::GetRank()
             << "-" <<  rabit::GetWorldSize()
             << cache_shards[i].substr(pos, cache_shards[i].length());
        }
        if (i + 1 != cache_shards.size()) {
          os << ':';
        }
      }
      cache_file = os.str();
    }
  } else {
    fname = uri;
  }
  int partid = 0, npart = 1;
  if (load_row_split) {
    partid = rabit::GetRank();
    npart = rabit::GetWorldSize();
  } else {
    // test option to load in part
    npart = dmlc::GetEnv("XGBOOST_TEST_NPART", 1);
  }

  if (npart != 1) {
    LOG(CONSOLE) << "Load part of data " << partid
                 << " of " << npart << " parts";
  }

  // legacy handling of binary data loading
  if (file_format == "auto" && npart == 1) {
    int magic;
    std::unique_ptr<dmlc::Stream> fi(dmlc::Stream::Create(fname.c_str(), "r", true));
    if (fi != nullptr) {
      common::PeekableInStream is(fi.get());
      if (is.PeekRead(&magic, sizeof(magic)) == sizeof(magic) &&
        magic == data::SimpleCSRSource::kMagic) {
        std::unique_ptr<data::SimpleCSRSource> source(new data::SimpleCSRSource());
        source->LoadBinary(&is);
        DMatrix* dmat = DMatrix::Create(std::move(source), cache_file);
        if (!silent) {
          LOG(CONSOLE) << dmat->Info().num_row_ << 'x' << dmat->Info().num_col_ << " matrix with "
            << dmat->Info().num_nonzero_ << " entries loaded from " << uri;
        }
        return dmat;
      }
    }
  }

  std::unique_ptr<dmlc::Parser<uint32_t> > parser(
      dmlc::Parser<uint32_t>::Create(fname.c_str(), partid, npart, file_format.c_str()));
  data::FileAdapter adapter(parser.get());
  DMatrix* dmat {nullptr};

  try {
    dmat = DMatrix::Create(&adapter, std::numeric_limits<float>::quiet_NaN(), 1,
                           cache_file, page_size);
  } catch (dmlc::Error& e) {
    std::vector<std::string> splited = common::Split(fname, '#');
    std::vector<std::string> args = common::Split(splited.front(), '?');
    std::string format {file_format};
    if (args.size() == 1 && file_format == "auto") {
      auto extension = common::Split(args.front(), '.').back();
      if (extension == "csv" || extension == "libsvm") {
        format = extension;
      }
      if (format == extension) {
        LOG(WARNING)
            << "No format parameter is provided in input uri, but found file extension: "
            << format << " .  "
            << "Consider providing a uri parameter: filename?format=" << format;
      } else {
        LOG(WARNING)
            << "No format parameter is provided in input uri.  "
            << "Choosing default parser in dmlc-core.  "
            << "Consider providing a uri parameter like: filename?format=csv";
      }
    }
    LOG(FATAL) << "Encountered parser error:\n" << e.what();
  }

  if (!silent) {
    LOG(CONSOLE) << dmat->Info().num_row_ << 'x' << dmat->Info().num_col_ << " matrix with "
                 << dmat->Info().num_nonzero_ << " entries loaded from " << uri;
  }
  /* sync up number of features after matrix loaded.
   * partitioned data will fail the train/val validation check
   * since partitioned data not knowing the real number of features. */
  rabit::Allreduce<rabit::op::Max>(&dmat->Info().num_col_, 1, nullptr,
    nullptr, fname.c_str());
  // backward compatiblity code.
  if (!load_row_split) {
    MetaInfo& info = dmat->Info();
    if (MetaTryLoadGroup(fname + ".group", &info.group_ptr_) && !silent) {
      LOG(CONSOLE) << info.group_ptr_.size() - 1
                   << " groups are loaded from " << fname << ".group";
    }
    if (MetaTryLoadFloatInfo
        (fname + ".base_margin", &info.base_margin_.HostVector()) && !silent) {
      LOG(CONSOLE) << info.base_margin_.Size()
                   << " base_margin are loaded from " << fname << ".base_margin";
    }
    if (MetaTryLoadFloatInfo
        (fname + ".weight", &info.weights_.HostVector()) && !silent) {
      LOG(CONSOLE) << info.weights_.Size()
                   << " weights are loaded from " << fname << ".weight";
    }
  }
  return dmat;
}


void DMatrix::SaveToLocalFile(const std::string& fname) {
  data::SimpleCSRSource source;
  source.CopyFrom(this);
  std::unique_ptr<dmlc::Stream> fo(dmlc::Stream::Create(fname.c_str(), "w"));
  source.SaveBinary(fo.get());
}

DMatrix* DMatrix::Create(std::unique_ptr<DataSource<SparsePage>>&& source,
                         const std::string& cache_prefix) {
  if (cache_prefix.length() == 0) {
    // Data split mode is fixed to be row right now.
    rabit::Allreduce<rabit::op::Max>(&source->info.num_col_, 1);
    return new data::SimpleDMatrix(std::move(source));
  } else {
#if DMLC_ENABLE_STD_THREAD
    return new data::SparsePageDMatrix(std::move(source), cache_prefix);
#else
    LOG(FATAL) << "External memory is not enabled in mingw";
    return nullptr;
#endif  // DMLC_ENABLE_STD_THREAD
  }
}

template <typename AdapterT>
DMatrix* DMatrix::Create(AdapterT* adapter, float missing, int nthread,
                         const std::string& cache_prefix,  size_t page_size ) {
  if (cache_prefix.length() == 0) {
    // Data split mode is fixed to be row right now.
    return new data::SimpleDMatrix(adapter, missing, nthread);
  } else {
#if DMLC_ENABLE_STD_THREAD
    return new data::SparsePageDMatrix(adapter, missing, nthread, cache_prefix,
                                       page_size);
#else
    LOG(FATAL) << "External memory is not enabled in mingw";
    return nullptr;
#endif  // DMLC_ENABLE_STD_THREAD
  }
}

template DMatrix* DMatrix::Create<data::DenseAdapter>(
    data::DenseAdapter* adapter, float missing, int nthread,
    const std::string& cache_prefix, size_t page_size);
template DMatrix* DMatrix::Create<data::CSRAdapter>(
    data::CSRAdapter* adapter, float missing, int nthread,
    const std::string& cache_prefix, size_t page_size);
template DMatrix* DMatrix::Create<data::CSCAdapter>(
    data::CSCAdapter* adapter, float missing, int nthread,
    const std::string& cache_prefix, size_t page_size);
template DMatrix* DMatrix::Create<data::DataTableAdapter>(
    data::DataTableAdapter* adapter, float missing, int nthread,
    const std::string& cache_prefix, size_t page_size);
template DMatrix* DMatrix::Create<data::FileAdapter>(
    data::FileAdapter* adapter, float missing, int nthread,
    const std::string& cache_prefix, size_t page_size);
template DMatrix* DMatrix::Create<data::DMatrixSliceAdapter>(
    data::DMatrixSliceAdapter* adapter, float missing, int nthread,
    const std::string& cache_prefix, size_t page_size);

SparsePage SparsePage::GetTranspose(int num_columns) const {
  SparsePage transpose;
  common::ParallelGroupBuilder<Entry, bst_row_t> builder(&transpose.offset.HostVector(),
                                                         &transpose.data.HostVector());
  const int nthread = omp_get_max_threads();
  builder.InitBudget(num_columns, nthread);
  long batch_size = static_cast<long>(this->Size());  // NOLINT(*)
#pragma omp parallel for default(none) shared(batch_size, builder) schedule(static)
  for (long i = 0; i < batch_size; ++i) {  // NOLINT(*)
    int tid = omp_get_thread_num();
    auto inst = (*this)[i];
    for (const auto& entry : inst) {
      builder.AddBudget(entry.index, tid);
    }
  }
  builder.InitStorage();
#pragma omp parallel for default(none) shared(batch_size, builder) schedule(static)
  for (long i = 0; i < batch_size; ++i) {  // NOLINT(*)
    int tid = omp_get_thread_num();
    auto inst = (*this)[i];
    for (const auto& entry : inst) {
      builder.Push(
          entry.index,
          Entry(static_cast<bst_uint>(this->base_rowid + i), entry.fvalue),
          tid);
    }
  }
  return transpose;
}
void SparsePage::Push(const SparsePage &batch) {
  auto& data_vec = data.HostVector();
  auto& offset_vec = offset.HostVector();
  const auto& batch_offset_vec = batch.offset.HostVector();
  const auto& batch_data_vec = batch.data.HostVector();
  size_t top = offset_vec.back();
  data_vec.resize(top + batch.data.Size());
  std::memcpy(dmlc::BeginPtr(data_vec) + top,
              dmlc::BeginPtr(batch_data_vec),
              sizeof(Entry) * batch.data.Size());
  size_t begin = offset.Size();
  offset_vec.resize(begin + batch.Size());
  for (size_t i = 0; i < batch.Size(); ++i) {
    offset_vec[i + begin] = top + batch_offset_vec[i + 1];
  }
}

template <typename AdapterBatchT>
uint64_t SparsePage::Push(const AdapterBatchT& batch, float missing, int nthread) {
  // Set number of threads but keep old value so we can reset it after
  const int nthreadmax = omp_get_max_threads();
  if (nthread <= 0) nthread = nthreadmax;
  int nthread_original = omp_get_max_threads();
  omp_set_num_threads(nthread);
  auto& offset_vec = offset.HostVector();
  auto& data_vec = data.HostVector();
  size_t builder_base_row_offset = this->Size();
  common::ParallelGroupBuilder<
      Entry, std::remove_reference<decltype(offset_vec)>::type::value_type>
      builder(&offset_vec, &data_vec, builder_base_row_offset);
  // Estimate expected number of rows by using last element in batch
  // This is not required to be exact but prevents unnecessary resizing
  size_t expected_rows = 0;
  if (batch.Size() > 0) {
    auto last_line = batch.GetLine(batch.Size() - 1);
    if (last_line.Size() > 0) {
      expected_rows =
          last_line.GetElement(last_line.Size() - 1).row_idx - base_rowid;
    }
  }
  builder.InitBudget(expected_rows, nthread);
  uint64_t max_columns = 0;

  // First-pass over the batch counting valid elements
  size_t num_lines = batch.Size();
#pragma omp parallel for schedule(static)
  for (omp_ulong i = 0; i < static_cast<omp_ulong>(num_lines);
       ++i) {  // NOLINT(*)
    int tid = omp_get_thread_num();
    auto line = batch.GetLine(i);
    for (auto j = 0ull; j < line.Size(); j++) {
      auto element = line.GetElement(j);
      max_columns =
          std::max(max_columns, static_cast<uint64_t>(element.column_idx + 1));
      if (!common::CheckNAN(element.value) && element.value != missing) {
        size_t key = element.row_idx -
                     base_rowid;  // Adapter row index is absolute, here we want
                                  // it relative to current page
        CHECK_GE(key,  builder_base_row_offset);
        builder.AddBudget(element.row_idx - base_rowid, tid);
      }
    }
  }
  builder.InitStorage();

  // Second pass over batch, placing elements in correct position
#pragma omp parallel for schedule(static)
  for (omp_ulong i = 0; i < static_cast<omp_ulong>(num_lines);
       ++i) {  // NOLINT(*)
    int tid = omp_get_thread_num();
    auto line = batch.GetLine(i);
    for (auto j = 0ull; j < line.Size(); j++) {
      auto element = line.GetElement(j);
      if (!common::CheckNAN(element.value) && element.value != missing) {
        size_t key = element.row_idx -
                     base_rowid;  // Adapter row index is absolute, here we want
                                  // it relative to current page
        builder.Push(key, Entry(element.column_idx, element.value), tid);
      }
    }
  }
  omp_set_num_threads(nthread_original);
  return max_columns;
}

void SparsePage::PushCSC(const SparsePage &batch) {
  std::vector<xgboost::Entry>& self_data = data.HostVector();
  std::vector<bst_row_t>& self_offset = offset.HostVector();

  auto const& other_data = batch.data.ConstHostVector();
  auto const& other_offset = batch.offset.ConstHostVector();

  if (other_data.empty()) {
    return;
  }
  if (!self_data.empty()) {
    CHECK_EQ(self_offset.size(), other_offset.size())
        << "self_data.size(): " << this->data.Size() << ", "
        << "other_data.size(): " << other_data.size() << std::flush;
  } else {
    self_data = other_data;
    self_offset = other_offset;
    return;
  }

  std::vector<bst_row_t> offset(other_offset.size());
  offset[0] = 0;

  std::vector<xgboost::Entry> data(self_data.size() + other_data.size());

  // n_cols in original csr data matrix, here in csc is n_rows
  size_t const n_features = other_offset.size() - 1;
  size_t beg = 0;
  size_t ptr = 1;
  for (size_t i = 0; i < n_features; ++i) {
    size_t const self_beg = self_offset.at(i);
    size_t const self_length = self_offset.at(i+1) - self_beg;
    // It is possible that the current feature and further features aren't referenced
    // in any rows accumulated thus far. It is also possible for this to happen
    // in the current sparse page row batch as well.
    // Hence, the incremental number of rows may stay constant thus equaling the data size
    CHECK_LE(beg, data.size());
    std::memcpy(dmlc::BeginPtr(data)+beg,
                dmlc::BeginPtr(self_data) + self_beg,
                sizeof(Entry) * self_length);
    beg += self_length;

    size_t const other_beg = other_offset.at(i);
    size_t const other_length = other_offset.at(i+1) - other_beg;
    CHECK_LE(beg, data.size());
    std::memcpy(dmlc::BeginPtr(data)+beg,
                dmlc::BeginPtr(other_data) + other_beg,
                sizeof(Entry) * other_length);
    beg += other_length;

    CHECK_LT(ptr, offset.size());
    offset.at(ptr) = beg;
    ptr++;
  }

  self_data = std::move(data);
  self_offset = std::move(offset);
}

namespace data {
// List of files that will be force linked in static links.
DMLC_REGISTRY_LINK_TAG(sparse_page_raw_format);
}  // namespace data
}  // namespace xgboost<|MERGE_RESOLUTION|>--- conflicted
+++ resolved
@@ -23,54 +23,6 @@
 #include "./sparse_page_source.h"
 #include "./sparse_page_dmatrix.h"
 #endif  // DMLC_ENABLE_STD_THREAD
-
-namespace {
-
-/*!
- * \brief Write a map of HostDeviceVector to a dmlc::Stream
- * \param strm Stream to write data to
- * \param vec map object to be serialized
- */
-template <typename T>
-inline void
-WriteMapOfHostDeviceVector(dmlc::Stream* strm,
-                           const std::map<std::string, xgboost::HostDeviceVector<T>>& vec) {
-  uint64_t sz = static_cast<uint64_t>(vec.size());
-  strm->Write<uint64_t>(sz);
-  for (const auto& e : vec) {
-    strm->Write(e.first);
-    strm->Write(e.second.HostVector());
-  }
-}
-
-/*!
- * \brief Read a map of HostDeviceVector from a dmlc::Stream
- * \param strm Stream to read data from
- * \param out_vec Pointer to store data object to be deserialized
- * \return whether the read is successful
- */
-template <typename T>
-inline bool
-ReadMapOfHostDeviceVector(dmlc::Stream* strm,
-                          std::map<std::string, xgboost::HostDeviceVector<T>>* out_vec) {
-  uint64_t sz;
-  std::string key;
-  if (!strm->Read<uint64_t>(&sz)) {
-    return false;
-  }
-  for (uint64_t i = 0; i < sz; ++i) {
-    if (!strm->Read(&key)) {
-      return false;
-    }
-    (*out_vec)[key] = xgboost::HostDeviceVector<T>();
-    if (!strm->Read(&(*out_vec)[key].HostVector())) {
-      return false;
-    }
-  }
-  return true;
-}
-
-}  // anonymous namespace
 
 namespace dmlc {
 DMLC_REGISTRY_ENABLE(::xgboost::data::SparsePageFormatReg<::xgboost::SparsePage>);
@@ -181,15 +133,17 @@
 /*
  * Binary serialization format for MetaInfo:
  *
- * | name        | type     | is_scalar | num_row | num_col | value           |
- * |-------------+----------+-----------+---------+---------+-----------------|
- * | num_row     | kUInt64  | True      | NA      |      NA | ${num_row_}     |
- * | num_col     | kUInt64  | True      | NA      |      NA | ${num_col_}     |
- * | num_nonzero | kUInt64  | True      | NA      |      NA | ${num_nonzero_} |
- * | labels      | kFloat32 | False     | ${size} |       1 | ${labels_}      |
- * | group_ptr   | kUInt32  | False     | ${size} |       1 | ${group_ptr_}   |
- * | weights     | kFloat32 | False     | ${size} |       1 | ${weights_}     |
- * | base_margin | kFloat32 | False     | ${size} |       1 | ${base_margin_} |
+ * | name               | type     | is_scalar | num_row | num_col | value                   |
+ * |--------------------+----------+-----------+---------+---------+-------------------------|
+ * | num_row            | kUInt64  | True      | NA      |      NA | ${num_row_}             |
+ * | num_col            | kUInt64  | True      | NA      |      NA | ${num_col_}             |
+ * | num_nonzero        | kUInt64  | True      | NA      |      NA | ${num_nonzero_}         |
+ * | labels             | kFloat32 | False     | ${size} |       1 | ${labels_}              |
+ * | group_ptr          | kUInt32  | False     | ${size} |       1 | ${group_ptr_}           |
+ * | weights            | kFloat32 | False     | ${size} |       1 | ${weights_}             |
+ * | base_margin        | kFloat32 | False     | ${size} |       1 | ${base_margin_}         |
+ * | labels_lower_bound | kFloat32 | False     | ${size} |       1 | ${labels_lower_bound__} |
+ * | labels_upper_bound | kFloat32 | False     | ${size} |       1 | ${labels_upper_bound__} |
  *
  * Note that the scalar fields (is_scalar=True) will have num_row and num_col missing.
  * Also notice the difference between the saved name and the name used in `SetInfo':
@@ -197,20 +151,6 @@
  */
 
 void MetaInfo::SaveBinary(dmlc::Stream *fo) const {
-<<<<<<< HEAD
-  int32_t version = kVersion;
-  fo->Write(&version, sizeof(version));
-  fo->Write(&num_row_, sizeof(num_row_));
-  fo->Write(&num_col_, sizeof(num_col_));
-  fo->Write(&num_nonzero_, sizeof(num_nonzero_));
-  fo->Write(labels_.HostVector());
-  fo->Write(group_ptr_);
-  WriteMapOfHostDeviceVector(fo, extra_float_info_);
-  WriteMapOfHostDeviceVector(fo, extra_uint_info_);
-  fo->Write(weights_.HostVector());
-  fo->Write(root_index_);
-  fo->Write(base_margin_.HostVector());
-=======
   Version::Save(fo);
   fo->Write(kNumField);
   int field_cnt = 0;  // make sure we are actually writing kNumField fields
@@ -226,9 +166,12 @@
                   {weights_.Size(), 1}, weights_); ++field_cnt;
   SaveVectorField(fo, u8"base_margin", DataType::kFloat32,
                   {base_margin_.Size(), 1}, base_margin_); ++field_cnt;
+  SaveVectorField(fo, u8"labels_lower_bound", DataType::kFloat32,
+                  {labels_lower_bound_.Size(), 1}, labels_lower_bound_); ++field_cnt;
+  SaveVectorField(fo, u8"labels_upper_bound", DataType::kFloat32,
+                  {labels_upper_bound_.Size(), 1}, labels_upper_bound_); ++field_cnt;
 
   CHECK_EQ(field_cnt, kNumField) << "Wrong number of fields";
->>>>>>> 911a9028
 }
 
 void MetaInfo::LoadBinary(dmlc::Stream *fi) {
@@ -250,18 +193,6 @@
   if (num_field > expected_num_field) {
     LOG(WARNING) << "MetaInfo: the given binary file contains extra fields which will be ignored.";
   }
-<<<<<<< HEAD
-  if (version >= kVersionExtraInfoAdded) {
-    CHECK(ReadMapOfHostDeviceVector(fi, &extra_float_info_)) << "MetaInfo: invalid format";
-    CHECK(ReadMapOfHostDeviceVector(fi, &extra_uint_info_)) << "MetaInfo: invalid format";
-  } else {  // old format doesn't contain fields extra_float_info_, extra_uint_info_
-    extra_float_info_.clear();
-    extra_uint_info_.clear();
-  }
-  CHECK(fi->Read(&weights_.HostVector())) << "MetaInfo: invalid format";
-  CHECK(fi->Read(&root_index_)) << "MetaInfo: invalid format";
-  CHECK(fi->Read(&base_margin_.HostVector())) << "MetaInfo: invalid format";
-=======
 
   LoadScalarField(fi, u8"num_row", DataType::kUInt64, &num_row_);
   LoadScalarField(fi, u8"num_col", DataType::kUInt64, &num_col_);
@@ -270,7 +201,8 @@
   LoadVectorField(fi, u8"group_ptr", DataType::kUInt32, &group_ptr_);
   LoadVectorField(fi, u8"weights", DataType::kFloat32, &weights_);
   LoadVectorField(fi, u8"base_margin", DataType::kFloat32, &base_margin_);
->>>>>>> 911a9028
+  LoadVectorField(fi, u8"labels_lower_bound", DataType::kFloat32, &labels_lower_bound_);
+  LoadVectorField(fi, u8"labels_upper_bound", DataType::kFloat32, &labels_upper_bound_);
 }
 
 // try to load group information from file, if exists
@@ -344,25 +276,18 @@
     for (size_t i = 1; i < group_ptr_.size(); ++i) {
       group_ptr_[i] = group_ptr_[i - 1] + group_ptr_[i];
     }
+  } else if (!std::strcmp(key, "label_lower_bound")) {
+    auto& labels = labels_lower_bound_.HostVector();
+    labels.resize(num);
+    DISPATCH_CONST_PTR(dtype, dptr, cast_dptr,
+                       std::copy(cast_dptr, cast_dptr + num, labels.begin()));
+  } else if (!std::strcmp(key, "label_upper_bound")) {
+    auto& labels = labels_upper_bound_.HostVector();
+    labels.resize(num);
+    DISPATCH_CONST_PTR(dtype, dptr, cast_dptr,
+                       std::copy(cast_dptr, cast_dptr + num, labels.begin()));
   } else {
-    // Store extra information
-    if (dtype == kFloat32) {
-      if (extra_float_info_.count(key) == 0) {
-        extra_float_info_[key] = HostDeviceVector<bst_float>(num);
-      }
-      auto& extra_info = extra_float_info_.at(key).HostVector();
-      DISPATCH_CONST_PTR(dtype, dptr, cast_dptr,
-                         std::copy(cast_dptr, cast_dptr + num, extra_info.begin()));
-    } else if (dtype == kUInt32) {
-      if (extra_uint_info_.count(key) == 0) {
-        extra_uint_info_[key] = HostDeviceVector<bst_uint>(num);
-      }
-      auto& extra_info = extra_uint_info_.at(key).HostVector();
-      DISPATCH_CONST_PTR(dtype, dptr, cast_dptr,
-                         std::copy(cast_dptr, cast_dptr + num, extra_info.begin()));
-    } else {
-      LOG(FATAL) << "Can only set extra information of type float and uint32";
-    }
+    LOG(FATAL) << "Unknown key for MetaInfo: " << key;
   }
 }
 
