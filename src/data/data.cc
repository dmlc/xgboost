--- conflicted
+++ resolved
@@ -382,8 +382,6 @@
   }
 }
 
-<<<<<<< HEAD
-=======
 void MetaInfo::GetInfo(char const *key, bst_ulong *out_len, DataType dtype,
                        const void **out_dptr) const {
   if (dtype == DataType::kFloat32) {
@@ -501,7 +499,6 @@
   }
 }
 
->>>>>>> 0cd0dad0
 void MetaInfo::Validate(int32_t device) const {
   if (group_ptr_.size() != 0 && weights_.Size() != 0) {
     CHECK_EQ(group_ptr_.size(), weights_.Size() + 1)
