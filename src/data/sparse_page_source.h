/**
 *  Copyright 2014-2024, XGBoost Contributors
 * \file sparse_page_source.h
 */
#ifndef XGBOOST_DATA_SPARSE_PAGE_SOURCE_H_
#define XGBOOST_DATA_SPARSE_PAGE_SOURCE_H_

#include <algorithm>  // for min
#include <atomic>     // for atomic
#include <cstdio>     // for remove
<<<<<<< HEAD
#include <future>     // for async
=======
#include <future>     // for future
>>>>>>> 0c440677
#include <memory>     // for unique_ptr
#include <mutex>      // for mutex
#include <numeric>    // for partial_sum
#include <string>     // for string
#include <utility>    // for pair, move
#include <vector>     // for vector

#if !defined(XGBOOST_USE_CUDA)
#include "../common/common.h"  // for AssertGPUSupport
#endif                         // !defined(XGBOOST_USE_CUDA)

#include "../common/io.h"           // for PrivateMmapConstStream
#include "../common/threadpool.h"   // for ThreadPool
#include "../common/timer.h"        // for Monitor, Timer
#include "proxy_dmatrix.h"          // for DMatrixProxy
#include "sparse_page_writer.h"     // for SparsePageFormat
#include "xgboost/base.h"           // for bst_feature_t
#include "xgboost/data.h"           // for SparsePage, CSCPage
#include "xgboost/global_config.h"  // for GlobalConfigThreadLocalStore
#include "xgboost/logging.h"        // for CHECK_EQ

namespace xgboost::data {
inline void TryDeleteCacheFile(const std::string& file) {
  if (std::remove(file.c_str()) != 0) {
    // Don't throw, this is called in a destructor.
    LOG(WARNING) << "Couldn't remove external memory cache file " << file
                 << "; you may want to remove it manually";
  }
}

/**
 * @brief Information about the cache including path and page offsets.
 */
struct Cache {
  // whether the write to the cache is complete
  bool written;
  std::string name;
  std::string format;
  // offset into binary cache file.
  std::vector<std::uint64_t> offset;

  Cache(bool w, std::string n, std::string fmt)
      : written{w}, name{std::move(n)}, format{std::move(fmt)} {
    offset.push_back(0);
  }

  [[nodiscard]] static std::string ShardName(std::string name, std::string format) {
    CHECK_EQ(format.front(), '.');
    return name + format;
  }

  [[nodiscard]] std::string ShardName() const {
    return ShardName(this->name, this->format);
  }
  /**
   * @brief Record a page with size of n_bytes.
   */
  void Push(std::size_t n_bytes) { offset.push_back(n_bytes); }
  /**
   * @brief Returns the view start and length for the i^th page.
   */
  [[nodiscard]] auto View(std::size_t i) const {
    std::uint64_t off = offset.at(i);
    std::uint64_t len = offset.at(i + 1) - offset[i];
    return std::pair{off, len};
  }
  /**
   * @brief Call this once the write for the cache is complete.
   */
  void Commit() {
    if (!written) {
      std::partial_sum(offset.begin(), offset.end(), offset.begin());
      written = true;
    }
  }
};

// Prevents multi-threaded call to `GetBatches`.
class TryLockGuard {
  std::mutex& lock_;

 public:
  explicit TryLockGuard(std::mutex& lock) : lock_{lock} {  // NOLINT
    CHECK(lock_.try_lock()) << "Multiple threads attempting to use Sparse DMatrix.";
  }
  ~TryLockGuard() {
    lock_.unlock();
  }
};

// Similar to `dmlc::OMPException`, but doesn't need the threads to be joined before rethrow
class ExceHandler {
  std::mutex mutex_;
  std::atomic<bool> flag_{false};
  std::exception_ptr curr_exce_{nullptr};

 public:
  template <typename Fn>
  decltype(auto) Run(Fn&& fn) noexcept(true) {
    try {
      return fn();
    } catch (dmlc::Error const& e) {
      std::lock_guard<std::mutex> guard{mutex_};
      if (!curr_exce_) {
        curr_exce_ = std::current_exception();
      }
      flag_ = true;
    } catch (std::exception const& e) {
      std::lock_guard<std::mutex> guard{mutex_};
      if (!curr_exce_) {
        curr_exce_ = std::current_exception();
      }
      flag_ = true;
    } catch (...) {
      std::lock_guard<std::mutex> guard{mutex_};
      if (!curr_exce_) {
        curr_exce_ = std::current_exception();
      }
      flag_ = true;
    }
    return std::invoke_result_t<Fn>();
  }

  void Rethrow() noexcept(false) {
    if (flag_) {
      CHECK(curr_exce_);
      std::rethrow_exception(curr_exce_);
    }
  }
};

/**
 * @brief Base class for all page sources. Handles fetching, writing, and iteration.
 */
template <typename S>
class SparsePageSourceImpl : public BatchIteratorImpl<S> {
 protected:
  // Prevents calling this iterator from multiple places(or threads).
  std::mutex single_threaded_;
  // The current page.
  std::shared_ptr<S> page_;
  // Workers for fetching data from external memory.
  common::ThreadPool workers_;

  bool at_end_ {false};
  float missing_;
  std::int32_t nthreads_;
  bst_feature_t n_features_;
  // Index to the current page.
  std::uint32_t count_{0};
  // Total number of batches.
  std::uint32_t n_batches_{0};

  std::shared_ptr<Cache> cache_info_;

  using Ring = std::vector<std::future<std::shared_ptr<S>>>;
  // A ring storing futures to data.  Since the DMatrix iterator is forward only, we can
  // pre-fetch data in a ring.
  std::unique_ptr<Ring> ring_{new Ring};
  // Catching exception in pre-fetch threads to prevent segfault. Not always work though,
  // OOM error can be delayed due to lazy commit. On the bright side, if mmap is used then
  // OOM error should be rare.
  ExceHandler exce_;
  common::Monitor monitor_;

  [[nodiscard]] bool ReadCache() {
    CHECK(!at_end_);
    if (!cache_info_->written) {
      return false;
    }
    if (ring_->empty()) {
      ring_->resize(n_batches_);
    }
    // An heuristic for number of pre-fetched batches.  We can make it part of BatchParam
    // to let user adjust number of pre-fetched batches when needed.
    std::int32_t kPrefetches = 3;
    std::int32_t n_prefetches = std::min(nthreads_, kPrefetches);
    n_prefetches = std::max(n_prefetches, 1);
    std::int32_t n_prefetch_batches =
        std::min(static_cast<std::uint32_t>(n_prefetches), n_batches_);
    CHECK_GT(n_prefetch_batches, 0) << "total batches:" << n_batches_;
    CHECK_LE(n_prefetch_batches, kPrefetches);
    std::size_t fetch_it = count_;

    exce_.Rethrow();

    auto const config = *GlobalConfigThreadLocalStore::Get();
    for (std::int32_t i = 0; i < n_prefetch_batches; ++i, ++fetch_it) {
      fetch_it %= n_batches_;  // ring
      if (ring_->at(fetch_it).valid()) {
        continue;
      }
      auto const* self = this;  // make sure it's const
      CHECK_LT(fetch_it, cache_info_->offset.size());
      ring_->at(fetch_it) = this->workers_.Submit([fetch_it, self, config, this] {
        *GlobalConfigThreadLocalStore::Get() = config;
        auto page = std::make_shared<S>();
        this->exce_.Run([&] {
          std::unique_ptr<SparsePageFormat<S>> fmt{CreatePageFormat<S>("raw")};
          auto name = self->cache_info_->ShardName();
          auto [offset, length] = self->cache_info_->View(fetch_it);
          auto fi = std::make_unique<common::PrivateMmapConstStream>(name, offset, length);
          CHECK(fmt->Read(page.get(), fi.get()));
        });
        return page;
      });
    }
    CHECK_EQ(std::count_if(ring_->cbegin(), ring_->cend(), [](auto const& f) { return f.valid(); }),
             n_prefetch_batches)
        << "Sparse DMatrix assumes forward iteration.";

    monitor_.Start("Wait");
    page_ = (*ring_)[count_].get();
    CHECK(!(*ring_)[count_].valid());
    monitor_.Stop("Wait");

    exce_.Rethrow();

    return true;
  }

  void WriteCache() {
    CHECK(!cache_info_->written);
    common::Timer timer;
    timer.Start();
    std::unique_ptr<SparsePageFormat<S>> fmt{CreatePageFormat<S>("raw")};

    auto name = cache_info_->ShardName();
    std::unique_ptr<common::AlignedFileWriteStream> fo;
    if (this->Iter() == 0) {
      fo = std::make_unique<common::AlignedFileWriteStream>(StringView{name}, "wb");
    } else {
      fo = std::make_unique<common::AlignedFileWriteStream>(StringView{name}, "ab");
    }

    auto bytes = fmt->Write(*page_, fo.get());

    timer.Stop();
    // Not entirely accurate, the kernels doesn't have to flush the data.
    LOG(INFO) << static_cast<double>(bytes) / 1024.0 / 1024.0 << " MB written in "
              << timer.ElapsedSeconds() << " seconds.";
    cache_info_->Push(bytes);
  }

  virtual void Fetch() = 0;

 public:
  SparsePageSourceImpl(float missing, int nthreads, bst_feature_t n_features, uint32_t n_batches,
                       std::shared_ptr<Cache> cache)
      : workers_{nthreads},
        missing_{missing},
        nthreads_{nthreads},
        n_features_{n_features},
        n_batches_{n_batches},
        cache_info_{std::move(cache)} {
    monitor_.Init(typeid(S).name());  // not pretty, but works for basic profiling
  }

  SparsePageSourceImpl(SparsePageSourceImpl const &that) = delete;

  ~SparsePageSourceImpl() override {
    // Don't orphan the threads.
    for (auto& fu : *ring_) {
      if (fu.valid()) {
        fu.get();
      }
    }
  }

  [[nodiscard]] std::uint32_t Iter() const { return count_; }

  [[nodiscard]] S const& operator*() const override {
    CHECK(page_);
    return *page_;
  }

  [[nodiscard]] std::shared_ptr<S const> Page() const override {
    return page_;
  }

  [[nodiscard]] bool AtEnd() const override {
    return at_end_;
  }

  virtual void Reset() {
    TryLockGuard guard{single_threaded_};
    at_end_ = false;
    count_ = 0;
    // Pre-fetch for the next round of iterations.
    this->Fetch();
  }
};

#if defined(XGBOOST_USE_CUDA)
// Push data from CUDA.
void DevicePush(DMatrixProxy* proxy, float missing, SparsePage* page);
#else
inline void DevicePush(DMatrixProxy*, float, SparsePage*) { common::AssertGPUSupport(); }
#endif

class SparsePageSource : public SparsePageSourceImpl<SparsePage> {
  // This is the source iterator from the user.
  DataIterProxy<DataIterResetCallback, XGDMatrixCallbackNext> iter_;
  DMatrixProxy* proxy_;
  std::size_t base_row_id_{0};
  bst_idx_t fetch_cnt_{0};  // Used for sanity check.

  void Fetch() final {
    fetch_cnt_++;
    page_ = std::make_shared<SparsePage>();
    // The first round of reading, this is responsible for initialization.
    if (!this->ReadCache()) {
      bool type_error{false};
      CHECK(proxy_);
      HostAdapterDispatch(
          proxy_,
          [&](auto const& adapter_batch) {
            page_->Push(adapter_batch, this->missing_, this->nthreads_);
          },
          &type_error);
      if (type_error) {
        DevicePush(proxy_, missing_, page_.get());
      }

      page_->SetBaseRowId(base_row_id_);
      base_row_id_ += page_->Size();
      n_batches_++;
      this->WriteCache();
    }
  }

 public:
  SparsePageSource(
      DataIterProxy<DataIterResetCallback, XGDMatrixCallbackNext> iter,
      DMatrixProxy *proxy, float missing, int nthreads,
      bst_feature_t n_features, uint32_t n_batches, std::shared_ptr<Cache> cache)
      : SparsePageSourceImpl(missing, nthreads, n_features, n_batches, cache),
        iter_{iter}, proxy_{proxy} {
    if (!cache_info_->written) {
      iter_.Reset();
      CHECK(iter_.Next()) << "Must have at least 1 batch.";
    }
    this->Fetch();
  }

  SparsePageSource& operator++() final {
    TryLockGuard guard{single_threaded_};
    count_++;

    if (cache_info_->written) {
      at_end_ = (count_ == n_batches_);
    } else {
      at_end_ = !iter_.Next();
    }
    CHECK_LE(count_, n_batches_);

    if (at_end_) {
      CHECK_EQ(cache_info_->offset.size(), n_batches_ + 1);
      cache_info_->Commit();
      if (n_batches_ != 0) {
        CHECK_EQ(count_, n_batches_);
      }
      CHECK_GE(count_, 1);
      proxy_ = nullptr;
    } else {
      this->Fetch();
    }
    return *this;
  }

  void Reset() override {
    if (proxy_) {
      TryLockGuard guard{single_threaded_};
      iter_.Reset();
    }
    SparsePageSourceImpl::Reset();

    TryLockGuard guard{single_threaded_};
    base_row_id_ = 0;
  }

  [[nodiscard]] auto FetchCount() const { return fetch_cnt_; }
};

// A mixin for advancing the iterator.
template <typename S>
class PageSourceIncMixIn : public SparsePageSourceImpl<S> {
 protected:
  std::shared_ptr<SparsePageSource> source_;
  using Super = SparsePageSourceImpl<S>;
  // synchronize the row page, `hist` and `gpu_hist` don't need the original sparse page
  // so we avoid fetching it.
  bool sync_{true};

 public:
  PageSourceIncMixIn(float missing, int nthreads, bst_feature_t n_features, std::uint32_t n_batches,
                     std::shared_ptr<Cache> cache, bool sync)
      : Super::SparsePageSourceImpl{missing, nthreads, n_features, n_batches, cache}, sync_{sync} {}

  [[nodiscard]] PageSourceIncMixIn& operator++() final {
    TryLockGuard guard{this->single_threaded_};
    if (sync_) {
      ++(*source_);
    }

    ++this->count_;
    this->at_end_ = this->count_ == this->n_batches_;

    if (this->at_end_) {
      this->cache_info_->Commit();
      if (this->n_batches_ != 0) {
        CHECK_EQ(this->count_, this->n_batches_);
      }
      CHECK_GE(this->count_, 1);
    } else {
      this->Fetch();
    }

    if (sync_) {
      CHECK_EQ(source_->Iter(), this->count_);
    }
    return *this;
  }

  void Reset() final {
    if (sync_) {
      this->source_->Reset();
    }
    Super::Reset();
  }
};

class CSCPageSource : public PageSourceIncMixIn<CSCPage> {
 protected:
  void Fetch() final {
    if (!this->ReadCache()) {
      auto const &csr = source_->Page();
      this->page_.reset(new CSCPage{});
      // we might be able to optimize this by merging transpose and pushcsc
      this->page_->PushCSC(csr->GetTranspose(n_features_, nthreads_));
      page_->SetBaseRowId(csr->base_rowid);
      this->WriteCache();
    }
  }

 public:
  CSCPageSource(float missing, int nthreads, bst_feature_t n_features, uint32_t n_batches,
                std::shared_ptr<Cache> cache, std::shared_ptr<SparsePageSource> source)
      : PageSourceIncMixIn(missing, nthreads, n_features, n_batches, cache, true) {
    this->source_ = source;
    this->Fetch();
  }
};

class SortedCSCPageSource : public PageSourceIncMixIn<SortedCSCPage> {
 protected:
  void Fetch() final {
    if (!this->ReadCache()) {
      auto const &csr = this->source_->Page();
      this->page_.reset(new SortedCSCPage{});
      // we might be able to optimize this by merging transpose and pushcsc
      this->page_->PushCSC(csr->GetTranspose(n_features_, nthreads_));
      CHECK_EQ(this->page_->Size(), n_features_);
      CHECK_EQ(this->page_->data.Size(), csr->data.Size());
      this->page_->SortRows(this->nthreads_);
      page_->SetBaseRowId(csr->base_rowid);
      this->WriteCache();
    }
  }

 public:
  SortedCSCPageSource(float missing, int nthreads, bst_feature_t n_features,
                      uint32_t n_batches, std::shared_ptr<Cache> cache,
                      std::shared_ptr<SparsePageSource> source)
      : PageSourceIncMixIn(missing, nthreads, n_features, n_batches, cache, true) {
    this->source_ = source;
    this->Fetch();
  }
};
}  // namespace xgboost::data
#endif  // XGBOOST_DATA_SPARSE_PAGE_SOURCE_H_<|MERGE_RESOLUTION|>--- conflicted
+++ resolved
@@ -8,11 +8,7 @@
 #include <algorithm>  // for min
 #include <atomic>     // for atomic
 #include <cstdio>     // for remove
-<<<<<<< HEAD
-#include <future>     // for async
-=======
 #include <future>     // for future
->>>>>>> 0c440677
 #include <memory>     // for unique_ptr
 #include <mutex>      // for mutex
 #include <numeric>    // for partial_sum
