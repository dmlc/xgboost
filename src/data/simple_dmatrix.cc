/**
 * Copyright 2014~2023 by XGBoost Contributors
 * \file simple_dmatrix.cc
 * \brief the input data structure for gradient boosting
 * \author Tianqi Chen
 */
#include "simple_dmatrix.h"

#include <algorithm>
#include <limits>
#include <numeric>  // for accumulate
#include <type_traits>
#include <vector>

#include "../collective/communicator-inl.h"  // for GetWorldSize, GetRank, Allgather
#include "../common/error_msg.h"             // for InconsistentMaxBin
#include "./simple_batch_iterator.h"
#include "adapter.h"
#include "batch_utils.h"   // for CheckEmpty, RegenGHist
#include "ellpack_page.h"  // for EllpackPage
#include "gradient_index.h"
#include "xgboost/c_api.h"
#include "xgboost/data.h"

namespace xgboost::data {
MetaInfo& SimpleDMatrix::Info() { return info_; }

const MetaInfo& SimpleDMatrix::Info() const { return info_; }

DMatrix* SimpleDMatrix::Slice(common::Span<int32_t const> ridxs) {
  auto out = new SimpleDMatrix;
  SparsePage& out_page = *out->sparse_page_;
  for (auto const& page : this->GetBatches<SparsePage>()) {
    auto batch = page.GetView();
    auto& h_data = out_page.data.HostVector();
    auto& h_offset = out_page.offset.HostVector();
    size_t rptr{0};
    for (auto ridx : ridxs) {
      auto inst = batch[ridx];
      rptr += inst.size();
      std::copy(inst.begin(), inst.end(), std::back_inserter(h_data));
      h_offset.emplace_back(rptr);
    }
    out->Info() = this->Info().Slice(ridxs);
    out->Info().num_nonzero_ = h_offset.back();
  }
  out->fmat_ctx_ = this->fmat_ctx_;
  return out;
}

DMatrix* SimpleDMatrix::SliceCol(int num_slices, int slice_id) {
  auto out = new SimpleDMatrix;
  SparsePage& out_page = *out->sparse_page_;
  auto const slice_size = info_.num_col_ / num_slices;
  auto const slice_start = slice_size * slice_id;
  auto const slice_end = (slice_id == num_slices - 1) ? info_.num_col_ : slice_start + slice_size;
  for (auto const& page : this->GetBatches<SparsePage>()) {
    auto batch = page.GetView();
    auto& h_data = out_page.data.HostVector();
    auto& h_offset = out_page.offset.HostVector();
    size_t rptr{0};
    for (bst_row_t i = 0; i < this->Info().num_row_; i++) {
      auto inst = batch[i];
      auto prev_size = h_data.size();
      std::copy_if(inst.begin(), inst.end(), std::back_inserter(h_data),
                   [&](Entry e) { return e.index >= slice_start && e.index < slice_end; });
      rptr += h_data.size() - prev_size;
      h_offset.emplace_back(rptr);
    }
    out->Info() = this->Info().Copy();
    out->Info().num_nonzero_ = h_offset.back();
  }
  out->Info().data_split_mode = DataSplitMode::kCol;
  return out;
}

void SimpleDMatrix::ReindexFeatures(Context const* ctx) {
  if (info_.IsColumnSplit()) {
<<<<<<< HEAD
    std::vector<uint64_t> buffer(collective::GetWorldSize());
    buffer[collective::GetRank()] = info_.num_col_;
    collective::Allgather(buffer.data(), buffer.size() * sizeof(uint64_t));
    auto offset = std::accumulate(buffer.cbegin(), buffer.cbegin() + collective::GetRank(), 0ul);
=======
    auto const cols = collective::Allgather(info_.num_col_);
    auto const offset = std::accumulate(cols.cbegin(), cols.cbegin() + collective::GetRank(), 0ul);
>>>>>>> e164d51c
    if (offset == 0) {
      return;
    }
    sparse_page_->Reindex(offset, ctx->Threads());
  }
}

BatchSet<SparsePage> SimpleDMatrix::GetRowBatches() {
  // since csr is the default data structure so `source_` is always available.
  auto begin_iter =
      BatchIterator<SparsePage>(new SimpleBatchIteratorImpl<SparsePage>(sparse_page_));
  return BatchSet<SparsePage>(begin_iter);
}

BatchSet<CSCPage> SimpleDMatrix::GetColumnBatches(Context const* ctx) {
  // column page doesn't exist, generate it
  if (!column_page_) {
    auto n = std::numeric_limits<decltype(Entry::index)>::max();
    if (this->sparse_page_->Size() > n) {
      error::MaxSampleSize(n);
    }
    column_page_.reset(new CSCPage(sparse_page_->GetTranspose(info_.num_col_, ctx->Threads())));
  }
  auto begin_iter = BatchIterator<CSCPage>(new SimpleBatchIteratorImpl<CSCPage>(column_page_));
  return BatchSet<CSCPage>(begin_iter);
}

BatchSet<SortedCSCPage> SimpleDMatrix::GetSortedColumnBatches(Context const* ctx) {
  // Sorted column page doesn't exist, generate it
  if (!sorted_column_page_) {
    auto n = std::numeric_limits<decltype(Entry::index)>::max();
    if (this->sparse_page_->Size() > n) {
      error::MaxSampleSize(n);
    }
    sorted_column_page_.reset(
        new SortedCSCPage(sparse_page_->GetTranspose(info_.num_col_, ctx->Threads())));
    sorted_column_page_->SortRows(ctx->Threads());
  }
  auto begin_iter =
      BatchIterator<SortedCSCPage>(new SimpleBatchIteratorImpl<SortedCSCPage>(sorted_column_page_));
  return BatchSet<SortedCSCPage>(begin_iter);
}

BatchSet<EllpackPage> SimpleDMatrix::GetEllpackBatches(Context const* ctx,
                                                       const BatchParam& param) {
  detail::CheckEmpty(batch_param_, param);
  if (ellpack_page_ && param.Initialized() && param.forbid_regen) {
    if (detail::RegenGHist(batch_param_, param)) {
      CHECK_EQ(batch_param_.max_bin, param.max_bin) << error::InconsistentMaxBin();
    }
    CHECK(!detail::RegenGHist(batch_param_, param));
  }
  if (!ellpack_page_ || detail::RegenGHist(batch_param_, param)) {
    // ELLPACK page doesn't exist, generate it
    LOG(INFO) << "Generating new Ellpack page.";
    // These places can ask for a ellpack page:
    // - GPU hist: the ctx must be on CUDA.
    // - IterativeDMatrix::InitFromCUDA: The ctx must be on CUDA.
    // - IterativeDMatrix::InitFromCPU: It asks for ellpack only if it exists. It should
    //   not regen, otherwise it indicates a mismatched parameter like max_bin.
    CHECK_GE(param.max_bin, 2);
    if (ctx->IsCUDA()) {
      // The context passed in is on GPU, we pick it first since we prioritize the context
      // in Booster.
      ellpack_page_.reset(new EllpackPage(ctx, this, param));
    } else if (fmat_ctx_.IsCUDA()) {
      // DMatrix was initialized on GPU, we use the context from initialization.
      ellpack_page_.reset(new EllpackPage(&fmat_ctx_, this, param));
    } else {
      // Mismatched parameter, user set a new max_bin during training.
      auto cuda_ctx = ctx->MakeCUDA();
      ellpack_page_.reset(new EllpackPage(&cuda_ctx, this, param));
    }

    batch_param_ = param.MakeCache();
  }
  auto begin_iter =
      BatchIterator<EllpackPage>(new SimpleBatchIteratorImpl<EllpackPage>(ellpack_page_));
  return BatchSet<EllpackPage>(begin_iter);
}

BatchSet<GHistIndexMatrix> SimpleDMatrix::GetGradientIndex(Context const* ctx,
                                                           const BatchParam& param) {
  detail::CheckEmpty(batch_param_, param);
  // Check whether we can regenerate the gradient index. This is to keep the consistency
  // between evaluation data and training data.
  if (gradient_index_ && param.Initialized() && param.forbid_regen) {
    if (detail::RegenGHist(batch_param_, param)) {
      CHECK_EQ(batch_param_.max_bin, param.max_bin) << error::InconsistentMaxBin();
    }
    CHECK(!detail::RegenGHist(batch_param_, param)) << "Inconsistent sparse threshold.";
  }
  if (!gradient_index_ || detail::RegenGHist(batch_param_, param)) {
    // GIDX page doesn't exist, generate it
    LOG(DEBUG) << "Generating new Gradient Index.";
    // These places can ask for a CSR gidx:
    // - CPU Hist: the ctx must be on CPU.
    // - IterativeDMatrix::InitFromCPU: The ctx must be on CPU.
    // - IterativeDMatrix::InitFromCUDA: It asks for gidx only if it exists. It should not
    //   regen, otherwise it indicates a mismatched parameter like max_bin.
    CHECK_GE(param.max_bin, 2);
    // Used only by approx.
    auto sorted_sketch = param.regen;
    if (ctx->IsCPU()) {
      // The context passed in is on CPU, we pick it first since we prioritize the context
      // in Booster.
      gradient_index_.reset(new GHistIndexMatrix{ctx, this, param.max_bin, param.sparse_thresh,
                                                 sorted_sketch, param.hess});
    } else if (fmat_ctx_.IsCPU()) {
      // DMatrix was initialized on CPU, we use the context from initialization.
      gradient_index_.reset(new GHistIndexMatrix{&fmat_ctx_, this, param.max_bin,
                                                 param.sparse_thresh, sorted_sketch, param.hess});
    } else {
      // Mismatched parameter, user set a new max_bin during training.
      auto cpu_ctx = ctx->MakeCPU();
      gradient_index_.reset(new GHistIndexMatrix{&cpu_ctx, this, param.max_bin, param.sparse_thresh,
                                                 sorted_sketch, param.hess});
    }

    batch_param_ = param.MakeCache();
    CHECK_EQ(batch_param_.hess.data(), param.hess.data());
  }
  auto begin_iter = BatchIterator<GHistIndexMatrix>(
      new SimpleBatchIteratorImpl<GHistIndexMatrix>(gradient_index_));
  return BatchSet<GHistIndexMatrix>(begin_iter);
}

BatchSet<ExtSparsePage> SimpleDMatrix::GetExtBatches(Context const*, BatchParam const&) {
  auto casted = std::make_shared<ExtSparsePage>(sparse_page_);
  CHECK(casted);
  auto begin_iter =
      BatchIterator<ExtSparsePage>(new SimpleBatchIteratorImpl<ExtSparsePage>(casted));
  return BatchSet<ExtSparsePage>(begin_iter);
}

template <typename AdapterT>
SimpleDMatrix::SimpleDMatrix(AdapterT* adapter, float missing, int nthread,
                             DataSplitMode data_split_mode) {
  Context ctx;
  ctx.Init(Args{{"nthread", std::to_string(nthread)}});

  std::vector<uint64_t> qids;
  uint64_t default_max = std::numeric_limits<uint64_t>::max();
  uint64_t last_group_id = default_max;
  bst_uint group_size = 0;
  auto& offset_vec = sparse_page_->offset.HostVector();
  auto& data_vec = sparse_page_->data.HostVector();
  uint64_t inferred_num_columns = 0;
  uint64_t total_batch_size = 0;
  // batch_size is either number of rows or cols, depending on data layout

  adapter->BeforeFirst();
  // Iterate over batches of input data
  while (adapter->Next()) {
    auto& batch = adapter->Value();
    auto batch_max_columns = sparse_page_->Push(batch, missing, ctx.Threads());
    inferred_num_columns = std::max(batch_max_columns, inferred_num_columns);
    total_batch_size += batch.Size();
    // Append meta information if available
    if (batch.Labels() != nullptr) {
      info_.labels.ModifyInplace([&](auto* data, common::Span<size_t, 2> shape) {
        shape[1] = 1;
        auto& labels = data->HostVector();
        labels.insert(labels.end(), batch.Labels(), batch.Labels() + batch.Size());
        shape[0] += batch.Size();
      });
    }
    if (batch.Weights() != nullptr) {
      auto& weights = info_.weights_.HostVector();
      weights.insert(weights.end(), batch.Weights(), batch.Weights() + batch.Size());
    }
    if (batch.BaseMargin() != nullptr) {
      info_.base_margin_ = decltype(info_.base_margin_){
          batch.BaseMargin(), batch.BaseMargin() + batch.Size(), {batch.Size()}, DeviceOrd::CPU()};
    }
    if (batch.Qid() != nullptr) {
      qids.insert(qids.end(), batch.Qid(), batch.Qid() + batch.Size());
      // get group
      for (size_t i = 0; i < batch.Size(); ++i) {
        const uint64_t cur_group_id = batch.Qid()[i];
        if (last_group_id == default_max || last_group_id != cur_group_id) {
          info_.group_ptr_.push_back(group_size);
        }
        last_group_id = cur_group_id;
        ++group_size;
      }
    }
  }

  if (last_group_id != default_max) {
    if (group_size > info_.group_ptr_.back()) {
      info_.group_ptr_.push_back(group_size);
    }
  }

  // Deal with empty rows/columns if necessary
  if (adapter->NumColumns() == kAdapterUnknownSize) {
    info_.num_col_ = inferred_num_columns;
  } else {
    info_.num_col_ = adapter->NumColumns();
  }

  // Synchronise worker columns
  info_.data_split_mode = data_split_mode;
  ReindexFeatures(&ctx);
  info_.SynchronizeNumberOfColumns();

  if (adapter->NumRows() == kAdapterUnknownSize) {
    using IteratorAdapterT =
        IteratorAdapter<DataIterHandle, XGBCallbackDataIterNext, XGBoostBatchCSR>;
    // If AdapterT is either IteratorAdapter or FileAdapter type, use the total batch size to
    // determine the correct number of rows, as offset_vec may be too short
    if (std::is_same<AdapterT, IteratorAdapterT>::value ||
        std::is_same<AdapterT, FileAdapter>::value) {
      info_.num_row_ = total_batch_size;
      // Ensure offset_vec.size() - 1 == [number of rows]
      while (offset_vec.size() - 1 < total_batch_size) {
        offset_vec.emplace_back(offset_vec.back());
      }
    } else {
      CHECK((std::is_same<AdapterT, CSCAdapter>::value ||
             std::is_same<AdapterT, CSCArrayAdapter>::value))
          << "Expecting CSCAdapter";
      info_.num_row_ = offset_vec.size() - 1;
    }
  } else {
    if (offset_vec.empty()) {
      offset_vec.emplace_back(0);
    }
    while (offset_vec.size() - 1 < adapter->NumRows()) {
      offset_vec.emplace_back(offset_vec.back());
    }
    info_.num_row_ = adapter->NumRows();
  }
  info_.num_nonzero_ = data_vec.size();

  // Sort the index for row partitioners used by variuos tree methods.
  if (!sparse_page_->IsIndicesSorted(ctx.Threads())) {
    sparse_page_->SortIndices(ctx.Threads());
  }

  this->fmat_ctx_ = ctx;
}

SimpleDMatrix::SimpleDMatrix(dmlc::Stream* in_stream) {
  int tmagic;
  CHECK(in_stream->Read(&tmagic)) << "invalid input file format";
  CHECK_EQ(tmagic, kMagic) << "invalid format, magic number mismatch";
  info_.LoadBinary(in_stream);
  in_stream->Read(&sparse_page_->offset.HostVector());
  in_stream->Read(&sparse_page_->data.HostVector());
}

void SimpleDMatrix::SaveToLocalFile(const std::string& fname) {
  std::unique_ptr<dmlc::Stream> fo(dmlc::Stream::Create(fname.c_str(), "w"));
  int tmagic = kMagic;
  fo->Write(tmagic);
  info_.SaveBinary(fo.get());
  fo->Write(sparse_page_->offset.HostVector());
  fo->Write(sparse_page_->data.HostVector());
}

template SimpleDMatrix::SimpleDMatrix(DenseAdapter* adapter, float missing, int nthread,
                                      DataSplitMode data_split_mode);
template SimpleDMatrix::SimpleDMatrix(ArrayAdapter* adapter, float missing, int nthread,
                                      DataSplitMode data_split_mode);
template SimpleDMatrix::SimpleDMatrix(CSRAdapter* adapter, float missing, int nthread,
                                      DataSplitMode data_split_mode);
template SimpleDMatrix::SimpleDMatrix(CSRArrayAdapter* adapter, float missing, int nthread,
                                      DataSplitMode data_split_mode);
template SimpleDMatrix::SimpleDMatrix(CSCArrayAdapter* adapter, float missing, int nthread,
                                      DataSplitMode data_split_mode);
template SimpleDMatrix::SimpleDMatrix(CSCAdapter* adapter, float missing, int nthread,
                                      DataSplitMode data_split_mode);
template SimpleDMatrix::SimpleDMatrix(DataTableAdapter* adapter, float missing, int nthread,
                                      DataSplitMode data_split_mode);
template SimpleDMatrix::SimpleDMatrix(FileAdapter* adapter, float missing, int nthread,
                                      DataSplitMode data_split_mode);
template SimpleDMatrix::SimpleDMatrix(
    IteratorAdapter<DataIterHandle, XGBCallbackDataIterNext, XGBoostBatchCSR>* adapter,
    float missing, int nthread, DataSplitMode data_split_mode);
}  // namespace xgboost::data<|MERGE_RESOLUTION|>--- conflicted
+++ resolved
@@ -76,15 +76,8 @@
 
 void SimpleDMatrix::ReindexFeatures(Context const* ctx) {
   if (info_.IsColumnSplit()) {
-<<<<<<< HEAD
-    std::vector<uint64_t> buffer(collective::GetWorldSize());
-    buffer[collective::GetRank()] = info_.num_col_;
-    collective::Allgather(buffer.data(), buffer.size() * sizeof(uint64_t));
-    auto offset = std::accumulate(buffer.cbegin(), buffer.cbegin() + collective::GetRank(), 0ul);
-=======
     auto const cols = collective::Allgather(info_.num_col_);
     auto const offset = std::accumulate(cols.cbegin(), cols.cbegin() + collective::GetRank(), 0ul);
->>>>>>> e164d51c
     if (offset == 0) {
       return;
     }
