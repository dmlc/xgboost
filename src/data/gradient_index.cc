--- conflicted
+++ resolved
@@ -49,17 +49,8 @@
   this->columns_ = std::make_unique<common::ColumnMatrix>();
 
   // hessian is empty when hist tree method is used or when dataset is empty
-<<<<<<< HEAD
   for (auto const &page : p_fmat->GetBatches<SparsePage>()) {
-    this->columns_->Init(page, *this, sparse_thresh, n_threads);
-=======
-  if (hess.empty() && !std::isnan(sparse_thresh)) {
-    // hist
-    CHECK(!sorted_sketch);
-    for (auto const &page : p_fmat->GetBatches<SparsePage>()) {
-      this->columns_->InitFromSparse(page, *this, sparse_thresh, n_threads);
-    }
->>>>>>> 23faf656
+    this->columns_->InitFromSparse(page, *this, sparse_thresh, n_threads);
   }
 }
 
@@ -110,13 +101,9 @@
   this->PushBatch(batch, ft, n_threads);
   this->columns_ = std::make_unique<common::ColumnMatrix>();
   if (!std::isnan(sparse_thresh)) {
-<<<<<<< HEAD
-    this->columns_->Init(batch, *this, sparse_thresh, n_threads);
+    this->columns_->InitFromSparse(batch, *this, sparse_thresh, n_threads);
   } else {
-    this->columns_->Init(batch, *this, 1, n_threads);
-=======
-    this->columns_->InitFromSparse(batch, *this, sparse_thresh, n_threads);
->>>>>>> 23faf656
+    this->columns_->InitFromSparse(batch, *this, 1, n_threads);
   }
 }
 
