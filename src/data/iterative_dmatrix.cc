/*!
 * Copyright 2022 XGBoost contributors
 */
#include "iterative_dmatrix.h"

<<<<<<< HEAD
#include "../collective/communicator-inl.h"
#include "../common/column_matrix.h"
#include "../tree/param.h"  // FIXME(jiamingy): Find a better way to share this parameter.
=======
#include <rabit/rabit.h>

#include <algorithm>  // std::copy

#include "../common/categorical.h"  // common::IsCat
#include "../common/column_matrix.h"
#include "../common/hist_util.h"  // common::HistogramCuts
#include "../tree/param.h"        // FIXME(jiamingy): Find a better way to share this parameter.
>>>>>>> 55cf24cc
#include "gradient_index.h"
#include "proxy_dmatrix.h"
#include "simple_batch_iterator.h"

namespace xgboost {
namespace data {
IterativeDMatrix::IterativeDMatrix(DataIterHandle iter_handle, DMatrixHandle proxy,
                                   std::shared_ptr<DMatrix> ref, DataIterResetCallback* reset,
                                   XGDMatrixCallbackNext* next, float missing, int nthread,
                                   bst_bin_t max_bin)
    : proxy_{proxy}, reset_{reset}, next_{next} {
  // fetch the first batch
  auto iter =
      DataIterProxy<DataIterResetCallback, XGDMatrixCallbackNext>{iter_handle, reset_, next_};
  iter.Reset();
  bool valid = iter.Next();
  CHECK(valid) << "Iterative DMatrix must have at least 1 batch.";

  auto d = MakeProxy(proxy_)->DeviceIdx();

  StringView msg{"All batch should be on the same device."};
  if (batch_param_.gpu_id != Context::kCpuId) {
    CHECK_EQ(d, batch_param_.gpu_id) << msg;
  }

  batch_param_ = BatchParam{d, max_bin};
  // hardcoded parameter.
  batch_param_.sparse_thresh = tree::TrainParam::DftSparseThreshold();

  ctx_.UpdateAllowUnknown(
      Args{{"nthread", std::to_string(nthread)}, {"gpu_id", std::to_string(d)}});
  if (ctx_.IsCPU()) {
    this->InitFromCPU(iter_handle, missing, ref);
  } else {
    this->InitFromCUDA(iter_handle, missing, ref);
  }
}

void GetCutsFromRef(std::shared_ptr<DMatrix> ref_, bst_feature_t n_features, BatchParam p,
                    common::HistogramCuts* p_cuts) {
  CHECK(ref_);
  CHECK(p_cuts);
  auto csr = [&]() {
    for (auto const& page : ref_->GetBatches<GHistIndexMatrix>(p)) {
      *p_cuts = page.cut;
      break;
    }
  };
  auto ellpack = [&]() {
    for (auto const& page : ref_->GetBatches<EllpackPage>(p)) {
      GetCutsFromEllpack(page, p_cuts);
      break;
    }
  };

  if (ref_->PageExists<GHistIndexMatrix>()) {
    csr();
  } else if (ref_->PageExists<EllpackPage>()) {
    ellpack();
  } else {
    if (p.gpu_id == Context::kCpuId) {
      csr();
    } else {
      ellpack();
    }
  }
  CHECK_EQ(ref_->Info().num_col_, n_features)
      << "Invalid ref DMatrix, different number of features.";
}

void IterativeDMatrix::InitFromCPU(DataIterHandle iter_handle, float missing,
                                   std::shared_ptr<DMatrix> ref) {
  DMatrixProxy* proxy = MakeProxy(proxy_);
  CHECK(proxy);

  // The external iterator
  auto iter =
      DataIterProxy<DataIterResetCallback, XGDMatrixCallbackNext>{iter_handle, reset_, next_};
  common::HistogramCuts cuts;

  auto num_rows = [&]() {
    return HostAdapterDispatch(proxy, [](auto const& value) { return value.Size(); });
  };
  auto num_cols = [&]() {
    return HostAdapterDispatch(proxy, [](auto const& value) { return value.NumCols(); });
  };

  std::vector<size_t> column_sizes;
  auto const is_valid = data::IsValidFunctor{missing};
  auto nnz_cnt = [&]() {
    return HostAdapterDispatch(proxy, [&](auto const& value) {
      size_t n_threads = ctx_.Threads();
      size_t n_features = column_sizes.size();
      linalg::Tensor<size_t, 2> column_sizes_tloc({n_threads, n_features}, Context::kCpuId);
      auto view = column_sizes_tloc.HostView();
      common::ParallelFor(value.Size(), n_threads, common::Sched::Static(256), [&](auto i) {
        auto const& line = value.GetLine(i);
        for (size_t j = 0; j < line.Size(); ++j) {
          data::COOTuple const& elem = line.GetElement(j);
          if (is_valid(elem)) {
            view(omp_get_thread_num(), elem.column_idx)++;
          }
        }
      });
      auto ptr = column_sizes_tloc.Data()->HostPointer();
      auto result = std::accumulate(ptr, ptr + column_sizes_tloc.Size(), static_cast<size_t>(0));
      for (size_t tidx = 0; tidx < n_threads; ++tidx) {
        for (size_t fidx = 0; fidx < n_features; ++fidx) {
          column_sizes[fidx] += view(tidx, fidx);
        }
      }
      return result;
    });
  };

  size_t n_features = 0;
  size_t n_batches = 0;
  size_t accumulated_rows{0};
  size_t nnz{0};

  /**
   * CPU impl needs an additional loop for accumulating the column size.
   */
  std::unique_ptr<common::HostSketchContainer> p_sketch;
  std::vector<size_t> batch_nnz;
  do {
    // We use do while here as the first batch is fetched in ctor
    if (n_features == 0) {
      n_features = num_cols();
      collective::Allreduce<collective::Operation::kMax>(&n_features, 1);
      column_sizes.resize(n_features);
      info_.num_col_ = n_features;
    } else {
      CHECK_EQ(n_features, num_cols()) << "Inconsistent number of columns.";
    }
    size_t batch_size = num_rows();
    batch_nnz.push_back(nnz_cnt());
    nnz += batch_nnz.back();
    accumulated_rows += batch_size;
    n_batches++;
  } while (iter.Next());
  iter.Reset();

  // From here on Info() has the correct data shape
  Info().num_row_ = accumulated_rows;
  Info().num_nonzero_ = nnz;
  collective::Allreduce<collective::Operation::kMax>(&info_.num_col_, 1);
  CHECK(std::none_of(column_sizes.cbegin(), column_sizes.cend(), [&](auto f) {
    return f > accumulated_rows;
  })) << "Something went wrong during iteration.";

  CHECK_GE(n_features, 1) << "Data must has at least 1 column.";

  /**
   * Generate quantiles
   */
  accumulated_rows = 0;
  if (ref) {
    GetCutsFromRef(ref, Info().num_col_, batch_param_, &cuts);
  } else {
    size_t i = 0;
    while (iter.Next()) {
      if (!p_sketch) {
        p_sketch.reset(new common::HostSketchContainer{batch_param_.max_bin,
                                                       proxy->Info().feature_types.ConstHostSpan(),
                                                       column_sizes, false, ctx_.Threads()});
      }
      HostAdapterDispatch(proxy, [&](auto const& batch) {
        proxy->Info().num_nonzero_ = batch_nnz[i];
        // We don't need base row idx here as Info is from proxy and the number of rows in
        // it is consistent with data batch.
        p_sketch->PushAdapterBatch(batch, 0, proxy->Info(), missing);
      });
      accumulated_rows += num_rows();
      ++i;
    }
    iter.Reset();
    CHECK_EQ(accumulated_rows, Info().num_row_);

    CHECK(p_sketch);
    p_sketch->MakeCuts(&cuts);
  }

  /**
   * Generate gradient index.
   */
  this->ghist_ = std::make_unique<GHistIndexMatrix>(Info(), std::move(cuts), batch_param_.max_bin);
  size_t rbegin = 0;
  size_t prev_sum = 0;
  size_t i = 0;
  while (iter.Next()) {
    HostAdapterDispatch(proxy, [&](auto const& batch) {
      proxy->Info().num_nonzero_ = batch_nnz[i];
      this->ghist_->PushAdapterBatch(&ctx_, rbegin, prev_sum, batch, missing,
                                     proxy->Info().feature_types.ConstHostSpan(),
                                     batch_param_.sparse_thresh, Info().num_row_);
    });
    if (n_batches != 1) {
      this->info_.Extend(std::move(proxy->Info()), false, true);
    }
    size_t batch_size = num_rows();
    prev_sum = this->ghist_->row_ptr[rbegin + batch_size];
    rbegin += batch_size;
    ++i;
  }
  iter.Reset();
  CHECK_EQ(rbegin, Info().num_row_);

  /**
   * Generate column matrix
   */
  accumulated_rows = 0;
  while (iter.Next()) {
    HostAdapterDispatch(proxy, [&](auto const& batch) {
      this->ghist_->PushAdapterBatchColumns(&ctx_, batch, missing, accumulated_rows);
    });
    accumulated_rows += num_rows();
  }
  iter.Reset();
  CHECK_EQ(accumulated_rows, Info().num_row_);

  if (n_batches == 1) {
    this->info_ = std::move(proxy->Info());
    this->info_.num_nonzero_ = nnz;
    this->info_.num_col_ = n_features;  // proxy might be empty.
    CHECK_EQ(proxy->Info().labels.Size(), 0);
  }
}

BatchSet<GHistIndexMatrix> IterativeDMatrix::GetGradientIndex(BatchParam const& param) {
  CheckParam(param);
  if (!ghist_) {
    CHECK(ellpack_);
    ghist_ = std::make_shared<GHistIndexMatrix>(&ctx_, Info(), *ellpack_, param);
  }

  if (!std::isnan(param.sparse_thresh) &&
      param.sparse_thresh != tree::TrainParam::DftSparseThreshold()) {
    LOG(WARNING) << "`sparse_threshold` can not be changed when `QuantileDMatrix` is used instead "
                    "of `DMatrix`.";
  }

  auto begin_iter =
      BatchIterator<GHistIndexMatrix>(new SimpleBatchIteratorImpl<GHistIndexMatrix>(ghist_));
  return BatchSet<GHistIndexMatrix>(begin_iter);
}

BatchSet<ExtSparsePage> IterativeDMatrix::GetExtBatches(BatchParam const& param) {
  for (auto const& page : this->GetGradientIndex(param)) {
    auto p_out = std::make_shared<SparsePage>();
    p_out->data.Resize(this->Info().num_nonzero_);
    p_out->offset.Resize(this->Info().num_row_ + 1);

    auto& h_offset = p_out->offset.HostVector();
    CHECK_EQ(page.row_ptr.size(), h_offset.size());
    std::copy(page.row_ptr.cbegin(), page.row_ptr.cend(), h_offset.begin());

    auto& h_data = p_out->data.HostVector();
    auto const& vals = page.cut.Values();
    auto const& mins = page.cut.MinValues();
    auto const& ptrs = page.cut.Ptrs();
    auto ft = Info().feature_types.ConstHostSpan();

    AssignColumnBinIndex(page, [&](auto bin_idx, std::size_t idx, std::size_t, bst_feature_t fidx) {
      float v;
      if (common::IsCat(ft, fidx)) {
        v = vals[bin_idx];
      } else {
        v = common::HistogramCuts::NumericBinValue(ptrs, vals, mins, fidx, bin_idx);
      }
      h_data[idx] = Entry{fidx, v};
    });

    auto p_ext_out = std::make_shared<ExtSparsePage>(p_out);
    auto begin_iter =
        BatchIterator<ExtSparsePage>(new SimpleBatchIteratorImpl<ExtSparsePage>(p_ext_out));
    return BatchSet<ExtSparsePage>(begin_iter);
  }
  LOG(FATAL) << "Unreachable";
  auto begin_iter =
      BatchIterator<ExtSparsePage>(new SimpleBatchIteratorImpl<ExtSparsePage>(nullptr));
  return BatchSet<ExtSparsePage>(begin_iter);
}
}  // namespace data
}  // namespace xgboost<|MERGE_RESOLUTION|>--- conflicted
+++ resolved
@@ -3,20 +3,12 @@
  */
 #include "iterative_dmatrix.h"
 
-<<<<<<< HEAD
+#include <algorithm>  // std::copy
+
 #include "../collective/communicator-inl.h"
-#include "../common/column_matrix.h"
-#include "../tree/param.h"  // FIXME(jiamingy): Find a better way to share this parameter.
-=======
-#include <rabit/rabit.h>
-
-#include <algorithm>  // std::copy
-
 #include "../common/categorical.h"  // common::IsCat
 #include "../common/column_matrix.h"
-#include "../common/hist_util.h"  // common::HistogramCuts
 #include "../tree/param.h"        // FIXME(jiamingy): Find a better way to share this parameter.
->>>>>>> 55cf24cc
 #include "gradient_index.h"
 #include "proxy_dmatrix.h"
 #include "simple_batch_iterator.h"
