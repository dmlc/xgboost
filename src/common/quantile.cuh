--- conflicted
+++ resolved
@@ -37,10 +37,6 @@
 
  private:
   Monitor timer_;
-<<<<<<< HEAD
-=======
-  std::shared_ptr<dh::AllReducer> reducer_;
->>>>>>> b2bbf490
   HostDeviceVector<FeatureType> feature_types_;
   bst_row_t num_rows_;
   bst_feature_t num_columns_;
@@ -96,15 +92,12 @@
    * \param num_columns Total number of columns in dataset.
    * \param num_rows    Total number of rows in known dataset (typically the rows in current worker).
    * \param device      GPU ID.
-   * \param reducer     Optional initialised reducer. Useful for speeding up testing.
    */
    SketchContainer(HostDeviceVector<FeatureType> const &feature_types,
                    int32_t max_bin, bst_feature_t num_columns,
-                   bst_row_t num_rows, int32_t device,
-                   std::shared_ptr<dh::AllReducer> reducer = nullptr)
+                   bst_row_t num_rows, int32_t device)
        : num_rows_{num_rows},
-         num_columns_{num_columns}, num_bins_{max_bin}, device_{device},
-         reducer_(std::move(reducer)) {
+         num_columns_{num_columns}, num_bins_{max_bin}, device_{device} {
      CHECK_GE(device, 0);
      // Initialize Sketches for this dmatrix
      this->columns_ptr_.SetDevice(device_);
