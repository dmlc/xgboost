--- conflicted
+++ resolved
@@ -8,11 +8,10 @@
 #ifndef XGBOOST_COMMON_COLUMN_MATRIX_H_
 #define XGBOOST_COMMON_COLUMN_MATRIX_H_
 
+#include <dmlc/timer.h>
 #include <limits>
 #include <vector>
 #include "hist_util.h"
-#include <dmlc/timer.h>
-
 
 namespace xgboost {
 namespace common {
@@ -52,8 +51,7 @@
   }
   const size_t* GetRowData() const { return row_ind_; }
 
-  const uint32_t* GetIndex() const
-  {
+  const uint32_t* GetIndex() const {
     return index_;
   }
 
@@ -77,12 +75,7 @@
   // construct column matrix from GHistIndexMatrix
   inline void Init(const GHistIndexMatrix& gmat,
                    double  sparse_threshold) {
-<<<<<<< HEAD
-
-    const auto nfeature = static_cast<bst_uint>(gmat.cut.row_ptr.size() - 1);
-=======
     const int32_t nfeature = static_cast<int32_t>(gmat.cut.row_ptr.size() - 1);
->>>>>>> 3c88125e
     const size_t nrow = gmat.row_ptr.size() - 1;
 
     // identify type of each column
@@ -136,11 +129,7 @@
     // pre-fill index_ for dense columns
 
     #pragma omp parallel for
-<<<<<<< HEAD
-    for (bst_uint fid = 0; fid < nfeature; ++fid) {
-=======
     for (int32_t fid = 0; fid < nfeature; ++fid) {
->>>>>>> 3c88125e
       if (type_[fid] == kDenseColumn) {
         const size_t ibegin = boundary_[fid].index_begin;
         uint32_t* begin = &index_[ibegin];
