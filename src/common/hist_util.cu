/*!
 * Copyright 2018 XGBoost contributors
 */

#include <xgboost/logging.h>

#include <thrust/copy.h>
#include <thrust/functional.h>
#include <thrust/iterator/counting_iterator.h>
#include <thrust/iterator/transform_iterator.h>
#include <thrust/reduce.h>
#include <thrust/sequence.h>

#include <utility>
#include <vector>
#include <memory>
#include <mutex>

#include "hist_util.h"
#include "xgboost/host_device_vector.h"
#include "device_helpers.cuh"
#include "quantile.h"
#include "../tree/param.h"

namespace xgboost {
namespace common {

using WXQSketch = DenseCuts::WXQSketch;

__global__ void FindCutsK(WXQSketch::Entry* __restrict__ cuts,
                          const bst_float* __restrict__ data,
                          const float* __restrict__ cum_weights,
                          int nsamples,
                          int ncuts) {
  // ncuts < nsamples
  int icut = threadIdx.x + blockIdx.x * blockDim.x;
  if (icut >= ncuts) {
    return;
  }
  int isample = 0;
  if (icut == 0) {
    isample = 0;
  } else if (icut == ncuts - 1) {
    isample = nsamples - 1;
  } else {
    bst_float rank = cum_weights[nsamples - 1] / static_cast<float>(ncuts - 1)
        * static_cast<float>(icut);
    // -1 is used because cum_weights is an inclusive sum
    isample = dh::UpperBound(cum_weights, nsamples, rank);
    isample = max(0, min(isample, nsamples - 1));
  }
  // repeated values will be filtered out on the CPU
  bst_float rmin = isample > 0 ? cum_weights[isample - 1] : 0;
  bst_float rmax = cum_weights[isample];
  cuts[icut] = WXQSketch::Entry(rmin, rmax, rmax - rmin, data[isample]);
}

// predictate for thrust filtering that returns true if the element is not a NaN
struct IsNotNaN {
  __device__ bool operator()(float a) const { return !isnan(a); }
};

__global__ void UnpackFeaturesK(float* __restrict__ fvalues,
                                float* __restrict__ feature_weights,
                                const size_t* __restrict__ row_ptrs,
                                const float* __restrict__ weights,
                                Entry* entries,
                                size_t nrows_array,
                                size_t row_begin_ptr,
                                size_t nrows) {
  size_t irow = threadIdx.x + size_t(blockIdx.x) * blockDim.x;
  if (irow >= nrows) {
    return;
  }
  size_t row_length = row_ptrs[irow + 1] - row_ptrs[irow];
  int icol = threadIdx.y + blockIdx.y * blockDim.y;
  if (icol >= row_length) {
    return;
  }
  Entry entry = entries[row_ptrs[irow] - row_begin_ptr + icol];
  size_t ind = entry.index * nrows_array + irow;
  // if weights are present, ensure that a non-NaN value is written to weights
  // if and only if it is also written to features
  if (!isnan(entry.fvalue) && (weights == nullptr || !isnan(weights[irow]))) {
    fvalues[ind] = entry.fvalue;
    if (feature_weights != nullptr && weights != nullptr) {
      feature_weights[ind] = weights[irow];
    }
  }
}

/*!
 * \brief A container that holds the device sketches across all
 *  sparse page batches which are distributed to different devices.
 *  As sketches are aggregated by column, the mutex guards
 *  multiple devices pushing sketch summary for the same column
 *  across distinct rows.
 */
struct SketchContainer {
  std::vector<DenseCuts::WXQSketch> sketches_;  // NOLINT
  std::vector<std::mutex> col_locks_; // NOLINT
  static constexpr int kOmpNumColsParallelizeLimit = 1000;

  SketchContainer(int max_bin, DMatrix* dmat) : col_locks_(dmat->Info().num_col_) {
    const MetaInfo& info = dmat->Info();
    // Initialize Sketches for this dmatrix
    sketches_.resize(info.num_col_);
#pragma omp parallel for default(none) shared(info, max_bin) schedule(static) \
if (info.num_col_ > kOmpNumColsParallelizeLimit)  // NOLINT
    for (int icol = 0; icol < info.num_col_; ++icol) {  // NOLINT
      sketches_[icol].Init(info.num_row_, 1.0 / (8 * max_bin));
    }
  }

  // Prevent copying/assigning/moving this as its internals can't be assigned/copied/moved
  SketchContainer(const SketchContainer &) = delete;
  SketchContainer(const SketchContainer &&) = delete;
  SketchContainer &operator=(const SketchContainer &) = delete;
  SketchContainer &operator=(const SketchContainer &&) = delete;
};

// finds quantiles on the GPU
<<<<<<< HEAD
struct GPUSketcher {
  // manage memory for a single GPU
  class DeviceShard {
    int device_;
    bst_uint row_begin_;  // The row offset for this shard
    bst_uint row_end_;
    bst_uint n_rows_;
    int num_cols_{0};
    size_t n_cuts_{0};
    size_t gpu_batch_nrows_{0};
    bool has_weights_{false};
    size_t row_stride_{0};

    tree::TrainParam param_;
    SketchContainer *sketch_container_;
    thrust::device_vector<size_t> row_ptrs_;
    thrust::device_vector<Entry> entries_;
    thrust::device_vector<bst_float> fvalues_;
    thrust::device_vector<bst_float> feature_weights_;
    thrust::device_vector<bst_float> fvalues_cur_;
    thrust::device_vector<WXQSketch::Entry> cuts_d_;
    thrust::host_vector<WXQSketch::Entry> cuts_h_;
    thrust::device_vector<bst_float> weights_;
    thrust::device_vector<bst_float> weights2_;
    std::vector<size_t> n_cuts_cur_;
    thrust::device_vector<size_t> num_elements_;
    thrust::device_vector<char> tmp_storage_;

   public:
    DeviceShard(int device, bst_uint row_begin, bst_uint row_end,
                tree::TrainParam param, SketchContainer *sketch_container) :
      device_(device), row_begin_(row_begin), row_end_(row_end),
      n_rows_(row_end - row_begin), param_(std::move(param)), sketch_container_(sketch_container) {
    }
=======
class GPUSketcher {
 public:
  GPUSketcher(int device, int max_bin, int gpu_nrows)
      : device_(device), max_bin_(max_bin), gpu_batch_nrows_(gpu_nrows), row_stride_(0) {}
>>>>>>> 185e3f19

  ~GPUSketcher() {  // NOLINT
    dh::safe_cuda(cudaSetDevice(device_));
  }

  void SketchBatch(const SparsePage &batch, const MetaInfo &info) {
    n_rows_ = batch.Size();

    Init(batch, info, gpu_batch_nrows_);
    Sketch(batch, info);
    ComputeRowStride();
  }

  /* Builds the sketches on the GPU for the dmatrix and returns the row stride
   * for the entire dataset */
  size_t Sketch(DMatrix *dmat, DenseCuts *hmat) {
    const MetaInfo& info = dmat->Info();

    row_stride_ = 0;
    sketch_container_.reset(new SketchContainer(max_bin_, dmat));
    for (const auto& batch : dmat->GetBatches<SparsePage>()) {
      this->SketchBatch(batch, info);
    }

    hmat->Init(&sketch_container_->sketches_, max_bin_);
    return row_stride_;
  }

  // This needs to be public because of the __device__ lambda.
  void ComputeRowStride() {
    // Find the row stride for this batch
    auto row_iter = row_ptrs_.begin();
    // Functor for finding the maximum row size for this batch
    auto get_size = [=] __device__(size_t row) {
      return row_iter[row + 1] - row_iter[row];
    }; // NOLINT

    auto counting = thrust::make_counting_iterator(size_t(0));
    using TransformT = thrust::transform_iterator<decltype(get_size), decltype(counting), size_t>;
    TransformT row_size_iter = TransformT(counting, get_size);
    row_stride_ =
        thrust::reduce(row_size_iter, row_size_iter + n_rows_, 0, thrust::maximum<size_t>());
  }

  // This needs to be public because of the __device__ lambda.
  void FindColumnCuts(size_t batch_nrows, size_t icol) {
    size_t tmp_size = tmp_storage_.size();
    // filter out NaNs in feature values
    auto fvalues_begin = fvalues_.data() + icol * gpu_batch_nrows_;
    cub::DeviceSelect::If(tmp_storage_.data().get(),
                          tmp_size,
                          fvalues_begin,
                          fvalues_cur_.data(),
                          num_elements_.begin(),
                          batch_nrows,
                          IsNotNaN());
    size_t nfvalues_cur = 0;
    thrust::copy_n(num_elements_.begin(), 1, &nfvalues_cur);

    // compute cumulative weights using a prefix scan
    if (has_weights_) {
      // filter out NaNs in weights;
      // since cub::DeviceSelect::If performs stable filtering,
      // the weights are stored in the correct positions
      auto feature_weights_begin = feature_weights_.data() + icol * gpu_batch_nrows_;
      cub::DeviceSelect::If(tmp_storage_.data().get(),
                            tmp_size,
                            feature_weights_begin,
                            weights_.data().get(),
                            num_elements_.begin(),
                            batch_nrows,
                            IsNotNaN());

      // sort the values and weights
      cub::DeviceRadixSort::SortPairs(tmp_storage_.data().get(),
                                      tmp_size,
                                      fvalues_cur_.data().get(),
                                      fvalues_begin.get(),
                                      weights_.data().get(),
                                      weights2_.data().get(),
                                      nfvalues_cur);

      // sum the weights to get cumulative weight values
      cub::DeviceScan::InclusiveSum(tmp_storage_.data().get(),
                                    tmp_size,
                                    weights2_.begin(),
                                    weights_.begin(),
                                    nfvalues_cur);
    } else {
      // sort the batch values
      cub::DeviceRadixSort::SortKeys(tmp_storage_.data().get(),
                                     tmp_size,
                                     fvalues_cur_.data().get(),
                                     fvalues_begin.get(),
                                     nfvalues_cur);

      // fill in cumulative weights with counting iterator
      thrust::copy_n(thrust::make_counting_iterator(1), nfvalues_cur, weights_.begin());
    }

    // remove repeated items and sum the weights across them;
    // non-negative weights are assumed
    cub::DeviceReduce::ReduceByKey(tmp_storage_.data().get(),
                                   tmp_size,
                                   fvalues_begin,
                                   fvalues_cur_.begin(),
                                   weights_.begin(),
                                   weights2_.begin(),
                                   num_elements_.begin(),
                                   thrust::maximum<bst_float>(),
                                   nfvalues_cur);
    size_t n_unique = 0;
    thrust::copy_n(num_elements_.begin(), 1, &n_unique);

    // extract cuts
    n_cuts_cur_[icol] = std::min(n_cuts_, n_unique);
    // if less elements than cuts: copy all elements with their weights
    if (n_cuts_ > n_unique) {
      float* weights2_ptr = weights2_.data().get();
      float* fvalues_ptr = fvalues_cur_.data().get();
      WXQSketch::Entry* cuts_ptr = cuts_d_.data().get() + icol * n_cuts_;
      dh::LaunchN(device_, n_unique, [=]__device__(size_t i) {
        bst_float rmax = weights2_ptr[i];
        bst_float rmin = i > 0 ? weights2_ptr[i - 1] : 0;
        cuts_ptr[i] = WXQSketch::Entry(rmin, rmax, rmax - rmin, fvalues_ptr[i]);
      });
    } else if (n_cuts_cur_[icol] > 0) {
      // if more elements than cuts: use binary search on cumulative weights
      int block = 256;
      FindCutsK<<<common::DivRoundUp(n_cuts_cur_[icol], block), block>>>(
          cuts_d_.data().get() + icol * n_cuts_,
          fvalues_cur_.data().get(),
          weights2_.data().get(),
          n_unique,
          n_cuts_cur_[icol]);
      dh::safe_cuda(cudaGetLastError());  // NOLINT
    }
  }

 private:
  void Init(const SparsePage& row_batch, const MetaInfo& info, int gpu_batch_nrows) {
    num_cols_ = info.num_col_;
    has_weights_ = info.weights_.Size() > 0;

    // find the batch size
    if (gpu_batch_nrows == 0) {
      // By default, use no more than 1/16th of GPU memory
      gpu_batch_nrows_ = dh::TotalMemory(device_) / (16 * num_cols_ * sizeof(Entry));
    } else if (gpu_batch_nrows == -1) {
      gpu_batch_nrows_ = n_rows_;
    } else {
      gpu_batch_nrows_ = gpu_batch_nrows;
    }
    if (gpu_batch_nrows_ > n_rows_) {
      gpu_batch_nrows_ = n_rows_;
    }

    constexpr int kFactor = 8;
    double eps = 1.0 / (kFactor * max_bin_);
    size_t dummy_nlevel;
    WXQSketch::LimitSizeLevel(gpu_batch_nrows_, eps, &dummy_nlevel, &n_cuts_);

    // allocate necessary GPU buffers
    dh::safe_cuda(cudaSetDevice(device_));

    entries_.resize(gpu_batch_nrows_ * num_cols_);
    fvalues_.resize(gpu_batch_nrows_ * num_cols_);
    fvalues_cur_.resize(gpu_batch_nrows_);
    cuts_d_.resize(n_cuts_ * num_cols_);
    cuts_h_.resize(n_cuts_ * num_cols_);
    weights_.resize(gpu_batch_nrows_);
    weights2_.resize(gpu_batch_nrows_);
    num_elements_.resize(1);

    if (has_weights_) {
      feature_weights_.resize(gpu_batch_nrows_ * num_cols_);
    }
    n_cuts_cur_.resize(num_cols_);

    // allocate storage for CUB algorithms; the size is the maximum of the sizes
    // required for various algorithm
    size_t tmp_size = 0, cur_tmp_size = 0;
    // size for sorting
    if (has_weights_) {
      cub::DeviceRadixSort::SortPairs(nullptr,
                                      cur_tmp_size,
                                      fvalues_cur_.data().get(),
                                      fvalues_.data().get(),
                                      weights_.data().get(),
                                      weights2_.data().get(),
                                      gpu_batch_nrows_);
    } else {
      cub::DeviceRadixSort::SortKeys(nullptr,
                                     cur_tmp_size,
                                     fvalues_cur_.data().get(),
                                     fvalues_.data().get(),
                                     gpu_batch_nrows_);
    }
    tmp_size = std::max(tmp_size, cur_tmp_size);
    // size for inclusive scan
    if (has_weights_) {
      cub::DeviceScan::InclusiveSum(nullptr,
                                    cur_tmp_size,
                                    weights2_.begin(),
                                    weights_.begin(),
                                    gpu_batch_nrows_);
      tmp_size = std::max(tmp_size, cur_tmp_size);
    }
    // size for reduction by key
    cub::DeviceReduce::ReduceByKey(nullptr,
                                   cur_tmp_size,
                                   fvalues_.begin(),
                                   fvalues_cur_.begin(),
                                   weights_.begin(),
                                   weights2_.begin(),
                                   num_elements_.begin(),
                                   thrust::maximum<bst_float>(),
                                   gpu_batch_nrows_);
    tmp_size = std::max(tmp_size, cur_tmp_size);
    // size for filtering
    cub::DeviceSelect::If(nullptr,
                          cur_tmp_size,
                          fvalues_.begin(),
                          fvalues_cur_.begin(),
                          num_elements_.begin(),
                          gpu_batch_nrows_,
                          IsNotNaN());
    tmp_size = std::max(tmp_size, cur_tmp_size);

    tmp_storage_.resize(tmp_size);
  }

  void Sketch(const SparsePage& row_batch, const MetaInfo& info) {
    // copy rows to the device
    dh::safe_cuda(cudaSetDevice(device_));
    const auto& offset_vec = row_batch.offset.HostVector();
    row_ptrs_.resize(n_rows_ + 1);
    thrust::copy(offset_vec.data(), offset_vec.data() + n_rows_ + 1, row_ptrs_.begin());
    size_t gpu_nbatches = common::DivRoundUp(n_rows_, gpu_batch_nrows_);
    for (size_t gpu_batch = 0; gpu_batch < gpu_nbatches; ++gpu_batch) {
      SketchBatch(row_batch, info, gpu_batch);
    }
  }

  void SketchBatch(const SparsePage& row_batch, const MetaInfo& info, size_t gpu_batch) {
    // compute start and end indices
    size_t batch_row_begin = gpu_batch * gpu_batch_nrows_;
    size_t batch_row_end = std::min((gpu_batch + 1) * gpu_batch_nrows_,
                                    static_cast<size_t>(n_rows_));
    size_t batch_nrows = batch_row_end - batch_row_begin;

    const auto& offset_vec = row_batch.offset.HostVector();
    const auto& data_vec = row_batch.data.HostVector();

    size_t n_entries = offset_vec[batch_row_end] - offset_vec[batch_row_begin];
    // copy the batch to the GPU
    dh::safe_cuda(cudaMemcpyAsync(entries_.data().get(),
                                  data_vec.data() + offset_vec[batch_row_begin],
                                  n_entries * sizeof(Entry),
                                  cudaMemcpyDefault));
    // copy the weights if necessary
    if (has_weights_) {
      const auto& weights_vec = info.weights_.HostVector();
      dh::safe_cuda(cudaMemcpyAsync(weights_.data().get(),
                                    weights_vec.data() + batch_row_begin,
                                    batch_nrows * sizeof(bst_float),
                                    cudaMemcpyDefault));
    }

    // unpack the features; also unpack weights if present
    thrust::fill(fvalues_.begin(), fvalues_.end(), NAN);
    if (has_weights_) {
      thrust::fill(feature_weights_.begin(), feature_weights_.end(), NAN);
    }

    dim3 block3(16, 64, 1);
    // NOTE: This will typically support ~ 4M features - 64K*64
    dim3 grid3(common::DivRoundUp(batch_nrows, block3.x),
               common::DivRoundUp(num_cols_, block3.y), 1);
    UnpackFeaturesK<<<grid3, block3>>>(
        fvalues_.data().get(),
        has_weights_ ? feature_weights_.data().get() : nullptr,
        row_ptrs_.data().get() + batch_row_begin,
        has_weights_ ? weights_.data().get() : nullptr, entries_.data().get(),
        gpu_batch_nrows_,
        offset_vec[batch_row_begin],
        batch_nrows);

    for (int icol = 0; icol < num_cols_; ++icol) {
      FindColumnCuts(batch_nrows, icol);
    }

    // add cuts into sketches
    thrust::copy(cuts_d_.begin(), cuts_d_.end(), cuts_h_.begin());
#pragma omp parallel for default(none) schedule(static) \
if (num_cols_ > SketchContainer::kOmpNumColsParallelizeLimit) // NOLINT
    for (int icol = 0; icol < num_cols_; ++icol) {
      WXQSketch::SummaryContainer summary;
      summary.Reserve(n_cuts_);
      summary.MakeFromSorted(&cuts_h_[n_cuts_ * icol], n_cuts_cur_[icol]);

      std::lock_guard<std::mutex> lock(sketch_container_->col_locks_[icol]);
      sketch_container_->sketches_[icol].PushSummary(summary);
    }
  }

  const int device_;
  const int max_bin_;
  int gpu_batch_nrows_;
  size_t row_stride_;
  std::unique_ptr<SketchContainer> sketch_container_;

  bst_uint n_rows_{};
  int num_cols_{0};
  size_t n_cuts_{0};
  bool has_weights_{false};

  dh::device_vector<size_t> row_ptrs_{};
  dh::device_vector<Entry> entries_{};
  dh::device_vector<bst_float> fvalues_{};
  dh::device_vector<bst_float> feature_weights_{};
  dh::device_vector<bst_float> fvalues_cur_{};
  dh::device_vector<WXQSketch::Entry> cuts_d_{};
  thrust::host_vector<WXQSketch::Entry> cuts_h_{};
  dh::device_vector<bst_float> weights_{};
  dh::device_vector<bst_float> weights2_{};
  std::vector<size_t> n_cuts_cur_{};
  dh::device_vector<size_t> num_elements_{};
  dh::device_vector<char> tmp_storage_{};
};

size_t DeviceSketch(int device,
                    int max_bin,
                    int gpu_batch_nrows,
                    DMatrix* dmat,
                    HistogramCuts* hmat) {
  GPUSketcher sketcher(device, max_bin, gpu_batch_nrows);
  // We only need to return the result in HistogramCuts container, so it is safe to
  // use a pointer of local HistogramCutsDense
  DenseCuts dense_cuts(hmat);
  auto res = sketcher.Sketch(dmat, &dense_cuts);
  return res;
}

}  // namespace common
}  // namespace xgboost<|MERGE_RESOLUTION|>--- conflicted
+++ resolved
@@ -120,47 +120,10 @@
 };
 
 // finds quantiles on the GPU
-<<<<<<< HEAD
-struct GPUSketcher {
-  // manage memory for a single GPU
-  class DeviceShard {
-    int device_;
-    bst_uint row_begin_;  // The row offset for this shard
-    bst_uint row_end_;
-    bst_uint n_rows_;
-    int num_cols_{0};
-    size_t n_cuts_{0};
-    size_t gpu_batch_nrows_{0};
-    bool has_weights_{false};
-    size_t row_stride_{0};
-
-    tree::TrainParam param_;
-    SketchContainer *sketch_container_;
-    thrust::device_vector<size_t> row_ptrs_;
-    thrust::device_vector<Entry> entries_;
-    thrust::device_vector<bst_float> fvalues_;
-    thrust::device_vector<bst_float> feature_weights_;
-    thrust::device_vector<bst_float> fvalues_cur_;
-    thrust::device_vector<WXQSketch::Entry> cuts_d_;
-    thrust::host_vector<WXQSketch::Entry> cuts_h_;
-    thrust::device_vector<bst_float> weights_;
-    thrust::device_vector<bst_float> weights2_;
-    std::vector<size_t> n_cuts_cur_;
-    thrust::device_vector<size_t> num_elements_;
-    thrust::device_vector<char> tmp_storage_;
-
-   public:
-    DeviceShard(int device, bst_uint row_begin, bst_uint row_end,
-                tree::TrainParam param, SketchContainer *sketch_container) :
-      device_(device), row_begin_(row_begin), row_end_(row_end),
-      n_rows_(row_end - row_begin), param_(std::move(param)), sketch_container_(sketch_container) {
-    }
-=======
 class GPUSketcher {
  public:
   GPUSketcher(int device, int max_bin, int gpu_nrows)
       : device_(device), max_bin_(max_bin), gpu_batch_nrows_(gpu_nrows), row_stride_(0) {}
->>>>>>> 185e3f19
 
   ~GPUSketcher() {  // NOLINT
     dh::safe_cuda(cudaSetDevice(device_));
