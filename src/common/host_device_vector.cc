/*!
 * Copyright 2017 XGBoost contributors
 */
#ifndef XGBOOST_USE_CUDA

// dummy implementation of HostDeviceVector in case CUDA is not used

#include <xgboost/base.h>
#include <xgboost/data.h>
#include <cstdint>
#include <memory>
#include <utility>
<<<<<<< HEAD
#include <type_traits>
#include "./host_device_vector.h"
=======
#include "xgboost/host_device_vector.h"
>>>>>>> 911a9028

namespace xgboost {

template <typename T>
struct HostDeviceVectorImpl {
  explicit HostDeviceVectorImpl(size_t size, T v) : data_h_(size, v) {}
  HostDeviceVectorImpl(std::initializer_list<T> init) : data_h_(init) {}
  explicit HostDeviceVectorImpl(std::vector<T>  init) : data_h_(std::move(init)) {}
  HostDeviceVectorImpl(HostDeviceVectorImpl&& that) : data_h_(std::move(that.data_h_)) {}

  void Swap(HostDeviceVectorImpl &other) {
     data_h_.swap(other.data_h_);
  }

  std::vector<T>& Vec() { return data_h_; }

 private:
  std::vector<T> data_h_;
};

template <typename T>
HostDeviceVector<T>::HostDeviceVector(size_t size, T v, int device)
  : impl_(nullptr) {
  impl_ = new HostDeviceVectorImpl<T>(size, v);
}

template <typename T>
HostDeviceVector<T>::HostDeviceVector(std::initializer_list<T> init, int device)
  : impl_(nullptr) {
  impl_ = new HostDeviceVectorImpl<T>(init);
}

template <typename T>
HostDeviceVector<T>::HostDeviceVector(const std::vector<T>& init, int device)
  : impl_(nullptr) {
  impl_ = new HostDeviceVectorImpl<T>(init);
}

template <typename T>
HostDeviceVector<T>::HostDeviceVector(HostDeviceVector<T>&& that) {
  impl_ = new HostDeviceVectorImpl<T>(std::move(*that.impl_));
}

template <typename T>
HostDeviceVector<T>& HostDeviceVector<T>::operator=(HostDeviceVector<T>&& that) {
  if (this == &that) { return *this; }

  std::unique_ptr<HostDeviceVectorImpl<T>> new_impl(
      new HostDeviceVectorImpl<T>(std::move(*that.impl_)));
  delete impl_;
  impl_ = new_impl.release();
  return *this;
}

template <typename T>
HostDeviceVector<T>::~HostDeviceVector() {
  delete impl_;
  impl_ = nullptr;
}

template <typename T>
GPUAccess HostDeviceVector<T>::DeviceAccess() const {
  return kNone;
}

template <typename T>
size_t HostDeviceVector<T>::Size() const { return impl_->Vec().size(); }

template <typename T>
int HostDeviceVector<T>::DeviceIdx() const { return -1; }

template <typename T>
T* HostDeviceVector<T>::DevicePointer() { return nullptr; }

template <typename T>
const T* HostDeviceVector<T>::ConstDevicePointer() const {
  return nullptr;
}

template <typename T>
common::Span<T> HostDeviceVector<T>::DeviceSpan() {
  return common::Span<T>();
}

template <typename T>
common::Span<const T> HostDeviceVector<T>::ConstDeviceSpan() const {
  return common::Span<const T>();
}

template <typename T>
std::vector<T>& HostDeviceVector<T>::HostVector() { return impl_->Vec(); }

template <typename T>
const std::vector<T>& HostDeviceVector<T>::ConstHostVector() const {
  return impl_->Vec();
}

template <typename T>
void HostDeviceVector<T>::Resize(size_t new_size, T v) {
  impl_->Vec().resize(new_size, v);
}

template <typename T>
void HostDeviceVector<T>::Fill(T v) {
  std::fill(HostVector().begin(), HostVector().end(), v);
}

template <typename T>
void HostDeviceVector<T>::Copy(const HostDeviceVector<T>& other) {
  CHECK_EQ(Size(), other.Size());
  std::copy(other.HostVector().begin(), other.HostVector().end(), HostVector().begin());
}

template <typename T>
void HostDeviceVector<T>::Copy(const std::vector<T>& other) {
  CHECK_EQ(Size(), other.size());
  std::copy(other.begin(), other.end(), HostVector().begin());
}

template <typename T>
void HostDeviceVector<T>::Copy(std::initializer_list<T> other) {
  CHECK_EQ(Size(), other.size());
  std::copy(other.begin(), other.end(), HostVector().begin());
}

template <typename T>
bool HostDeviceVector<T>::HostCanRead() const {
  return true;
}

template <typename T>
bool HostDeviceVector<T>::HostCanWrite() const {
  return true;
}

template <typename T>
bool HostDeviceVector<T>::DeviceCanRead() const {
  return false;
}

template <typename T>
bool HostDeviceVector<T>::DeviceCanWrite() const {
  return false;
}

template <typename T>
void HostDeviceVector<T>::SetDevice(int device) const {}

}  // namespace xgboost

namespace {

template<int> struct DummyType { };

}  // anonymous namespace

namespace xgboost {

// explicit instantiations are required, as HostDeviceVector isn't header-only
template class HostDeviceVector<bst_float>;
template class HostDeviceVector<GradientPair>;
<<<<<<< HEAD
template class HostDeviceVector<int>;
template class HostDeviceVector<bst_uint>;
template class HostDeviceVector<Entry>;
// Instantiate HostDeviceVector<size_t> only when size_t is distinct from bst_uint
template class HostDeviceVector<std::conditional<std::is_same<size_t, bst_uint>::value,
                                                 DummyType<0>,
                                                 size_t>::type>;
=======
template class HostDeviceVector<int32_t>;   // bst_node_t
template class HostDeviceVector<Entry>;
template class HostDeviceVector<uint64_t>;  // bst_row_t
template class HostDeviceVector<uint32_t>;  // bst_feature_t

#if defined(__APPLE__)
/*
 * On OSX:
 *
 * typedef unsigned int         uint32_t;
 * typedef unsigned long long   uint64_t;
 * typedef unsigned long       __darwin_size_t;
 */
template class HostDeviceVector<std::size_t>;
#endif  // defined(__APPLE__)
>>>>>>> 911a9028

}  // namespace xgboost

#endif  // XGBOOST_USE_CUDA<|MERGE_RESOLUTION|>--- conflicted
+++ resolved
@@ -10,12 +10,7 @@
 #include <cstdint>
 #include <memory>
 #include <utility>
-<<<<<<< HEAD
-#include <type_traits>
-#include "./host_device_vector.h"
-=======
 #include "xgboost/host_device_vector.h"
->>>>>>> 911a9028
 
 namespace xgboost {
 
@@ -177,15 +172,6 @@
 // explicit instantiations are required, as HostDeviceVector isn't header-only
 template class HostDeviceVector<bst_float>;
 template class HostDeviceVector<GradientPair>;
-<<<<<<< HEAD
-template class HostDeviceVector<int>;
-template class HostDeviceVector<bst_uint>;
-template class HostDeviceVector<Entry>;
-// Instantiate HostDeviceVector<size_t> only when size_t is distinct from bst_uint
-template class HostDeviceVector<std::conditional<std::is_same<size_t, bst_uint>::value,
-                                                 DummyType<0>,
-                                                 size_t>::type>;
-=======
 template class HostDeviceVector<int32_t>;   // bst_node_t
 template class HostDeviceVector<Entry>;
 template class HostDeviceVector<uint64_t>;  // bst_row_t
@@ -201,7 +187,6 @@
  */
 template class HostDeviceVector<std::size_t>;
 #endif  // defined(__APPLE__)
->>>>>>> 911a9028
 
 }  // namespace xgboost
 
