--- conflicted
+++ resolved
@@ -23,9 +23,7 @@
 //  \see https://en.cppreference.com/w/cpp/memory/allocator
 
 template <typename T>
-<<<<<<< HEAD
-class pinned_allocator;  // NOLINT(readability-identifier-naming)
-=======
+
 struct PinnedAllocPolicy {
   using pointer = T*;              // NOLINT: The type returned by address() / allocate()
   using const_pointer = const T*;  // NOLINT: The type returned by address()
@@ -35,7 +33,6 @@
   size_type max_size() const {  // NOLINT
     return std::numeric_limits<size_type>::max() / sizeof(value_type);
   }
->>>>>>> 142bdc73
 
   pointer allocate(size_type cnt, const_pointer = nullptr) {  // NOLINT
     if (cnt > this->max_size()) {
