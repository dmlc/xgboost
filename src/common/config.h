--- conflicted
+++ resolved
@@ -24,10 +24,6 @@
    * \brief get current name, called after Next returns true
    * \return current parameter name
    */
-<<<<<<< HEAD
-  inline const char *Name() const {
-    return s_name_.c_str();
-=======
   explicit ConfigParser(const std::string& path)
       : path_(path),
       line_comment_regex_("^#"),
@@ -43,7 +39,6 @@
     std::string content{std::istreambuf_iterator<char>(fin),
                         std::istreambuf_iterator<char>()};
     return content;
->>>>>>> 185e3f19
   }
   /*!
    * \brief get current value, called after Next returns true
@@ -56,15 +51,6 @@
    * \brief move iterator to next position
    * \return true if there is value in next position
    */
-<<<<<<< HEAD
-  inline bool Next() {
-    while (!this->IsEnd()) {
-      GetNextToken(&s_name_);
-      if (s_name_ == "=") return false;
-      if (GetNextToken(&s_buf_) || s_buf_ != "=")  return false;
-      if (GetNextToken(&s_val_) || s_val_ == "=")  return false;
-      return true;
-=======
   std::vector<std::pair<std::string, std::string>> Parse() {
     std::string content { LoadConfigFile(path_) };
     content = NormalizeConfigEOL(content);
@@ -77,7 +63,6 @@
       if (ParseKeyValuePair(line, &key, &value)) {
         results.emplace_back(key, value);
       }
->>>>>>> 185e3f19
     }
     return false;
   }
