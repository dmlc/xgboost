/*!
 * Copyright 2019-2022 by XGBoost Contributors
 */
#ifndef XGBOOST_COMMON_THREADING_UTILS_H_
#define XGBOOST_COMMON_THREADING_UTILS_H_

#include <dmlc/common.h>
#include <dmlc/omp.h>

#include <algorithm>
#include <cstdint>  // std::int32_t
#include <limits>
#include <type_traits>  // std::is_signed
#include <vector>

#include "xgboost/logging.h"

#if !defined(_OPENMP)
extern "C" {
inline int32_t omp_get_thread_limit() __GOMP_NOTHROW { return 1; }  // NOLINT
}
#endif  // !defined(_OPENMP)

// MSVC doesn't implement the thread limit.
#if defined(_OPENMP) && defined(_MSC_VER)
extern "C" {
inline int32_t omp_get_thread_limit() { return std::numeric_limits<int32_t>::max(); }  // NOLINT
}
#endif  // defined(_MSC_VER)

namespace xgboost {
namespace common {

// Represent simple range of indexes [begin, end)
// Inspired by tbb::blocked_range
class Range1d {
 public:
  Range1d(size_t begin, size_t end): begin_(begin), end_(end) {
    CHECK_LT(begin, end);
  }

  size_t begin() const {  // NOLINT
    return begin_;
  }

  size_t end() const {  // NOLINT
    return end_;
  }

 private:
  size_t begin_;
  size_t end_;
};


// Split 2d space to balanced blocks
// Implementation of the class is inspired by tbb::blocked_range2d
// However, TBB provides only (n x m) 2d range (matrix) separated by blocks. Example:
// [ 1,2,3 ]
// [ 4,5,6 ]
// [ 7,8,9 ]
// But the class is able to work with different sizes in each 'row'. Example:
// [ 1,2 ]
// [ 3,4,5,6 ]
// [ 7,8,9]
// If grain_size is 2: It produces following blocks:
// [1,2], [3,4], [5,6], [7,8], [9]
// The class helps to process data in several tree nodes (non-balanced usually) in parallel
// Using nested parallelism (by nodes and by data in each node)
// it helps  to improve CPU resources utilization
class BlockedSpace2d {
 public:
  // Example of space:
  // [ 1,2 ]
  // [ 3,4,5,6 ]
  // [ 7,8,9]
  // BlockedSpace2d will create following blocks (tasks) if grain_size=2:
  // 1-block: first_dimension = 0, range of indexes in a 'row' = [0,2) (includes [1,2] values)
  // 2-block: first_dimension = 1, range of indexes in a 'row' = [0,2) (includes [3,4] values)
  // 3-block: first_dimension = 1, range of indexes in a 'row' = [2,4) (includes [5,6] values)
  // 4-block: first_dimension = 2, range of indexes in a 'row' = [0,2) (includes [7,8] values)
  // 5-block: first_dimension = 2, range of indexes in a 'row' = [2,3) (includes [9] values)
  // Arguments:
  // dim1 - size of the first dimension in the space
  // getter_size_dim2 - functor to get the second dimensions for each 'row' by row-index
  // grain_size - max size of produced blocks
  template<typename Func>
  BlockedSpace2d(size_t dim1, Func getter_size_dim2, size_t grain_size) {
    for (size_t i = 0; i < dim1; ++i) {
      const size_t size = getter_size_dim2(i);
      const size_t n_blocks = size/grain_size + !!(size % grain_size);
      for (size_t iblock = 0; iblock < n_blocks; ++iblock) {
        const size_t begin = iblock * grain_size;
        const size_t end   = std::min(begin + grain_size, size);
        AddBlock(i, begin, end);
      }
    }
  }

  // Amount of blocks(tasks) in a space
  size_t Size() const {
    return ranges_.size();
  }

  // get index of the first dimension of i-th block(task)
  size_t GetFirstDimension(size_t i) const {
    CHECK_LT(i, first_dimension_.size());
    return first_dimension_[i];
  }

  // get a range of indexes for the second dimension of i-th block(task)
  Range1d GetRange(size_t i) const {
    CHECK_LT(i, ranges_.size());
    return ranges_[i];
  }

 private:
  void AddBlock(size_t first_dimension, size_t begin, size_t end) {
    first_dimension_.push_back(first_dimension);
    ranges_.emplace_back(begin, end);
  }

  std::vector<Range1d> ranges_;
  std::vector<size_t> first_dimension_;
};


// Wrapper to implement nested parallelism with simple omp parallel for
template <typename Func>
void ParallelFor2d(const BlockedSpace2d& space, int nthreads, Func func) {
  const size_t num_blocks_in_space = space.Size();
  CHECK_GE(nthreads, 1);

  dmlc::OMPException exc;
#pragma omp parallel num_threads(nthreads)
  {
    exc.Run([&]() {
      size_t tid = omp_get_thread_num();
      size_t chunck_size =
          num_blocks_in_space / nthreads + !!(num_blocks_in_space % nthreads);

      size_t begin = chunck_size * tid;
      size_t end = std::min(begin + chunck_size, num_blocks_in_space);
      for (auto i = begin; i < end; i++) {
        func(space.GetFirstDimension(i), space.GetRange(i));
      }
    });
  }
  exc.Rethrow();
}

/**
 * OpenMP schedule
 */
struct Sched {
  enum {
    kAuto,
    kDynamic,
    kStatic,
    kGuided,
  } sched;
  size_t chunk{0};

  Sched static Auto() { return Sched{kAuto}; }
  Sched static Dyn(size_t n = 0) { return Sched{kDynamic, n}; }
  Sched static Static(size_t n = 0) { return Sched{kStatic, n}; }
  Sched static Guided() { return Sched{kGuided}; }
};

template <typename Index, typename Func>
void ParallelFor(Index size, int32_t n_threads, Sched sched, Func fn) {
#if defined(_MSC_VER)
  // msvc doesn't support unsigned integer as openmp index.
  using OmpInd = std::conditional_t<std::is_signed<Index>::value, Index, omp_ulong>;
#else
  using OmpInd = Index;
#endif
  OmpInd length = static_cast<OmpInd>(size);
  CHECK_GE(n_threads, 1);

  dmlc::OMPException exc;
  switch (sched.sched) {
  case Sched::kAuto: {
#pragma omp parallel for num_threads(n_threads)
    for (OmpInd i = 0; i < length; ++i) {
      exc.Run(fn, i);
    }
    break;
  }
  case Sched::kDynamic: {
    if (sched.chunk == 0) {
#pragma omp parallel for num_threads(n_threads) schedule(dynamic)
      for (OmpInd i = 0; i < length; ++i) {
        exc.Run(fn, i);
      }
    } else {
#pragma omp parallel for num_threads(n_threads) schedule(dynamic, sched.chunk)
      for (OmpInd i = 0; i < length; ++i) {
        exc.Run(fn, i);
      }
    }
    break;
  }
  case Sched::kStatic: {
    if (sched.chunk == 0) {
#pragma omp parallel for num_threads(n_threads) schedule(static)
      for (OmpInd i = 0; i < length; ++i) {
        exc.Run(fn, i);
      }
    } else {
#pragma omp parallel for num_threads(n_threads) schedule(static, sched.chunk)
      for (OmpInd i = 0; i < length; ++i) {
        exc.Run(fn, i);
      }
    }
    break;
  }
  case Sched::kGuided: {
#pragma omp parallel for num_threads(n_threads) schedule(guided)
    for (OmpInd i = 0; i < length; ++i) {
      exc.Run(fn, i);
    }
    break;
  }
  }
  exc.Rethrow();
}

template <typename Index, typename Func>
void ParallelFor(Index size, int32_t n_threads, Func fn) {
  ParallelFor(size, n_threads, Sched::Static(), fn);
}

inline int32_t OmpGetThreadLimit() {
  int32_t limit = omp_get_thread_limit();
  CHECK_GE(limit, 1) << "Invalid thread limit for OpenMP.";
  return limit;
}

int32_t GetCfsCPUCount() noexcept;

inline int32_t OmpGetNumThreads(int32_t n_threads) {
  if (n_threads <= 0) {
    n_threads = std::min(omp_get_num_procs(), omp_get_max_threads());
  }
  n_threads = std::min(n_threads, OmpGetThreadLimit());
  n_threads = std::max(n_threads, 1);
  return n_threads;
}


/*!
 * \brief A C-style array with in-stack allocation. As long as the array is smaller than
 * MaxStackSize, it will be allocated inside the stack. Otherwise, it will be
 * heap-allocated.
 */
template <typename T, std::size_t MaxStackSize>
class MemStackAllocator {
 public:
  explicit MemStackAllocator(size_t required_size) : required_size_(required_size) {
    if (MaxStackSize >= required_size_) {
      ptr_ = stack_mem_;
    } else {
      ptr_ = reinterpret_cast<T*>(malloc(required_size_ * sizeof(T)));
    }
    if (!ptr_) {
      throw std::bad_alloc{};
    }
  }
  MemStackAllocator(size_t required_size, T init) : MemStackAllocator{required_size} {
    std::fill_n(ptr_, required_size_, init);
  }

  ~MemStackAllocator() {
    if (required_size_ > MaxStackSize) {
      free(ptr_);
    }
  }
  T& operator[](size_t i) { return ptr_[i]; }
  T const& operator[](size_t i) const { return ptr_[i]; }

<<<<<<< HEAD
  auto cbegin() const { return ptr_; }                 // NOLINT
  auto cend() const { return ptr_ + required_size_; }  // NOLINT
=======
  auto data() const { return ptr_; }                   // NOLINT
  auto data() { return ptr_; }                         // NOLINT
  std::size_t size() const { return required_size_; }  // NOLINT

  auto cbegin() const { return data(); }         // NOLINT
  auto cend() const { return data() + size(); }  // NOLINT
>>>>>>> 7d43e74e

 private:
  T* ptr_ = nullptr;
  size_t required_size_;
  T stack_mem_[MaxStackSize];
};

/**
 * \brief Constant that can be used for initializing static thread local memory.
 */
std::int32_t constexpr DefaultMaxThreads() { return 128; }
}  // namespace common
}  // namespace xgboost

#endif  // XGBOOST_COMMON_THREADING_UTILS_H_<|MERGE_RESOLUTION|>--- conflicted
+++ resolved
@@ -279,17 +279,12 @@
   T& operator[](size_t i) { return ptr_[i]; }
   T const& operator[](size_t i) const { return ptr_[i]; }
 
-<<<<<<< HEAD
-  auto cbegin() const { return ptr_; }                 // NOLINT
-  auto cend() const { return ptr_ + required_size_; }  // NOLINT
-=======
   auto data() const { return ptr_; }                   // NOLINT
   auto data() { return ptr_; }                         // NOLINT
   std::size_t size() const { return required_size_; }  // NOLINT
 
   auto cbegin() const { return data(); }         // NOLINT
   auto cend() const { return data() + size(); }  // NOLINT
->>>>>>> 7d43e74e
 
  private:
   T* ptr_ = nullptr;
