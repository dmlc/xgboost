/*!
 * Copyright 2017 XGBoost contributors
 */
#pragma once
#include <thrust/device_ptr.h>
#include <thrust/device_vector.h>
<<<<<<< HEAD
#include <thrust/host_vector.h>
=======
#include <thrust/device_malloc_allocator.h>
>>>>>>> 4591039e
#include <thrust/system/cuda/error.h>
#include <thrust/system_error.h>
#include <xgboost/logging.h>
#include <rabit/rabit.h>

#include "common.h"
#include "span.h"

#include <algorithm>
#include <omp.h>
#include <chrono>
#include <ctime>
#include <cub/cub.cuh>
#include <numeric>
#include <sstream>
#include <string>
#include <vector>
#include "timer.h"

#ifdef XGBOOST_USE_NCCL
#include "nccl.h"
#include "../common/io.h"
#endif

namespace dh {

#define HOST_DEV_INLINE XGBOOST_DEVICE __forceinline__
#define DEV_INLINE __device__ __forceinline__

#ifdef XGBOOST_USE_NCCL
#define safe_nccl(ans) ThrowOnNcclError((ans), __FILE__, __LINE__)

inline ncclResult_t ThrowOnNcclError(ncclResult_t code, const char *file,
                                        int line) {
  if (code != ncclSuccess) {
    std::stringstream ss;
    ss << "NCCL failure :" << ncclGetErrorString(code) << " ";
    ss << file << "(" << line << ")";
    throw std::runtime_error(ss.str());
  }

  return code;
}
#endif

inline void CudaCheckPointerDevice(void* ptr) {
  cudaPointerAttributes attr;
  dh::safe_cuda(cudaPointerGetAttributes(&attr, ptr));
  int ptr_device = attr.device;
  int cur_device = -1;
  cudaGetDevice(&cur_device);
  CHECK_EQ(ptr_device, cur_device) << "pointer device: " << ptr_device
                                   << "current device: " << cur_device;
}

template <typename T>
const T *Raw(const thrust::device_vector<T> &v) {  //  NOLINT
  return raw_pointer_cast(v.data());
}

// if n_devices=-1, then use all visible devices
inline void SynchronizeNDevices(xgboost::GPUSet devices) {
  devices = devices.IsEmpty() ? xgboost::GPUSet::AllVisible() : devices;
  for (auto const d : devices) {
    safe_cuda(cudaSetDevice(d));
    safe_cuda(cudaDeviceSynchronize());
  }
}

inline void SynchronizeAll() {
  for (int device_idx : xgboost::GPUSet::AllVisible()) {
    safe_cuda(cudaSetDevice(device_idx));
    safe_cuda(cudaDeviceSynchronize());
  }
}

inline size_t AvailableMemory(int device_idx) {
  size_t device_free = 0;
  size_t device_total = 0;
  safe_cuda(cudaSetDevice(device_idx));
  dh::safe_cuda(cudaMemGetInfo(&device_free, &device_total));
  return device_free;
}

inline size_t TotalMemory(int device_idx) {
  size_t device_free = 0;
  size_t device_total = 0;
  safe_cuda(cudaSetDevice(device_idx));
  dh::safe_cuda(cudaMemGetInfo(&device_free, &device_total));
  return device_total;
}

/**
 * \fn  inline int max_shared_memory(int device_idx)
 *
 * \brief Maximum shared memory per block on this device.
 *
 * \param device_idx  Zero-based index of the device.
 */

inline size_t MaxSharedMemory(int device_idx) {
  cudaDeviceProp prop;
  dh::safe_cuda(cudaGetDeviceProperties(&prop, device_idx));
  return prop.sharedMemPerBlock;
}

inline void CheckComputeCapability() {
  for (int d_idx : xgboost::GPUSet::AllVisible()) {
    cudaDeviceProp prop;
    safe_cuda(cudaGetDeviceProperties(&prop, d_idx));
    std::ostringstream oss;
    oss << "CUDA Capability Major/Minor version number: " << prop.major << "."
        << prop.minor << " is insufficient.  Need >=3.5";
    int failed = prop.major < 3 || (prop.major == 3 && prop.minor < 5);
    if (failed) LOG(WARNING) << oss.str() << " for device: " << d_idx;
  }
}

DEV_INLINE void AtomicOrByte(unsigned int* __restrict__ buffer, size_t ibyte, unsigned char b) {
  atomicOr(&buffer[ibyte / sizeof(unsigned int)], (unsigned int)b << (ibyte % (sizeof(unsigned int)) * 8));
}

/*!
 * \brief Find the strict upper bound for an element in a sorted array
 *  using binary search.
 * \param cuts pointer to the first element of the sorted array
 * \param n length of the sorted array
 * \param v value for which to find the upper bound
 * \return the smallest index i such that v < cuts[i], or n if v is greater or equal
 *  than all elements of the array
*/
DEV_INLINE int UpperBound(const float* __restrict__ cuts, int n, float v) {
  if (n == 0)           { return 0; }
  if (cuts[n - 1] <= v) { return n; }
  if (cuts[0] > v)      { return 0; }

  int left = 0, right = n - 1;
  while (right - left > 1) {
    int middle = left + (right - left) / 2;
    if (cuts[middle] > v) {
      right = middle;
    } else {
      left = middle;
    }
  }
  return right;
}

template <typename T>
__device__ xgboost::common::Range GridStrideRange(T begin, T end) {
  begin += blockDim.x * blockIdx.x + threadIdx.x;
  xgboost::common::Range r(begin, end);
  r.Step(gridDim.x * blockDim.x);
  return r;
}

template <typename T>
__device__ xgboost::common::Range BlockStrideRange(T begin, T end) {
  begin += threadIdx.x;
  xgboost::common::Range r(begin, end);
  r.Step(blockDim.x);
  return r;
}

// Threadblock iterates over range, filling with value. Requires all threads in
// block to be active.
template <typename IterT, typename ValueT>
__device__ void BlockFill(IterT begin, size_t n, ValueT value) {
  for (auto i : BlockStrideRange(static_cast<size_t>(0), n)) {
    begin[i] = value;
  }
}

/*
 * Kernel launcher
 */

template <typename T1, typename T2>
T1 DivRoundUp(const T1 a, const T2 b) {
  return static_cast<T1>(ceil(static_cast<double>(a) / b));
}

inline void RowSegments(size_t n_rows, size_t n_devices, std::vector<size_t>* segments) {
  segments->push_back(0);
  size_t row_begin = 0;
  size_t shard_size = DivRoundUp(n_rows, n_devices);
  for (size_t d_idx = 0; d_idx < n_devices; ++d_idx) {
    size_t row_end = std::min(row_begin + shard_size, n_rows);
    segments->push_back(row_end);
    row_begin = row_end;
  }
}

template <typename L>
__global__ void LaunchNKernel(size_t begin, size_t end, L lambda) {
  for (auto i : GridStrideRange(begin, end)) {
    lambda(i);
  }
}
template <typename L>
__global__ void LaunchNKernel(int device_idx, size_t begin, size_t end,
                                L lambda) {
  for (auto i : GridStrideRange(begin, end)) {
    lambda(i, device_idx);
  }
}

template <int ITEMS_PER_THREAD = 8, int BLOCK_THREADS = 256, typename L>
inline void LaunchN(int device_idx, size_t n, cudaStream_t stream, L lambda) {
  if (n == 0) {
    return;
  }

  safe_cuda(cudaSetDevice(device_idx));

  const int GRID_SIZE =
      static_cast<int>(DivRoundUp(n, ITEMS_PER_THREAD * BLOCK_THREADS));
  LaunchNKernel<<<GRID_SIZE, BLOCK_THREADS, 0, stream>>>(static_cast<size_t>(0),
                                                         n, lambda);
}

// Default stream version
template <int ITEMS_PER_THREAD = 8, int BLOCK_THREADS = 256, typename L>
inline void LaunchN(int device_idx, size_t n, L lambda) {
  LaunchN<ITEMS_PER_THREAD, BLOCK_THREADS>(device_idx, n, nullptr, lambda);
}

<<<<<<< HEAD
inline void BatchEntrySegments
(int device, const size_t* offsets, size_t n_rows, size_t batch_nrows,
 thrust::host_vector<size_t>* segments) {
  size_t n_batches = DivRoundUp(n_rows, batch_nrows);
  segments->resize(n_batches + 1);
  thrust::device_vector<size_t> segments_d(n_batches + 1);
  size_t* segments_ptr = segments_d.data().get();
  LaunchN(device, n_batches, [=] __device__ (size_t i) {
      segments_ptr[i] = offsets[min(i * batch_nrows, n_rows)];
      if (i == n_batches - 1) {
        // also write the end of the last batch
        segments_ptr[n_batches] = offsets[n_rows];
      }
    });
  thrust::copy(segments_d.begin(), segments_d.end(), segments->begin());
}

=======
namespace detail {
/** \brief Keeps track of global device memory allocations. Thread safe.*/
class MemoryLogger {
  // Information for a single device
  struct DeviceStats {
    size_t currently_allocated_bytes{ 0 };
    size_t peak_allocated_bytes{ 0 };
    size_t num_allocations{ 0 };
    size_t num_deallocations{ 0 };
    std::map<void *, size_t> device_allocations;
    void RegisterAllocation(void *ptr, size_t n) {
      device_allocations[ptr] = n;
      currently_allocated_bytes += n;
      peak_allocated_bytes =
        std::max(peak_allocated_bytes, currently_allocated_bytes);
      num_allocations++;
    }
    void RegisterDeallocation(void *ptr) {
      num_deallocations++;
      currently_allocated_bytes -= device_allocations[ptr];
      device_allocations.erase(ptr);
    }
  };
  std::map<int, DeviceStats>
    stats_;  // Map device ordinal to memory information
  std::mutex mutex_;

public:
  void RegisterAllocation(void *ptr, size_t n) {
    if (!xgboost::ConsoleLogger::ShouldLog(xgboost::ConsoleLogger::LV::kDebug))
      return;
    std::lock_guard<std::mutex> guard(mutex_);
    int current_device;
    safe_cuda(cudaGetDevice(&current_device));
    stats_[current_device].RegisterAllocation(ptr, n);
  }
  void RegisterDeallocation(void *ptr) {
    if (!xgboost::ConsoleLogger::ShouldLog(xgboost::ConsoleLogger::LV::kDebug))
      return;
    std::lock_guard<std::mutex> guard(mutex_);
    int current_device;
    safe_cuda(cudaGetDevice(&current_device));
    stats_[current_device].RegisterDeallocation(ptr);
  }
  void Log() {
    if (!xgboost::ConsoleLogger::ShouldLog(xgboost::ConsoleLogger::LV::kDebug))
      return;
    std::lock_guard<std::mutex> guard(mutex_);
    for (const auto &kv : stats_) {
      LOG(CONSOLE) << "======== Device " << kv.first << " Memory Allocations: "
        << " ========";
      LOG(CONSOLE) << "Peak memory usage: "
        << kv.second.peak_allocated_bytes / 1000000 << "mb";
      LOG(CONSOLE) << "Number of allocations: " << kv.second.num_allocations;
    }
  }
};
};

inline detail::MemoryLogger &GlobalMemoryLogger() {
  static detail::MemoryLogger memory_logger;
  return memory_logger;
}

namespace detail{
/**
 * \brief Default memory allocator, uses cudaMalloc/Free and logs allocations if verbose.
 */
template <class T>
struct XGBDefaultDeviceAllocator : thrust::device_malloc_allocator<T> {
  using super_t = thrust::device_malloc_allocator<T>;
  using pointer = thrust::device_ptr<T>;
  pointer allocate(size_t n) {
    pointer ptr = super_t::allocate(n);
    GlobalMemoryLogger().RegisterAllocation(ptr.get(), n);
    return ptr;
  }
  void deallocate(pointer ptr, size_t n) {
    GlobalMemoryLogger().RegisterDeallocation(ptr.get());
    return super_t::deallocate(ptr, n);
  }
};
};

// Declare xgboost allocator
// Replacement of allocator with custom backend should occur here
template <typename T>
using XGBDeviceAllocator = detail::XGBDefaultDeviceAllocator<T>;
/** \brief Specialisation of thrust device vector using custom allocator. */
template <typename T>
using device_vector = thrust::device_vector<T,  XGBDeviceAllocator<T>>;
>>>>>>> 4591039e

/**
 * \brief A double buffer, useful for algorithms like sort.
 */
template <typename T>
class DoubleBuffer {
 public:
  cub::DoubleBuffer<T> buff;
  xgboost::common::Span<T> a, b;
  DoubleBuffer() = default;

  size_t Size() const {
    CHECK_EQ(a.size(), b.size());
    return a.size();
  }
  cub::DoubleBuffer<T> &CubBuffer() { return buff; }

  T *Current() { return buff.Current(); }
  xgboost::common::Span<T> CurrentSpan() {
    return xgboost::common::Span<T>{
        buff.Current(),
        static_cast<typename xgboost::common::Span<T>::index_type>(Size())};
  }

  T *other() { return buff.Alternate(); }
};

/**
 * \brief Copies device span to std::vector.
 *
 * \tparam  T Generic type parameter.
 * \param [in,out]  dst Copy destination.
 * \param           src Copy source. Must be device memory.
 */
template <typename T>
void CopyDeviceSpanToVector(std::vector<T> *dst, xgboost::common::Span<T> src) {
  CHECK_EQ(dst->size(), src.size());
  dh::safe_cuda(cudaMemcpyAsync(dst->data(), src.data(), dst->size() * sizeof(T),
                                cudaMemcpyDeviceToHost));
}

/**
 * \brief Copies std::vector to device span.
 *
 * \tparam  T Generic type parameter.
 * \param dst Copy destination. Must be device memory.
 * \param src Copy source.
 */
template <typename T>
void CopyVectorToDeviceSpan(xgboost::common::Span<T> dst ,const std::vector<T>&src)
{
  CHECK_EQ(dst.size(), src.size());
  dh::safe_cuda(cudaMemcpyAsync(dst.data(), src.data(), dst.size() * sizeof(T),
                                cudaMemcpyHostToDevice));
}

/**
 * \brief Device to device memory copy from src to dst. Spans must be the same size. Use subspan to
 *        copy from a smaller array to a larger array.
 *
 * \tparam  T Generic type parameter.
 * \param dst Copy destination. Must be device memory.
 * \param src Copy source. Must be device memory.
 */
template <typename T>
void CopyDeviceSpan(xgboost::common::Span<T> dst,
                    xgboost::common::Span<T> src) {
  CHECK_EQ(dst.size(), src.size());
  dh::safe_cuda(cudaMemcpyAsync(dst.data(), src.data(), dst.size() * sizeof(T),
                                cudaMemcpyDeviceToDevice));
}

/*! \brief Helper for allocating large block of memory. */
class BulkAllocator {
  std::vector<char *> d_ptr_;
  std::vector<size_t> size_;
  std::vector<int> device_idx_;

  static const int kAlign = 256;

  size_t AlignRoundUp(size_t n) const {
    n = (n + kAlign - 1) / kAlign;
    return n * kAlign;
  }

  template <typename T>
  size_t GetSizeBytes(xgboost::common::Span<T> *first_vec, size_t first_size) {
    return AlignRoundUp(first_size * sizeof(T));
  }

  template <typename T, typename... Args>
  size_t GetSizeBytes(xgboost::common::Span<T> *first_vec, size_t first_size, Args... args) {
    return GetSizeBytes<T>(first_vec, first_size) + GetSizeBytes(args...);
  }

  template <typename T>
  void AllocateSpan(int device_idx, char *ptr, xgboost::common::Span<T> *first_vec,
    size_t first_size) {
    *first_vec = xgboost::common::Span<T>(reinterpret_cast<T *>(ptr), first_size);
  }

  template <typename T, typename... Args>
  void AllocateSpan(int device_idx, char *ptr, xgboost::common::Span<T> *first_vec,
    size_t first_size, Args... args) {
    AllocateSpan<T>(device_idx, ptr, first_vec, first_size);
    ptr += AlignRoundUp(first_size * sizeof(T));
    AllocateSpan(device_idx, ptr, args...);
  }

  char *AllocateDevice(int device_idx, size_t bytes) {
    safe_cuda(cudaSetDevice(device_idx));
    XGBDeviceAllocator<char> allocator;
    return allocator.allocate(bytes).get();
  }

  template <typename T>
  size_t GetSizeBytes(DoubleBuffer<T> *first_vec, size_t first_size) {
    return 2 * AlignRoundUp(first_size * sizeof(T));
  }

  template <typename T, typename... Args>
  size_t GetSizeBytes(DoubleBuffer<T> *first_vec, size_t first_size, Args... args) {
    return GetSizeBytes<T>(first_vec, first_size) + GetSizeBytes(args...);
  }

  template <typename T>
  void AllocateSpan(int device_idx, char *ptr, DoubleBuffer<T> *first_vec,
                    size_t first_size) {
    auto ptr1 = reinterpret_cast<T *>(ptr);
    auto ptr2 = ptr1 + first_size;
    first_vec->a = xgboost::common::Span<T>(ptr1, first_size);
    first_vec->b = xgboost::common::Span<T>(ptr2, first_size);
    first_vec->buff.d_buffers[0] = ptr1;
    first_vec->buff.d_buffers[1] = ptr2;
    first_vec->buff.selector = 0;
  }

  template <typename T, typename... Args>
  void AllocateSpan(int device_idx, char *ptr, DoubleBuffer<T> *first_vec,
                     size_t first_size, Args... args) {
    AllocateSpan<T>(device_idx, ptr, first_vec, first_size);
    ptr += (AlignRoundUp(first_size * sizeof(T)) * 2);
    AllocateSpan(device_idx, ptr, args...);
  }

 public:
   BulkAllocator() = default;
  // prevent accidental copying, moving or assignment of this object
  BulkAllocator(const BulkAllocator&) = delete;
  BulkAllocator(BulkAllocator&&) = delete;
  void operator=(const BulkAllocator&) = delete;
  void operator=(BulkAllocator&&) = delete;

  ~BulkAllocator() {
    for (size_t i = 0; i < d_ptr_.size(); i++) {
      if (!(d_ptr_[i] == nullptr)) {
        safe_cuda(cudaSetDevice(device_idx_[i]));
        XGBDeviceAllocator<char> allocator;
        allocator.deallocate(thrust::device_ptr<char>(d_ptr_[i]), size_[i]);
        d_ptr_[i] = nullptr;
      }
    }
  }

  // returns sum of bytes for all allocations
  size_t Size() {
    return std::accumulate(size_.begin(), size_.end(), static_cast<size_t>(0));
  }

  template <typename... Args>
  void Allocate(int device_idx, Args... args) {
    size_t size = GetSizeBytes(args...);

    char *ptr = AllocateDevice(device_idx, size);

    AllocateSpan(device_idx, ptr, args...);

    d_ptr_.push_back(ptr);
    size_.push_back(size);
    device_idx_.push_back(device_idx);
  }
};

// Keep track of pinned memory allocation
struct PinnedMemory {
  void *temp_storage{nullptr};
  size_t temp_storage_bytes{0};

  ~PinnedMemory() { Free(); }

  template <typename T>
  xgboost::common::Span<T> GetSpan(size_t size) {
    size_t num_bytes = size * sizeof(T);
    if (num_bytes > temp_storage_bytes) {
      Free();
      safe_cuda(cudaMallocHost(&temp_storage, num_bytes));
      temp_storage_bytes = num_bytes;
    }
    return xgboost::common::Span<T>(static_cast<T *>(temp_storage), size);
  }

  void Free() {
    if (temp_storage != nullptr) {
      safe_cuda(cudaFreeHost(temp_storage));
    }
  }
};

// Keep track of cub library device allocation
struct CubMemory {
  void *d_temp_storage;
  size_t temp_storage_bytes;

  // Thrust
  using value_type = char;  // NOLINT

  CubMemory() : d_temp_storage(nullptr), temp_storage_bytes(0) {}

  ~CubMemory() { Free(); }

  template <typename T>
  xgboost::common::Span<T> GetSpan(size_t size) {
    this->LazyAllocate(size * sizeof(T));
    return xgboost::common::Span<T>(static_cast<T*>(d_temp_storage), size);
  }

  void Free() {
    if (this->IsAllocated()) {
      XGBDeviceAllocator<uint8_t> allocator;
      allocator.deallocate(thrust::device_ptr<uint8_t>(static_cast<uint8_t *>(d_temp_storage)),
        temp_storage_bytes);
    }
  }

  void LazyAllocate(size_t num_bytes) {
    if (num_bytes > temp_storage_bytes) {
      Free();
      XGBDeviceAllocator<uint8_t> allocator;
      d_temp_storage = static_cast<void *>(allocator.allocate(num_bytes).get());
      temp_storage_bytes = num_bytes;
    }
  }
  // Thrust
  char *allocate(std::ptrdiff_t num_bytes) {  // NOLINT
    LazyAllocate(num_bytes);
    return reinterpret_cast<char *>(d_temp_storage);
  }

  // Thrust
  void deallocate(char *ptr, size_t n) {  // NOLINT

    // Do nothing
  }

  bool IsAllocated() { return d_temp_storage != nullptr; }
};

/*
 *  Utility functions
 */

// Load balancing search

template <typename CoordinateT, typename SegmentT, typename OffsetT>
void FindMergePartitions(int device_idx, CoordinateT *d_tile_coordinates,
                         size_t num_tiles, int tile_size, SegmentT segments,
                         OffsetT num_rows, OffsetT num_elements) {
  dh::LaunchN(device_idx, num_tiles + 1, [=] __device__(int idx) {
    OffsetT diagonal = idx * tile_size;
    CoordinateT tile_coordinate;
    cub::CountingInputIterator<OffsetT> nonzero_indices(0);

    // Search the merge path
    // Cast to signed integer as this function can have negatives
    cub::MergePathSearch(static_cast<int64_t>(diagonal), segments + 1,
                         nonzero_indices, static_cast<int64_t>(num_rows),
                         static_cast<int64_t>(num_elements), tile_coordinate);

    // Output starting offset
    d_tile_coordinates[idx] = tile_coordinate;
  });
}

template <int TILE_SIZE, int ITEMS_PER_THREAD, int BLOCK_THREADS,
          typename OffsetT, typename CoordinateT, typename FunctionT,
          typename SegmentIterT>
__global__ void LbsKernel(CoordinateT *d_coordinates,
                          SegmentIterT segment_end_offsets, FunctionT f,
                          OffsetT num_segments) {
  int tile = blockIdx.x;
  CoordinateT tile_start_coord = d_coordinates[tile];
  CoordinateT tile_end_coord = d_coordinates[tile + 1];
  int64_t tile_num_rows = tile_end_coord.x - tile_start_coord.x;
  int64_t tile_num_elements = tile_end_coord.y - tile_start_coord.y;

  cub::CountingInputIterator<OffsetT> tile_element_indices(tile_start_coord.y);
  CoordinateT thread_start_coord;

  typedef typename std::iterator_traits<SegmentIterT>::value_type SegmentT;
  __shared__ struct {
    SegmentT tile_segment_end_offsets[TILE_SIZE + 1];
    SegmentT output_segment[TILE_SIZE];
  } temp_storage;

  for (auto item : dh::BlockStrideRange(int(0), int(tile_num_rows + 1))) {
    temp_storage.tile_segment_end_offsets[item] =
        segment_end_offsets[min(static_cast<size_t>(tile_start_coord.x + item),
                                static_cast<size_t>(num_segments - 1))];
  }
  __syncthreads();

  int64_t diag = threadIdx.x * ITEMS_PER_THREAD;

  // Cast to signed integer as this function can have negatives
  cub::MergePathSearch(diag,                                   // Diagonal
                       temp_storage.tile_segment_end_offsets,  // List A
                       tile_element_indices,                   // List B
                       tile_num_rows, tile_num_elements, thread_start_coord);

  CoordinateT thread_current_coord = thread_start_coord;
#pragma unroll
  for (int ITEM = 0; ITEM < ITEMS_PER_THREAD; ++ITEM) {
    if (tile_element_indices[thread_current_coord.y] <
        temp_storage.tile_segment_end_offsets[thread_current_coord.x]) {
      temp_storage.output_segment[thread_current_coord.y] =
          thread_current_coord.x + tile_start_coord.x;
      ++thread_current_coord.y;
    } else {
      ++thread_current_coord.x;
    }
  }
  __syncthreads();

  for (auto item : dh::BlockStrideRange(int(0), int(tile_num_elements))) {
    f(tile_start_coord.y + item, temp_storage.output_segment[item]);
  }
}

template <typename FunctionT, typename SegmentIterT, typename OffsetT>
void SparseTransformLbs(int device_idx, dh::CubMemory *temp_memory,
                        OffsetT count, SegmentIterT segments,
                        OffsetT num_segments, FunctionT f) {
  typedef typename cub::CubVector<OffsetT, 2>::Type CoordinateT;
  dh::safe_cuda(cudaSetDevice(device_idx));
  const int BLOCK_THREADS = 256;
  const int ITEMS_PER_THREAD = 1;
  const int TILE_SIZE = BLOCK_THREADS * ITEMS_PER_THREAD;
  auto num_tiles = dh::DivRoundUp(count + num_segments, BLOCK_THREADS);
  CHECK(num_tiles < std::numeric_limits<unsigned int>::max());

  temp_memory->LazyAllocate(sizeof(CoordinateT) * (num_tiles + 1));
  CoordinateT *tmp_tile_coordinates =
      reinterpret_cast<CoordinateT *>(temp_memory->d_temp_storage);

  FindMergePartitions(device_idx, tmp_tile_coordinates, num_tiles,
                      BLOCK_THREADS, segments, num_segments, count);

  LbsKernel<TILE_SIZE, ITEMS_PER_THREAD, BLOCK_THREADS, OffsetT>
      <<<uint32_t(num_tiles), BLOCK_THREADS>>>(tmp_tile_coordinates,
                                               segments + 1, f, num_segments);
}

template <typename FunctionT, typename OffsetT>
void DenseTransformLbs(int device_idx, OffsetT count, OffsetT num_segments,
                       FunctionT f) {
  CHECK(count % num_segments == 0) << "Data is not dense.";

  LaunchN(device_idx, count, [=] __device__(OffsetT idx) {
    OffsetT segment = idx / (count / num_segments);
    f(idx, segment);
  });
}

/**
 * \fn  template <typename FunctionT, typename SegmentIterT, typename OffsetT>
 * void TransformLbs(int device_idx, dh::CubMemory *temp_memory, OffsetT count,
 * SegmentIterT segments, OffsetT num_segments, bool is_dense, FunctionT f)
 *
 * \brief Load balancing search function. Reads a CSR type matrix description
 * and allows a function to be executed on each element. Search 'modern GPU load
 * balancing search' for more information.
 *
 * \author  Rory
 * \date  7/9/2017
 *
 * \tparam  FunctionT        Type of the function t.
 * \tparam  SegmentIterT Type of the segments iterator.
 * \tparam  OffsetT      Type of the offset.
 * \param           device_idx    Zero-based index of the device.
 * \param [in,out]  temp_memory   Temporary memory allocator.
 * \param           count         Number of elements.
 * \param           segments      Device pointer to segments.
 * \param           num_segments  Number of segments.
 * \param           is_dense      True if this object is dense.
 * \param           f             Lambda to be executed on matrix elements.
 */

template <typename FunctionT, typename SegmentIterT, typename OffsetT>
void TransformLbs(int device_idx, dh::CubMemory *temp_memory, OffsetT count,
                  SegmentIterT segments, OffsetT num_segments, bool is_dense,
                  FunctionT f) {
  if (is_dense) {
    DenseTransformLbs(device_idx, count, num_segments, f);
  } else {
    SparseTransformLbs(device_idx, temp_memory, count, segments, num_segments,
                       f);
  }
}

/**
 * @brief Helper function to sort the pairs using cub's segmented RadixSortPairs
 * @param tmp_mem cub temporary memory info
 * @param keys keys double-buffer array
 * @param vals the values double-buffer array
 * @param nVals number of elements in the array
 * @param nSegs number of segments
 * @param offsets the segments
 */
template <typename T1, typename T2>
void SegmentedSort(dh::CubMemory *tmp_mem, dh::DoubleBuffer<T1> *keys,
                   dh::DoubleBuffer<T2> *vals, int nVals, int nSegs,
                   xgboost::common::Span<int> offsets, int start = 0,
                   int end = sizeof(T1) * 8) {
  size_t tmpSize;
  dh::safe_cuda(cub::DeviceSegmentedRadixSort::SortPairs(
      NULL, tmpSize, keys->CubBuffer(), vals->CubBuffer(), nVals, nSegs,
      offsets.data(), offsets.data() + 1, start, end));
  tmp_mem->LazyAllocate(tmpSize);
  dh::safe_cuda(cub::DeviceSegmentedRadixSort::SortPairs(
      tmp_mem->d_temp_storage, tmpSize, keys->CubBuffer(), vals->CubBuffer(),
      nVals, nSegs, offsets.data(), offsets.data() + 1, start, end));
}

/**
 * @brief Helper function to perform device-wide sum-reduction
 * @param tmp_mem cub temporary memory info
 * @param in the input array to be reduced
 * @param out the output reduced value
 * @param nVals number of elements in the input array
 */
template <typename T>
void SumReduction(dh::CubMemory &tmp_mem, xgboost::common::Span<T> in, xgboost::common::Span<T> out,
                  int nVals) {
  size_t tmpSize;
  dh::safe_cuda(
      cub::DeviceReduce::Sum(NULL, tmpSize, in.data(), out.data(), nVals));
  tmp_mem.LazyAllocate(tmpSize);
  dh::safe_cuda(cub::DeviceReduce::Sum(tmp_mem.d_temp_storage, tmpSize,
                                       in.data(), out.data(), nVals));
}

/**
* @brief Helper function to perform device-wide sum-reduction, returns to the
* host
* @param tmp_mem cub temporary memory info
* @param in the input array to be reduced
* @param nVals number of elements in the input array
*/
template <typename T>
typename std::iterator_traits<T>::value_type SumReduction(
    dh::CubMemory &tmp_mem, T in, int nVals) {
  using ValueT = typename std::iterator_traits<T>::value_type;
  size_t tmpSize {0};
  ValueT *dummy_out = nullptr;
  dh::safe_cuda(cub::DeviceReduce::Sum(nullptr, tmpSize, in, dummy_out, nVals));
  // Allocate small extra memory for the return value
  tmp_mem.LazyAllocate(tmpSize + sizeof(ValueT));
  auto ptr = reinterpret_cast<ValueT *>(tmp_mem.d_temp_storage) + 1;
  dh::safe_cuda(cub::DeviceReduce::Sum(
      reinterpret_cast<void *>(ptr), tmpSize, in,
      reinterpret_cast<ValueT *>(tmp_mem.d_temp_storage),
      nVals));
  ValueT sum;
  dh::safe_cuda(cudaMemcpy(&sum, tmp_mem.d_temp_storage, sizeof(ValueT),
                           cudaMemcpyDeviceToHost));
  return sum;
}

/**
 * @brief Fill a given constant value across all elements in the buffer
 * @param out the buffer to be filled
 * @param len number of elements i the buffer
 * @param def default value to be filled
 */
template <typename T, int BlkDim = 256, int ItemsPerThread = 4>
void FillConst(int device_idx, T *out, int len, T def) {
  dh::LaunchN<ItemsPerThread, BlkDim>(device_idx, len,
                                      [=] __device__(int i) { out[i] = def; });
}

/**
 * @brief gather elements
 * @param out1 output gathered array for the first buffer
 * @param in1 first input buffer
 * @param out2 output gathered array for the second buffer
 * @param in2 second input buffer
 * @param instId gather indices
 * @param nVals length of the buffers
 */
template <typename T1, typename T2, int BlkDim = 256, int ItemsPerThread = 4>
void Gather(int device_idx, T1 *out1, const T1 *in1, T2 *out2, const T2 *in2,
            const int *instId, int nVals) {
  dh::LaunchN<ItemsPerThread, BlkDim>(device_idx, nVals,
                                       [=] __device__(int i) {
                                         int iid = instId[i];
                                         T1 v1 = in1[iid];
                                         T2 v2 = in2[iid];
                                         out1[i] = v1;
                                         out2[i] = v2;
                                       });
}

/**
 * @brief gather elements
 * @param out output gathered array
 * @param in input buffer
 * @param instId gather indices
 * @param nVals length of the buffers
 */
template <typename T, int BlkDim = 256, int ItemsPerThread = 4>
void Gather(int device_idx, T *out, const T *in, const int *instId, int nVals) {
  dh::LaunchN<ItemsPerThread, BlkDim>(device_idx, nVals,
                                       [=] __device__(int i) {
                                         int iid = instId[i];
                                         out[i] = in[iid];
                                       });
}

class SaveCudaContext {
 private:
  int saved_device_;

 public:
  template <typename Functor>
  explicit SaveCudaContext (Functor func) : saved_device_{-1} {
    // When compiled with CUDA but running on CPU only device,
    // cudaGetDevice will fail.
    try {
      safe_cuda(cudaGetDevice(&saved_device_));
    } catch (const dmlc::Error &except) {
      saved_device_ = -1;
    }
    func();
  }
  ~SaveCudaContext() {
    if (saved_device_ != -1) {
      safe_cuda(cudaSetDevice(saved_device_));
    }
  }
};

/**
 * \class AllReducer
 *
 * \brief All reducer class that manages its own communication group and
 * streams. Must be initialised before use. If XGBoost is compiled without NCCL
 * this is a dummy class that will error if used with more than one GPU.
 */

class AllReducer {
  bool initialised_;
  size_t allreduce_bytes_;  // Keep statistics of the number of bytes communicated
  size_t allreduce_calls_;  // Keep statistics of the number of reduce calls
  std::vector<size_t> host_data;  // Used for all reduce on host
#ifdef XGBOOST_USE_NCCL
  std::vector<ncclComm_t> comms;
  std::vector<cudaStream_t> streams;
  std::vector<int> device_ordinals;  // device id from CUDA
  std::vector<int> device_counts;  // device count from CUDA
  ncclUniqueId id;
#endif

 public:
  AllReducer() : initialised_(false), allreduce_bytes_(0),
                 allreduce_calls_(0) {}

  /**
   * \brief If we are using a single GPU only
   */
  bool IsSingleGPU() {
#ifdef XGBOOST_USE_NCCL
    CHECK(device_counts.size() > 0) << "AllReducer not initialised.";
    return device_counts.size() <= 1 && device_counts.at(0) == 1;
#else
    return true;
#endif
  }

  /**
   * \brief Initialise with the desired device ordinals for this communication
   * group.
   *
   * \param device_ordinals The device ordinals.
   */

  void Init(const std::vector<int> &device_ordinals) {
#ifdef XGBOOST_USE_NCCL
    /** \brief this >monitor . init. */
    this->device_ordinals = device_ordinals;
    this->device_counts.resize(rabit::GetWorldSize());
    this->comms.resize(device_ordinals.size());
    this->streams.resize(device_ordinals.size());
    this->id = GetUniqueId();

    device_counts.at(rabit::GetRank()) = device_ordinals.size();
    for (size_t i = 0; i < device_counts.size(); i++) {
      int dev_count = device_counts.at(i);
      rabit::Allreduce<rabit::op::Sum, int>(&dev_count, 1);
      device_counts.at(i) = dev_count;
    }

    int nccl_rank = 0;
    int nccl_rank_offset = std::accumulate(device_counts.begin(),
                             device_counts.begin() + rabit::GetRank(), 0);
    int nccl_nranks = std::accumulate(device_counts.begin(),
                        device_counts.end(), 0);
    nccl_rank += nccl_rank_offset;

    GroupStart();
    for (size_t i = 0; i < device_ordinals.size(); i++) {
      int dev = device_ordinals.at(i);
      dh::safe_cuda(cudaSetDevice(dev));
      dh::safe_nccl(ncclCommInitRank(
        &comms.at(i),
        nccl_nranks, id,
        nccl_rank));

      nccl_rank++;
    }
    GroupEnd();

    for (size_t i = 0; i < device_ordinals.size(); i++) {
      safe_cuda(cudaSetDevice(device_ordinals.at(i)));
      safe_cuda(cudaStreamCreate(&streams.at(i)));
    }
    initialised_ = true;
#else
    CHECK_EQ(device_ordinals.size(), 1)
        << "XGBoost must be compiled with NCCL to use more than one GPU.";
#endif
  }
  ~AllReducer() {
#ifdef XGBOOST_USE_NCCL
    if (initialised_) {
      for (auto &stream : streams) {
        dh::safe_cuda(cudaStreamDestroy(stream));
      }
      for (auto &comm : comms) {
        ncclCommDestroy(comm);
      }
    }
    if (xgboost::ConsoleLogger::ShouldLog(xgboost::ConsoleLogger::LV::kDebug)) {
      LOG(CONSOLE) << "======== NCCL Statistics========";
      LOG(CONSOLE) << "AllReduce calls: " << allreduce_calls_;
      LOG(CONSOLE) << "AllReduce total MB communicated: " << allreduce_bytes_/1000000;
    }
#endif
  }

  /**
   * \brief Use in exactly the same way as ncclGroupStart
   */
  void GroupStart() {
#ifdef XGBOOST_USE_NCCL
    dh::safe_nccl(ncclGroupStart());
#endif
  }

  /**
   * \brief Use in exactly the same way as ncclGroupEnd
   */
  void GroupEnd() {
#ifdef XGBOOST_USE_NCCL
    dh::safe_nccl(ncclGroupEnd());
#endif
  }

  /**
   * \brief Allreduce. Use in exactly the same way as NCCL but without needing
   * streams or comms.
   *
   * \param communication_group_idx Zero-based index of the communication group.
   * \param sendbuff                The sendbuff.
   * \param recvbuff                The recvbuff.
   * \param count                   Number of elements.
   */

  void AllReduceSum(int communication_group_idx, const double *sendbuff,
                    double *recvbuff, int count) {
#ifdef XGBOOST_USE_NCCL
    CHECK(initialised_);
    dh::safe_cuda(cudaSetDevice(device_ordinals.at(communication_group_idx)));
    dh::safe_nccl(ncclAllReduce(sendbuff, recvbuff, count, ncclDouble, ncclSum,
                                comms.at(communication_group_idx),
                                streams.at(communication_group_idx)));
    if(communication_group_idx == 0)
    {
      allreduce_bytes_ += count * sizeof(double);
      allreduce_calls_ += 1;
    }
#endif
  }

  /**
   * \brief Allreduce. Use in exactly the same way as NCCL but without needing
   * streams or comms.
   *
   * \param communication_group_idx Zero-based index of the communication group.
   * \param sendbuff                The sendbuff.
   * \param recvbuff                The recvbuff.
   * \param count                   Number of elements.
   */

  void AllReduceSum(int communication_group_idx, const float *sendbuff,
                    float *recvbuff, int count) {
#ifdef XGBOOST_USE_NCCL
    CHECK(initialised_);
    dh::safe_cuda(cudaSetDevice(device_ordinals.at(communication_group_idx)));
    dh::safe_nccl(ncclAllReduce(sendbuff, recvbuff, count, ncclFloat, ncclSum,
                                comms.at(communication_group_idx),
                                streams.at(communication_group_idx)));
    if(communication_group_idx == 0)
    {
      allreduce_bytes_ += count * sizeof(float);
      allreduce_calls_ += 1;
    }
#endif
  }

  /**
   * \brief Allreduce. Use in exactly the same way as NCCL but without needing streams or comms.
   *
   * \param count Number of.
   *
   * \param communication_group_idx Zero-based index of the communication group. \param sendbuff.
   * \param sendbuff                The sendbuff.
   * \param recvbuff                The recvbuff.
   * \param count                   Number of.
   */

  void AllReduceSum(int communication_group_idx, const int64_t *sendbuff,
                    int64_t *recvbuff, int count) {
#ifdef XGBOOST_USE_NCCL
    CHECK(initialised_);

    dh::safe_cuda(cudaSetDevice(device_ordinals[communication_group_idx]));
    dh::safe_nccl(ncclAllReduce(sendbuff, recvbuff, count, ncclInt64, ncclSum,
                                comms[communication_group_idx],
                                streams[communication_group_idx]));
#endif
  }

  /**
   * \fn  void Synchronize()
   *
   * \brief Synchronizes the entire communication group.
   */
  void Synchronize() {
#ifdef XGBOOST_USE_NCCL
    for (size_t i = 0; i < device_ordinals.size(); i++) {
      dh::safe_cuda(cudaSetDevice(device_ordinals[i]));
      dh::safe_cuda(cudaStreamSynchronize(streams[i]));
    }
#endif
  };

  /**
   * \brief Synchronizes the device 
   *
   * \param device_id Identifier for the device.
   */
  void Synchronize(int device_id) {
#ifdef XGBOOST_USE_NCCL
    SaveCudaContext([&]() {
      dh::safe_cuda(cudaSetDevice(device_id));
      int idx = std::find(device_ordinals.begin(), device_ordinals.end(), device_id) - device_ordinals.begin();
      CHECK(idx < device_ordinals.size());
      dh::safe_cuda(cudaStreamSynchronize(streams[idx]));
    });
#endif
  };

#ifdef XGBOOST_USE_NCCL
  /**
   * \fn  ncclUniqueId GetUniqueId()
   *
   * \brief Gets the Unique ID from NCCL to be used in setting up interprocess
   * communication
   *
   * \return the Unique ID
   */
  ncclUniqueId GetUniqueId() {
    static const int RootRank = 0;
    ncclUniqueId id;
    if (rabit::GetRank() == RootRank) {
      dh::safe_nccl(ncclGetUniqueId(&id));
    }
    rabit::Broadcast(
      (void*)&id,
      (size_t)sizeof(ncclUniqueId),
      (int)RootRank);
    return id;
  }
#endif
  /** \brief Perform max all reduce operation on the host. This function first
   * reduces over omp threads then over nodes using rabit (which is not thread
   * safe) using the master thread. Uses naive reduce algorithm for local
   * threads, don't expect this to scale.*/
  void HostMaxAllReduce(std::vector<size_t> *p_data) {
    auto &data = *p_data;
    // Wait in case some other thread is accessing host_data
#pragma omp barrier
    // Reset shared buffer
#pragma omp single
    {
      host_data.resize(data.size());
      std::fill(host_data.begin(), host_data.end(), size_t(0));
    }
    // Threads update shared array
    for (auto i = 0ull; i < data.size(); i++) {
#pragma omp critical
      { host_data[i] = std::max(host_data[i], data[i]); }
    }
    // Wait until all threads are finished
#pragma omp barrier

    // One thread performs all reduce across distributed nodes
#pragma omp master
    {
      rabit::Allreduce<rabit::op::Max, size_t>(host_data.data(),
                                               host_data.size());
    }

#pragma omp barrier

    // Threads can now read back all reduced values
    for (auto i = 0ull; i < data.size(); i++) {
      data[i] = host_data[i];
    }
  }
};

/**
 * \brief Executes some operation on each element of the input vector, using a
 * single controlling thread for each element. In addition, passes the shard index
 * into the function.
 *
 * \tparam  T       Generic type parameter.
 * \tparam  FunctionT  Type of the function t.
 * \param shards  The shards.
 * \param f       The func_t to process.
 */

template <typename T, typename FunctionT>
void ExecuteIndexShards(std::vector<T> *shards, FunctionT f) {
  SaveCudaContext{[&]() {
    // Temporarily turn off dynamic so we have a guaranteed number of threads
    bool dynamic = omp_get_dynamic();
    omp_set_dynamic(false);
    const long shards_size = static_cast<long>(shards->size());
#pragma omp parallel for schedule(static, 1) if (shards_size > 1) num_threads(shards_size)
    for (long shard = 0; shard < shards_size; ++shard) {
      f(shard, shards->at(shard));
    }
    omp_set_dynamic(dynamic);
  }};
}

/**
 * \brief Executes some operation on each element of the input vector, using a single controlling
 *        thread for each element, returns the sum of the results.
 *
 * \tparam  ReduceT  Type of the reduce t.
 * \tparam  T         Generic type parameter.
 * \tparam  FunctionT    Type of the function t.
 * \param shards  The shards.
 * \param f       The func_t to process.
 *
 * \return  A reduce_t.
 */

template <typename ReduceT, typename ShardT, typename FunctionT>
ReduceT ReduceShards(std::vector<ShardT> *shards, FunctionT f) {
  std::vector<ReduceT> sums(shards->size());
  SaveCudaContext {
    [&](){
#pragma omp parallel for schedule(static, 1) if (shards->size() > 1)
      for (int shard = 0; shard < shards->size(); ++shard) {
        sums[shard] = f(shards->at(shard));
      }}
  };
  return std::accumulate(sums.begin(), sums.end(), ReduceT());
}

template <typename T,
  typename IndexT = typename xgboost::common::Span<T>::index_type>
xgboost::common::Span<T> ToSpan(
    device_vector<T>& vec,
    IndexT offset = 0,
    IndexT size = -1) {
  size = size == -1 ? vec.size() : size;
  CHECK_LE(offset + size, vec.size());
  return {vec.data().get() + offset, static_cast<IndexT>(size)};
}

template <typename T>
xgboost::common::Span<T> ToSpan(thrust::device_vector<T>& vec,
                                size_t offset, size_t size) {
  using IndexT = typename xgboost::common::Span<T>::index_type;
  return ToSpan(vec, static_cast<IndexT>(offset), static_cast<IndexT>(size));
}

template <typename FunctionT>
class LauncherItr {
public:
  int idx;
  FunctionT f;
  XGBOOST_DEVICE LauncherItr() : idx(0) {}
  XGBOOST_DEVICE LauncherItr(int idx, FunctionT f) : idx(idx), f(f) {}
  XGBOOST_DEVICE LauncherItr &operator=(int output) {
    f(idx, output);
    return *this;
  }
};

/**
 * \brief Thrust compatible iterator type - discards algorithm output and launches device lambda
 *        with the index of the output and the algorithm output as arguments.
 *
 * \author  Rory
 * \date  7/9/2017
 *
 * \tparam  FunctionT Type of the function t.
 */
template <typename FunctionT>
class DiscardLambdaItr {
public:
 // Required iterator traits
 using self_type = DiscardLambdaItr;  // NOLINT
 using difference_type = ptrdiff_t;   // NOLINT
 using value_type = void;       // NOLINT
 using pointer = value_type *;  // NOLINT
 using reference = LauncherItr<FunctionT>;  // NOLINT
 using iterator_category = typename thrust::detail::iterator_facade_category<
     thrust::any_system_tag, thrust::random_access_traversal_tag, value_type,
     reference>::type;  // NOLINT
private:
  difference_type offset_;
  FunctionT f_;
public:
 XGBOOST_DEVICE explicit DiscardLambdaItr(FunctionT f) : offset_(0), f_(f) {}
 XGBOOST_DEVICE DiscardLambdaItr(difference_type offset, FunctionT f)
     : offset_(offset), f_(f) {}
 XGBOOST_DEVICE self_type operator+(const int &b) const {
   return DiscardLambdaItr(offset_ + b, f_);
  }
  XGBOOST_DEVICE self_type operator++() {
    offset_++;
    return *this;
  }
  XGBOOST_DEVICE self_type operator++(int) {
    self_type retval = *this;
    offset_++;
    return retval;
  }
  XGBOOST_DEVICE self_type &operator+=(const int &b) {
    offset_ += b;
    return *this;
  }
  XGBOOST_DEVICE reference operator*() const {
    return LauncherItr<FunctionT>(offset_, f_);
  }
  XGBOOST_DEVICE reference operator[](int idx) {
    self_type offset = (*this) + idx;
    return *offset;
  }
};

}  // namespace dh<|MERGE_RESOLUTION|>--- conflicted
+++ resolved
@@ -4,11 +4,7 @@
 #pragma once
 #include <thrust/device_ptr.h>
 #include <thrust/device_vector.h>
-<<<<<<< HEAD
-#include <thrust/host_vector.h>
-=======
 #include <thrust/device_malloc_allocator.h>
->>>>>>> 4591039e
 #include <thrust/system/cuda/error.h>
 #include <thrust/system_error.h>
 #include <xgboost/logging.h>
@@ -236,25 +232,6 @@
   LaunchN<ITEMS_PER_THREAD, BLOCK_THREADS>(device_idx, n, nullptr, lambda);
 }
 
-<<<<<<< HEAD
-inline void BatchEntrySegments
-(int device, const size_t* offsets, size_t n_rows, size_t batch_nrows,
- thrust::host_vector<size_t>* segments) {
-  size_t n_batches = DivRoundUp(n_rows, batch_nrows);
-  segments->resize(n_batches + 1);
-  thrust::device_vector<size_t> segments_d(n_batches + 1);
-  size_t* segments_ptr = segments_d.data().get();
-  LaunchN(device, n_batches, [=] __device__ (size_t i) {
-      segments_ptr[i] = offsets[min(i * batch_nrows, n_rows)];
-      if (i == n_batches - 1) {
-        // also write the end of the last batch
-        segments_ptr[n_batches] = offsets[n_rows];
-      }
-    });
-  thrust::copy(segments_d.begin(), segments_d.end(), segments->begin());
-}
-
-=======
 namespace detail {
 /** \brief Keeps track of global device memory allocations. Thread safe.*/
 class MemoryLogger {
@@ -346,7 +323,6 @@
 /** \brief Specialisation of thrust device vector using custom allocator. */
 template <typename T>
 using device_vector = thrust::device_vector<T,  XGBDeviceAllocator<T>>;
->>>>>>> 4591039e
 
 /**
  * \brief A double buffer, useful for algorithms like sort.
