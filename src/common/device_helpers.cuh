/*!
 * Copyright 2017-2019 XGBoost contributors
 */
#pragma once
#include <thrust/device_ptr.h>
#include <thrust/device_vector.h>
#include <thrust/system/cuda/error.h>
#include <thrust/system_error.h>
#include <xgboost/logging.h>
<<<<<<< HEAD
=======
#include <rabit/rabit.h>
#include <cub/util_allocator.cuh>

#include "xgboost/host_device_vector.h"
#include "xgboost/span.h"
>>>>>>> 185e3f19

#include "common.h"

#include <algorithm>
#include <omp.h>
#include <chrono>
#include <ctime>
#include <cub/cub.cuh>
#include <numeric>
#include <sstream>
#include <string>
#include <vector>
#include "timer.h"

#ifdef XGBOOST_USE_NCCL
#include "nccl.h"
#include "../common/io.h"
#endif

namespace dh {

#define HOST_DEV_INLINE XGBOOST_DEVICE __forceinline__
#define DEV_INLINE __device__ __forceinline__

#ifdef XGBOOST_USE_NCCL
#define safe_nccl(ans) ThrowOnNcclError((ans), __FILE__, __LINE__)

inline ncclResult_t ThrowOnNcclError(ncclResult_t code, const char *file,
                                        int line) {
  if (code != ncclSuccess) {
    std::stringstream ss;
    ss << "NCCL failure :" << ncclGetErrorString(code) << " ";
    ss << file << "(" << line << ")";
    throw std::runtime_error(ss.str());
  }

  return code;
}
#endif

<<<<<<< HEAD
template <typename T>
T *Raw(thrust::device_vector<T> &v) {  //  NOLINT
  return raw_pointer_cast(v.data());
}

inline void CudaCheckPointerDevice(void* ptr) {
=======
inline int32_t CudaGetPointerDevice(void* ptr) {
  int32_t device = -1;
>>>>>>> 185e3f19
  cudaPointerAttributes attr;
  dh::safe_cuda(cudaPointerGetAttributes(&attr, ptr));
  device = attr.device;
  return device;
}

inline void CudaCheckPointerDevice(void* ptr) {
  auto ptr_device = CudaGetPointerDevice(ptr);
  int cur_device = -1;
  dh::safe_cuda(cudaGetDevice(&cur_device));
  CHECK_EQ(ptr_device, cur_device) << "pointer device: " << ptr_device
                                   << "current device: " << cur_device;
}

template <typename T>
const T *Raw(const thrust::device_vector<T> &v) {  //  NOLINT
  return raw_pointer_cast(v.data());
}

inline size_t AvailableMemory(int device_idx) {
  size_t device_free = 0;
  size_t device_total = 0;
  safe_cuda(cudaSetDevice(device_idx));
  dh::safe_cuda(cudaMemGetInfo(&device_free, &device_total));
  return device_free;
}

inline size_t TotalMemory(int device_idx) {
  size_t device_free = 0;
  size_t device_total = 0;
  safe_cuda(cudaSetDevice(device_idx));
  dh::safe_cuda(cudaMemGetInfo(&device_free, &device_total));
  return device_total;
}

/**
 * \fn  inline int max_shared_memory(int device_idx)
 *
 * \brief Maximum shared memory per block on this device.
 *
 * \param device_idx  Zero-based index of the device.
 */

inline size_t MaxSharedMemory(int device_idx) {
  cudaDeviceProp prop;
  dh::safe_cuda(cudaGetDeviceProperties(&prop, device_idx));
  return prop.sharedMemPerBlock;
}

inline void CheckComputeCapability() {
  for (int d_idx = 0; d_idx < xgboost::common::AllVisibleGPUs(); ++d_idx) {
    cudaDeviceProp prop;
    safe_cuda(cudaGetDeviceProperties(&prop, d_idx));
    std::ostringstream oss;
    oss << "CUDA Capability Major/Minor version number: " << prop.major << "."
        << prop.minor << " is insufficient.  Need >=3.5";
    int failed = prop.major < 3 || (prop.major == 3 && prop.minor < 5);
    if (failed) LOG(WARNING) << oss.str() << " for device: " << d_idx;
  }
}

DEV_INLINE void AtomicOrByte(unsigned int* __restrict__ buffer, size_t ibyte, unsigned char b) {
  atomicOr(&buffer[ibyte / sizeof(unsigned int)], (unsigned int)b << (ibyte % (sizeof(unsigned int)) * 8));
}

/*!
 * \brief Find the strict upper bound for an element in a sorted array
 *  using binary search.
 * \param cuts pointer to the first element of the sorted array
 * \param n length of the sorted array
 * \param v value for which to find the upper bound
 * \return the smallest index i such that v < cuts[i], or n if v is greater or equal
 *  than all elements of the array
*/
DEV_INLINE int UpperBound(const float* __restrict__ cuts, int n, float v) {
  if (n == 0)           { return 0; }
  if (cuts[n - 1] <= v) { return n; }
  if (cuts[0] > v)      { return 0; }

  int left = 0, right = n - 1;
  while (right - left > 1) {
    int middle = left + (right - left) / 2;
    if (cuts[middle] > v) {
      right = middle;
    } else {
      left = middle;
    }
  }
  return right;
}

template <typename T>
__device__ xgboost::common::Range GridStrideRange(T begin, T end) {
  begin += blockDim.x * blockIdx.x + threadIdx.x;
  xgboost::common::Range r(begin, end);
  r.Step(gridDim.x * blockDim.x);
  return r;
}

template <typename T>
__device__ xgboost::common::Range BlockStrideRange(T begin, T end) {
  begin += threadIdx.x;
  xgboost::common::Range r(begin, end);
  r.Step(blockDim.x);
  return r;
}

// Threadblock iterates over range, filling with value. Requires all threads in
// block to be active.
template <typename IterT, typename ValueT>
__device__ void BlockFill(IterT begin, size_t n, ValueT value) {
  for (auto i : BlockStrideRange(static_cast<size_t>(0), n)) {
    begin[i] = value;
  }
}

/*
 * Kernel launcher
 */

template <typename L>
__global__ void LaunchNKernel(size_t begin, size_t end, L lambda) {
  for (auto i : GridStrideRange(begin, end)) {
    lambda(i);
  }
}
template <typename L>
__global__ void LaunchNKernel(int device_idx, size_t begin, size_t end,
                                L lambda) {
  for (auto i : GridStrideRange(begin, end)) {
    lambda(i, device_idx);
  }
}

template <int ITEMS_PER_THREAD = 8, int BLOCK_THREADS = 256, typename L>
inline void LaunchN(int device_idx, size_t n, cudaStream_t stream, L lambda) {
  if (n == 0) {
    return;
  }

  safe_cuda(cudaSetDevice(device_idx));

  const int GRID_SIZE =
      static_cast<int>(xgboost::common::DivRoundUp(n, ITEMS_PER_THREAD * BLOCK_THREADS));
  LaunchNKernel<<<GRID_SIZE, BLOCK_THREADS, 0, stream>>>(static_cast<size_t>(0),
                                                         n, lambda);
}

// Default stream version
template <int ITEMS_PER_THREAD = 8, int BLOCK_THREADS = 256, typename L>
inline void LaunchN(int device_idx, size_t n, L lambda) {
  LaunchN<ITEMS_PER_THREAD, BLOCK_THREADS>(device_idx, n, nullptr, lambda);
}

<<<<<<< HEAD
=======
namespace detail {
/** \brief Keeps track of global device memory allocations. Thread safe.*/
class MemoryLogger {
  // Information for a single device
  struct DeviceStats {
    size_t currently_allocated_bytes{ 0 };
    size_t peak_allocated_bytes{ 0 };
    size_t num_allocations{ 0 };
    size_t num_deallocations{ 0 };
    std::map<void *, size_t> device_allocations;
    void RegisterAllocation(void *ptr, size_t n) {
      device_allocations[ptr] = n;
      currently_allocated_bytes += n;
      peak_allocated_bytes =
        std::max(peak_allocated_bytes, currently_allocated_bytes);
      num_allocations++;
      CHECK_GT(num_allocations, num_deallocations);
    }
    void RegisterDeallocation(void *ptr, size_t n, int current_device) {
      auto itr = device_allocations.find(ptr);
      if (itr == device_allocations.end()) {
        LOG(FATAL) << "Attempting to deallocate " << n << " bytes on device "
                   << current_device << " that was never allocated ";
      }
      num_deallocations++;
      CHECK_LE(num_deallocations, num_allocations);
      CHECK_EQ(itr->second, n);
      currently_allocated_bytes -= itr->second;
      device_allocations.erase(itr);
    }
  };
  DeviceStats stats_;
  std::mutex mutex_;

public:
  void RegisterAllocation(void *ptr, size_t n) {
    if (!xgboost::ConsoleLogger::ShouldLog(xgboost::ConsoleLogger::LV::kDebug))
      return;
    std::lock_guard<std::mutex> guard(mutex_);
    int current_device;
    safe_cuda(cudaGetDevice(&current_device));
    stats_.RegisterAllocation(ptr, n);
  }
  void RegisterDeallocation(void *ptr, size_t n) {
    if (!xgboost::ConsoleLogger::ShouldLog(xgboost::ConsoleLogger::LV::kDebug))
      return;
    std::lock_guard<std::mutex> guard(mutex_);
    int current_device;
    safe_cuda(cudaGetDevice(&current_device));
    stats_.RegisterDeallocation(ptr, n, current_device);
  }
  void Log() {
    if (!xgboost::ConsoleLogger::ShouldLog(xgboost::ConsoleLogger::LV::kDebug))
      return;
    std::lock_guard<std::mutex> guard(mutex_);
    int current_device;
    safe_cuda(cudaGetDevice(&current_device));
    LOG(CONSOLE) << "======== Device " << current_device << " Memory Allocations: "
      << " ========";
    LOG(CONSOLE) << "Peak memory usage: "
      << stats_.peak_allocated_bytes / 1000000 << "mb";
    LOG(CONSOLE) << "Number of allocations: " << stats_.num_allocations;
  }
};
};

inline detail::MemoryLogger &GlobalMemoryLogger() {
  static detail::MemoryLogger memory_logger;
  return memory_logger;
}

namespace detail{
/**
 * \brief Default memory allocator, uses cudaMalloc/Free and logs allocations if verbose.
 */
template <class T>
struct XGBDefaultDeviceAllocatorImpl : thrust::device_malloc_allocator<T> {
  using super_t = thrust::device_malloc_allocator<T>;
  using pointer = thrust::device_ptr<T>;
  template<typename U>
  struct rebind
  {
    typedef XGBDefaultDeviceAllocatorImpl<U> other;
  };
  pointer allocate(size_t n) {
    pointer ptr = super_t::allocate(n);
    GlobalMemoryLogger().RegisterAllocation(ptr.get(), n * sizeof(T));
    return ptr;
  }
  void deallocate(pointer ptr, size_t n) {
    GlobalMemoryLogger().RegisterDeallocation(ptr.get(), n * sizeof(T));
    return super_t::deallocate(ptr, n);
  }
};

/**
 * \brief Caching memory allocator, uses cub::CachingDeviceAllocator as a back-end and logs allocations if verbose. Does not initialise memory on construction.
 */
template <class T>
struct XGBCachingDeviceAllocatorImpl : thrust::device_malloc_allocator<T> {
  using pointer = thrust::device_ptr<T>;
  template<typename U>
  struct rebind
  {
    typedef XGBCachingDeviceAllocatorImpl<U> other;
  };
   cub::CachingDeviceAllocator& GetGlobalCachingAllocator ()
   {
    // Configure allocator with maximum cached bin size of ~1GB and no limit on
    // maximum cached bytes
     static cub::CachingDeviceAllocator *allocator = new cub::CachingDeviceAllocator(2, 9, 29);
     return *allocator;
   }
   pointer allocate(size_t n) {
     T *ptr;
     GetGlobalCachingAllocator().DeviceAllocate(reinterpret_cast<void **>(&ptr),
                                                n * sizeof(T));
     pointer thrust_ptr(ptr);
     GlobalMemoryLogger().RegisterAllocation(thrust_ptr.get(), n * sizeof(T));
     return thrust_ptr;
   }
   void deallocate(pointer ptr, size_t n) {
     GlobalMemoryLogger().RegisterDeallocation(ptr.get(), n * sizeof(T));
     GetGlobalCachingAllocator().DeviceFree(ptr.get());
   }
  __host__ __device__
    void construct(T *)
  {
    // no-op
  }
};
};

// Declare xgboost allocators
// Replacement of allocator with custom backend should occur here
template <typename T>
using XGBDeviceAllocator = detail::XGBDefaultDeviceAllocatorImpl<T>;
/*! Be careful that the initialization constructor is a no-op, which means calling
 *  `vec.resize(n, 1)` won't initialize the memory region to 1. */
template <typename T>
using XGBCachingDeviceAllocator = detail::XGBCachingDeviceAllocatorImpl<T>;
/** \brief Specialisation of thrust device vector using custom allocator. */
template <typename T>
using device_vector = thrust::device_vector<T,  XGBDeviceAllocator<T>>;
template <typename T>
using caching_device_vector = thrust::device_vector<T,  XGBCachingDeviceAllocator<T>>;
>>>>>>> 185e3f19

/**
 * \brief A double buffer, useful for algorithms like sort.
 */
template <typename T>
class DoubleBuffer {
 public:
  cub::DoubleBuffer<T> buff;
  xgboost::common::Span<T> a, b;
  DoubleBuffer() = default;
  template <typename VectorT>
  DoubleBuffer(VectorT *v1, VectorT *v2) {
    a = xgboost::common::Span<T>(v1->data().get(), v1->size());
    b = xgboost::common::Span<T>(v2->data().get(), v2->size());
    buff = cub::DoubleBuffer<T>(a.data(), b.data());
  }

  size_t Size() const {
    CHECK_EQ(a.size(), b.size());
    return a.size();
  }
  cub::DoubleBuffer<T> &CubBuffer() { return buff; }

  T *Current() { return buff.Current(); }
  xgboost::common::Span<T> CurrentSpan() {
    return xgboost::common::Span<T>{buff.Current(), Size()};
  }

  T *other() { return buff.Alternate(); }
};

/**
 * \brief Copies device span to std::vector.
 *
 * \tparam  T Generic type parameter.
 * \param [in,out]  dst Copy destination.
 * \param           src Copy source. Must be device memory.
 */
template <typename T>
void CopyDeviceSpanToVector(std::vector<T> *dst, xgboost::common::Span<T> src) {
  CHECK_EQ(dst->size(), src.size());
  dh::safe_cuda(cudaMemcpyAsync(dst->data(), src.data(), dst->size() * sizeof(T),
                                cudaMemcpyDeviceToHost));
}

/**
 * \brief Copies const device span to std::vector.
 *
 * \tparam  T Generic type parameter.
 * \param [in,out]  dst Copy destination.
 * \param           src Copy source. Must be device memory.
 */
template <typename T>
void CopyDeviceSpanToVector(std::vector<T> *dst, xgboost::common::Span<const T> src) {
  CHECK_EQ(dst->size(), src.size());
  dh::safe_cuda(cudaMemcpyAsync(dst->data(), src.data(), dst->size() * sizeof(T),
                                cudaMemcpyDeviceToHost));
}

/**
 * \brief Copies std::vector to device span.
 *
 * \tparam  T Generic type parameter.
 * \param dst Copy destination. Must be device memory.
 * \param src Copy source.
 */
template <typename T>
void CopyVectorToDeviceSpan(xgboost::common::Span<T> dst ,const std::vector<T>&src)
{
  CHECK_EQ(dst.size(), src.size());
  dh::safe_cuda(cudaMemcpyAsync(dst.data(), src.data(), dst.size() * sizeof(T),
                                cudaMemcpyHostToDevice));
}

/**
 * \brief Device to device memory copy from src to dst. Spans must be the same size. Use subspan to
 *        copy from a smaller array to a larger array.
 *
 * \tparam  T Generic type parameter.
 * \param dst Copy destination. Must be device memory.
 * \param src Copy source. Must be device memory.
 */
template <typename T>
void CopyDeviceSpan(xgboost::common::Span<T> dst,
                    xgboost::common::Span<T> src) {
  CHECK_EQ(dst.size(), src.size());
  dh::safe_cuda(cudaMemcpyAsync(dst.data(), src.data(), dst.size() * sizeof(T),
                                cudaMemcpyDeviceToDevice));
}

/*! \brief Helper for allocating large block of memory. */
class BulkAllocator {
  std::vector<char *> d_ptr_;
  std::vector<size_t> size_;
  std::vector<int> device_idx_;

  static const int kAlign = 256;

  size_t AlignRoundUp(size_t n) const {
    n = (n + kAlign - 1) / kAlign;
    return n * kAlign;
  }

  template <typename T>
  size_t GetSizeBytes(xgboost::common::Span<T> *first_vec, size_t first_size) {
    return AlignRoundUp(first_size * sizeof(T));
  }

  template <typename T, typename... Args>
  size_t GetSizeBytes(xgboost::common::Span<T> *first_vec, size_t first_size, Args... args) {
    return GetSizeBytes<T>(first_vec, first_size) + GetSizeBytes(args...);
  }

  template <typename T>
  void AllocateSpan(int device_idx, char *ptr, xgboost::common::Span<T> *first_vec,
    size_t first_size) {
    *first_vec = xgboost::common::Span<T>(reinterpret_cast<T *>(ptr), first_size);
  }

  template <typename T, typename... Args>
  void AllocateSpan(int device_idx, char *ptr, xgboost::common::Span<T> *first_vec,
    size_t first_size, Args... args) {
    AllocateSpan<T>(device_idx, ptr, first_vec, first_size);
    ptr += AlignRoundUp(first_size * sizeof(T));
    AllocateSpan(device_idx, ptr, args...);
  }

  char *AllocateDevice(int device_idx, size_t bytes) {
    char *ptr;
    safe_cuda(cudaSetDevice(device_idx));
    safe_cuda(cudaMalloc(&ptr, bytes));
    return ptr;
  }

  template <typename T>
  size_t GetSizeBytes(DoubleBuffer<T> *first_vec, size_t first_size) {
    return 2 * AlignRoundUp(first_size * sizeof(T));
  }

  template <typename T, typename... Args>
  size_t GetSizeBytes(DoubleBuffer<T> *first_vec, size_t first_size, Args... args) {
    return GetSizeBytes<T>(first_vec, first_size) + GetSizeBytes(args...);
  }

  template <typename T>
  void AllocateSpan(int device_idx, char *ptr, DoubleBuffer<T> *first_vec,
                    size_t first_size) {
    auto ptr1 = reinterpret_cast<T *>(ptr);
    auto ptr2 = ptr1 + first_size;
    first_vec->a = xgboost::common::Span<T>(ptr1, first_size);
    first_vec->b = xgboost::common::Span<T>(ptr2, first_size);
    first_vec->buff.d_buffers[0] = ptr1;
    first_vec->buff.d_buffers[1] = ptr2;
    first_vec->buff.selector = 0;
  }

  template <typename T, typename... Args>
  void AllocateSpan(int device_idx, char *ptr, DoubleBuffer<T> *first_vec,
                     size_t first_size, Args... args) {
    AllocateSpan<T>(device_idx, ptr, first_vec, first_size);
    ptr += (AlignRoundUp(first_size * sizeof(T)) * 2);
    AllocateSpan(device_idx, ptr, args...);
  }

 public:
   BulkAllocator() = default;
  // prevent accidental copying, moving or assignment of this object
  BulkAllocator(const BulkAllocator&) = delete;
  BulkAllocator(BulkAllocator&&) = delete;
  void operator=(const BulkAllocator&) = delete;
  void operator=(BulkAllocator&&) = delete;

  ~BulkAllocator() {
    for (size_t i = 0; i < d_ptr_.size(); i++) {
      if (!(d_ptr_[i] == nullptr)) {
        safe_cuda(cudaSetDevice(device_idx_[i]));
        safe_cuda(cudaFree(d_ptr_[i]));
        d_ptr_[i] = nullptr;
      }
    }
  }

  // returns sum of bytes for all allocations
  size_t Size() {
    return std::accumulate(size_.begin(), size_.end(), static_cast<size_t>(0));
  }

  template <typename... Args>
  void Allocate(int device_idx, Args... args) {
    size_t size = GetSizeBytes(args...);

    char *ptr = AllocateDevice(device_idx, size);

    AllocateSpan(device_idx, ptr, args...);

    d_ptr_.push_back(ptr);
    size_.push_back(size);
    device_idx_.push_back(device_idx);
  }
};

// Keep track of pinned memory allocation
struct PinnedMemory {
  void *temp_storage{nullptr};
  size_t temp_storage_bytes{0};

  ~PinnedMemory() { Free(); }

  template <typename T>
  xgboost::common::Span<T> GetSpan(size_t size) {
    size_t num_bytes = size * sizeof(T);
    if (num_bytes > temp_storage_bytes) {
      Free();
      safe_cuda(cudaMallocHost(&temp_storage, num_bytes));
      temp_storage_bytes = num_bytes;
    }
    return xgboost::common::Span<T>(static_cast<T *>(temp_storage), size);
  }

  void Free() {
    if (temp_storage != nullptr) {
      safe_cuda(cudaFreeHost(temp_storage));
    }
  }
};

// Keep track of cub library device allocation
struct CubMemory {
  void *d_temp_storage;
  size_t temp_storage_bytes;

  // Thrust
  using value_type = char;  // NOLINT

  CubMemory() : d_temp_storage(nullptr), temp_storage_bytes(0) {}

  ~CubMemory() { Free(); }

  template <typename T>
  xgboost::common::Span<T> GetSpan(size_t size) {
    this->LazyAllocate(size * sizeof(T));
    return xgboost::common::Span<T>(static_cast<T*>(d_temp_storage), size);
  }

  void Free() {
    if (this->IsAllocated()) {
<<<<<<< HEAD
      safe_cuda(cudaFree(d_temp_storage));
=======
      XGBDeviceAllocator<uint8_t> allocator;
      allocator.deallocate(thrust::device_ptr<uint8_t>(static_cast<uint8_t *>(d_temp_storage)),
                           temp_storage_bytes);
      d_temp_storage = nullptr;
      temp_storage_bytes = 0;
>>>>>>> 185e3f19
    }
  }

  void LazyAllocate(size_t num_bytes) {
    if (num_bytes > temp_storage_bytes) {
      Free();
      safe_cuda(cudaMalloc(&d_temp_storage, num_bytes));
      temp_storage_bytes = num_bytes;
    }
  }
  // Thrust
  char *allocate(std::ptrdiff_t num_bytes) {  // NOLINT
    LazyAllocate(num_bytes);
    return reinterpret_cast<char *>(d_temp_storage);
  }

  // Thrust
  void deallocate(char *ptr, size_t n) {  // NOLINT

    // Do nothing
  }

  bool IsAllocated() { return d_temp_storage != nullptr; }
};

/*
 *  Utility functions
 */

// Load balancing search

template <typename CoordinateT, typename SegmentT, typename OffsetT>
void FindMergePartitions(int device_idx, CoordinateT *d_tile_coordinates,
                         size_t num_tiles, int tile_size, SegmentT segments,
                         OffsetT num_rows, OffsetT num_elements) {
  dh::LaunchN(device_idx, num_tiles + 1, [=] __device__(int idx) {
    OffsetT diagonal = idx * tile_size;
    CoordinateT tile_coordinate;
    cub::CountingInputIterator<OffsetT> nonzero_indices(0);

    // Search the merge path
    // Cast to signed integer as this function can have negatives
    cub::MergePathSearch(static_cast<int64_t>(diagonal), segments + 1,
                         nonzero_indices, static_cast<int64_t>(num_rows),
                         static_cast<int64_t>(num_elements), tile_coordinate);

    // Output starting offset
    d_tile_coordinates[idx] = tile_coordinate;
  });
}

template <int TILE_SIZE, int ITEMS_PER_THREAD, int BLOCK_THREADS,
          typename OffsetT, typename CoordinateT, typename FunctionT,
          typename SegmentIterT>
__global__ void LbsKernel(CoordinateT *d_coordinates,
                          SegmentIterT segment_end_offsets, FunctionT f,
                          OffsetT num_segments) {
  int tile = blockIdx.x;
  CoordinateT tile_start_coord = d_coordinates[tile];
  CoordinateT tile_end_coord = d_coordinates[tile + 1];
  int64_t tile_num_rows = tile_end_coord.x - tile_start_coord.x;
  int64_t tile_num_elements = tile_end_coord.y - tile_start_coord.y;

  cub::CountingInputIterator<OffsetT> tile_element_indices(tile_start_coord.y);
  CoordinateT thread_start_coord;

  typedef typename std::iterator_traits<SegmentIterT>::value_type SegmentT;
  __shared__ struct {
    SegmentT tile_segment_end_offsets[TILE_SIZE + 1];
    SegmentT output_segment[TILE_SIZE];
  } temp_storage;

  for (auto item : dh::BlockStrideRange(int(0), int(tile_num_rows + 1))) {
    temp_storage.tile_segment_end_offsets[item] =
        segment_end_offsets[min(static_cast<size_t>(tile_start_coord.x + item),
                                static_cast<size_t>(num_segments - 1))];
  }
  __syncthreads();

  int64_t diag = threadIdx.x * ITEMS_PER_THREAD;

  // Cast to signed integer as this function can have negatives
  cub::MergePathSearch(diag,                                   // Diagonal
                       temp_storage.tile_segment_end_offsets,  // List A
                       tile_element_indices,                   // List B
                       tile_num_rows, tile_num_elements, thread_start_coord);

  CoordinateT thread_current_coord = thread_start_coord;
#pragma unroll
  for (int ITEM = 0; ITEM < ITEMS_PER_THREAD; ++ITEM) {
    if (tile_element_indices[thread_current_coord.y] <
        temp_storage.tile_segment_end_offsets[thread_current_coord.x]) {
      temp_storage.output_segment[thread_current_coord.y] =
          thread_current_coord.x + tile_start_coord.x;
      ++thread_current_coord.y;
    } else {
      ++thread_current_coord.x;
    }
  }
  __syncthreads();

  for (auto item : dh::BlockStrideRange(int(0), int(tile_num_elements))) {
    f(tile_start_coord.y + item, temp_storage.output_segment[item]);
  }
}

template <typename FunctionT, typename SegmentIterT, typename OffsetT>
void SparseTransformLbs(int device_idx, dh::CubMemory *temp_memory,
                        OffsetT count, SegmentIterT segments,
                        OffsetT num_segments, FunctionT f) {
  typedef typename cub::CubVector<OffsetT, 2>::Type CoordinateT;
  dh::safe_cuda(cudaSetDevice(device_idx));
  const int BLOCK_THREADS = 256;
  const int ITEMS_PER_THREAD = 1;
  const int TILE_SIZE = BLOCK_THREADS * ITEMS_PER_THREAD;
  auto num_tiles = xgboost::common::DivRoundUp(count + num_segments, BLOCK_THREADS);
  CHECK(num_tiles < std::numeric_limits<unsigned int>::max());

  temp_memory->LazyAllocate(sizeof(CoordinateT) * (num_tiles + 1));
  CoordinateT *tmp_tile_coordinates =
      reinterpret_cast<CoordinateT *>(temp_memory->d_temp_storage);

  FindMergePartitions(device_idx, tmp_tile_coordinates, num_tiles,
                      BLOCK_THREADS, segments, num_segments, count);

  LbsKernel<TILE_SIZE, ITEMS_PER_THREAD, BLOCK_THREADS, OffsetT>
      <<<uint32_t(num_tiles), BLOCK_THREADS>>>(tmp_tile_coordinates,
                                               segments + 1, f, num_segments);
}

template <typename FunctionT, typename OffsetT>
void DenseTransformLbs(int device_idx, OffsetT count, OffsetT num_segments,
                       FunctionT f) {
  CHECK(count % num_segments == 0) << "Data is not dense.";

  LaunchN(device_idx, count, [=] __device__(OffsetT idx) {
    OffsetT segment = idx / (count / num_segments);
    f(idx, segment);
  });
}

/**
 * \fn  template <typename FunctionT, typename SegmentIterT, typename OffsetT>
 * void TransformLbs(int device_idx, dh::CubMemory *temp_memory, OffsetT count,
 * SegmentIterT segments, OffsetT num_segments, bool is_dense, FunctionT f)
 *
 * \brief Load balancing search function. Reads a CSR type matrix description
 * and allows a function to be executed on each element. Search 'modern GPU load
 * balancing search' for more information.
 *
 * \author  Rory
 * \date  7/9/2017
 *
 * \tparam  FunctionT        Type of the function t.
 * \tparam  SegmentIterT Type of the segments iterator.
 * \tparam  OffsetT      Type of the offset.
 * \param           device_idx    Zero-based index of the device.
 * \param [in,out]  temp_memory   Temporary memory allocator.
 * \param           count         Number of elements.
 * \param           segments      Device pointer to segments.
 * \param           num_segments  Number of segments.
 * \param           is_dense      True if this object is dense.
 * \param           f             Lambda to be executed on matrix elements.
 */

template <typename FunctionT, typename SegmentIterT, typename OffsetT>
void TransformLbs(int device_idx, dh::CubMemory *temp_memory, OffsetT count,
                  SegmentIterT segments, OffsetT num_segments, bool is_dense,
                  FunctionT f) {
  if (is_dense) {
    DenseTransformLbs(device_idx, count, num_segments, f);
  } else {
    SparseTransformLbs(device_idx, temp_memory, count, segments, num_segments,
                       f);
  }
}

/**
 * @brief Helper function to sort the pairs using cub's segmented RadixSortPairs
 * @param tmp_mem cub temporary memory info
 * @param keys keys double-buffer array
 * @param vals the values double-buffer array
 * @param nVals number of elements in the array
 * @param nSegs number of segments
 * @param offsets the segments
 */
template <typename T1, typename T2>
void SegmentedSort(dh::CubMemory *tmp_mem, dh::DoubleBuffer<T1> *keys,
                   dh::DoubleBuffer<T2> *vals, int nVals, int nSegs,
                   xgboost::common::Span<int> offsets, int start = 0,
                   int end = sizeof(T1) * 8) {
  size_t tmpSize;
  dh::safe_cuda(cub::DeviceSegmentedRadixSort::SortPairs(
      NULL, tmpSize, keys->CubBuffer(), vals->CubBuffer(), nVals, nSegs,
      offsets.data(), offsets.data() + 1, start, end));
  tmp_mem->LazyAllocate(tmpSize);
  dh::safe_cuda(cub::DeviceSegmentedRadixSort::SortPairs(
      tmp_mem->d_temp_storage, tmpSize, keys->CubBuffer(), vals->CubBuffer(),
      nVals, nSegs, offsets.data(), offsets.data() + 1, start, end));
}

/**
 * @brief Helper function to perform device-wide sum-reduction
 * @param tmp_mem cub temporary memory info
 * @param in the input array to be reduced
 * @param out the output reduced value
 * @param nVals number of elements in the input array
 */
template <typename T>
void SumReduction(dh::CubMemory &tmp_mem, xgboost::common::Span<T> in, xgboost::common::Span<T> out,
                  int nVals) {
  size_t tmpSize;
  dh::safe_cuda(
      cub::DeviceReduce::Sum(NULL, tmpSize, in.data(), out.data(), nVals));
  tmp_mem.LazyAllocate(tmpSize);
  dh::safe_cuda(cub::DeviceReduce::Sum(tmp_mem.d_temp_storage, tmpSize,
                                       in.data(), out.data(), nVals));
}

/**
* @brief Helper function to perform device-wide sum-reduction, returns to the
* host
* @param tmp_mem cub temporary memory info
* @param in the input array to be reduced
* @param nVals number of elements in the input array
*/
template <typename T>
typename std::iterator_traits<T>::value_type SumReduction(
    dh::CubMemory &tmp_mem, T in, int nVals) {
  using ValueT = typename std::iterator_traits<T>::value_type;
  size_t tmpSize {0};
  ValueT *dummy_out = nullptr;
  dh::safe_cuda(cub::DeviceReduce::Sum(nullptr, tmpSize, in, dummy_out, nVals));
  // Allocate small extra memory for the return value
  tmp_mem.LazyAllocate(tmpSize + sizeof(ValueT));
  auto ptr = reinterpret_cast<ValueT *>(tmp_mem.d_temp_storage) + 1;
  dh::safe_cuda(cub::DeviceReduce::Sum(
      reinterpret_cast<void *>(ptr), tmpSize, in,
      reinterpret_cast<ValueT *>(tmp_mem.d_temp_storage),
      nVals));
  ValueT sum;
  dh::safe_cuda(cudaMemcpy(&sum, tmp_mem.d_temp_storage, sizeof(ValueT),
                           cudaMemcpyDeviceToHost));
  return sum;
}

/**
 * @brief Fill a given constant value across all elements in the buffer
 * @param out the buffer to be filled
 * @param len number of elements i the buffer
 * @param def default value to be filled
 */
template <typename T, int BlkDim = 256, int ItemsPerThread = 4>
void FillConst(int device_idx, T *out, int len, T def) {
  dh::LaunchN<ItemsPerThread, BlkDim>(device_idx, len,
                                      [=] __device__(int i) { out[i] = def; });
}

/**
 * @brief gather elements
 * @param out1 output gathered array for the first buffer
 * @param in1 first input buffer
 * @param out2 output gathered array for the second buffer
 * @param in2 second input buffer
 * @param instId gather indices
 * @param nVals length of the buffers
 */
template <typename T1, typename T2, int BlkDim = 256, int ItemsPerThread = 4>
void Gather(int device_idx, T1 *out1, const T1 *in1, T2 *out2, const T2 *in2,
            const int *instId, int nVals) {
  dh::LaunchN<ItemsPerThread, BlkDim>(device_idx, nVals,
                                       [=] __device__(int i) {
                                         int iid = instId[i];
                                         T1 v1 = in1[iid];
                                         T2 v2 = in2[iid];
                                         out1[i] = v1;
                                         out2[i] = v2;
                                       });
}

/**
 * @brief gather elements
 * @param out output gathered array
 * @param in input buffer
 * @param instId gather indices
 * @param nVals length of the buffers
 */
template <typename T, int BlkDim = 256, int ItemsPerThread = 4>
void Gather(int device_idx, T *out, const T *in, const int *instId, int nVals) {
  dh::LaunchN<ItemsPerThread, BlkDim>(device_idx, nVals,
                                       [=] __device__(int i) {
                                         int iid = instId[i];
                                         out[i] = in[iid];
                                       });
}

class SaveCudaContext {
 private:
  int saved_device_;

 public:
  template <typename Functor>
  explicit SaveCudaContext (Functor func) : saved_device_{-1} {
    // When compiled with CUDA but running on CPU only device,
    // cudaGetDevice will fail.
    try {
      safe_cuda(cudaGetDevice(&saved_device_));
    } catch (const dmlc::Error &except) {
      saved_device_ = -1;
    }
    func();
  }
  ~SaveCudaContext() {
    if (saved_device_ != -1) {
      safe_cuda(cudaSetDevice(saved_device_));
    }
  }
};

/**
 * \class AllReducer
 *
 * \brief All reducer class that manages its own communication group and
 * streams. Must be initialised before use. If XGBoost is compiled without NCCL
 * this is a dummy class that will error if used with more than one GPU.
 */

class AllReducer {
  bool initialised_;
  size_t allreduce_bytes_;  // Keep statistics of the number of bytes communicated
  size_t allreduce_calls_;  // Keep statistics of the number of reduce calls
#ifdef XGBOOST_USE_NCCL
  ncclComm_t comm;
  cudaStream_t stream;
  int device_ordinal;
  ncclUniqueId id;
#endif

 public:
  AllReducer() : initialised_(false), allreduce_bytes_(0),
                 allreduce_calls_(0) {}

  /**
   * \brief Initialise with the desired device ordinal for this communication
   * group.
   *
   * \param device_ordinal The device ordinal.
   */

  void Init(int _device_ordinal) {
#ifdef XGBOOST_USE_NCCL
    /** \brief this >monitor . init. */
    device_ordinal = _device_ordinal;
    id = GetUniqueId();
    dh::safe_cuda(cudaSetDevice(device_ordinal));
    dh::safe_nccl(ncclCommInitRank(&comm, rabit::GetWorldSize(), id, rabit::GetRank()));
    safe_cuda(cudaStreamCreate(&stream));
    initialised_ = true;
#endif
  }
  ~AllReducer() {
#ifdef XGBOOST_USE_NCCL
    if (initialised_) {
      dh::safe_cuda(cudaStreamDestroy(stream));
      ncclCommDestroy(comm);
    }
    if (xgboost::ConsoleLogger::ShouldLog(xgboost::ConsoleLogger::LV::kDebug)) {
      LOG(CONSOLE) << "======== NCCL Statistics========";
      LOG(CONSOLE) << "AllReduce calls: " << allreduce_calls_;
      LOG(CONSOLE) << "AllReduce total MB communicated: " << allreduce_bytes_/1000000;
    }
#endif
  }

  /**
   * \brief Allreduce. Use in exactly the same way as NCCL but without needing
   * streams or comms.
   *
   * \param sendbuff                The sendbuff.
   * \param recvbuff                The recvbuff.
   * \param count                   Number of elements.
   */

  void AllReduceSum(const double *sendbuff, double *recvbuff, int count) {
#ifdef XGBOOST_USE_NCCL
    CHECK(initialised_);
    dh::safe_cuda(cudaSetDevice(device_ordinal));
    dh::safe_nccl(ncclAllReduce(sendbuff, recvbuff, count, ncclDouble, ncclSum, comm, stream));
    allreduce_bytes_ += count * sizeof(double);
    allreduce_calls_ += 1;
#endif
  }

  /**
   * \brief Allreduce. Use in exactly the same way as NCCL but without needing
   * streams or comms.
   *
   * \param sendbuff                The sendbuff.
   * \param recvbuff                The recvbuff.
   * \param count                   Number of elements.
   */

  void AllReduceSum(const float *sendbuff, float *recvbuff, int count) {
#ifdef XGBOOST_USE_NCCL
    CHECK(initialised_);
    dh::safe_cuda(cudaSetDevice(device_ordinal));
    dh::safe_nccl(ncclAllReduce(sendbuff, recvbuff, count, ncclFloat, ncclSum, comm, stream));
    allreduce_bytes_ += count * sizeof(float);
    allreduce_calls_ += 1;
#endif
  }

  /**
   * \brief Allreduce. Use in exactly the same way as NCCL but without needing streams or comms.
   *
   * \param count Number of.
   *
   * \param sendbuff                The sendbuff.
   * \param recvbuff                The recvbuff.
   * \param count                   Number of.
   */

  void AllReduceSum(const int64_t *sendbuff, int64_t *recvbuff, int count) {
#ifdef XGBOOST_USE_NCCL
    CHECK(initialised_);

    dh::safe_cuda(cudaSetDevice(device_ordinal));
    dh::safe_nccl(ncclAllReduce(sendbuff, recvbuff, count, ncclInt64, ncclSum, comm, stream));
#endif
  }

  /**
   * \fn  void Synchronize()
   *
   * \brief Synchronizes the entire communication group.
   */
  void Synchronize() {
#ifdef XGBOOST_USE_NCCL
    dh::safe_cuda(cudaSetDevice(device_ordinal));
    dh::safe_cuda(cudaStreamSynchronize(stream));
#endif
  };

#ifdef XGBOOST_USE_NCCL
  /**
   * \fn  ncclUniqueId GetUniqueId()
   *
   * \brief Gets the Unique ID from NCCL to be used in setting up interprocess
   * communication
   *
   * \return the Unique ID
   */
  ncclUniqueId GetUniqueId() {
    static const int RootRank = 0;
    ncclUniqueId id;
    if (rabit::GetRank() == RootRank) {
      dh::safe_nccl(ncclGetUniqueId(&id));
    }
    rabit::Broadcast(
      (void*)&id,
      (size_t)sizeof(ncclUniqueId),
      (int)RootRank);
    return id;
  }
#endif
<<<<<<< HEAD
};

/**
 * \brief Executes some operation on each element of the input vector, using a
 * single controlling thread for each element. In addition, passes the shard index
 * into the function.
 *
 * \tparam  T       Generic type parameter.
 * \tparam  FunctionT  Type of the function t.
 * \param shards  The shards.
 * \param f       The func_t to process.
 */

template <typename T, typename FunctionT>
void ExecuteIndexShards(std::vector<T> *shards, FunctionT f) {
  SaveCudaContext{[&]() {
    // Temporarily turn off dynamic so we have a guaranteed number of threads
    bool dynamic = omp_get_dynamic();
    omp_set_dynamic(false);
    const long shards_size = static_cast<long>(shards->size());
#pragma omp parallel for schedule(static, 1) if (shards_size > 1) num_threads(shards_size)
    for (long shard = 0; shard < shards_size; ++shard) {
      f(shard, shards->at(shard));
    }
    omp_set_dynamic(dynamic);
  }};
}

/**
 * \brief Executes some operation on each element of the input vector, using a single controlling
 *        thread for each element, returns the sum of the results.
 *
 * \tparam  ReduceT  Type of the reduce t.
 * \tparam  T         Generic type parameter.
 * \tparam  FunctionT    Type of the function t.
 * \param shards  The shards.
 * \param f       The func_t to process.
 *
 * \return  A reduce_t.
 */

template <typename ReduceT, typename ShardT, typename FunctionT>
ReduceT ReduceShards(std::vector<ShardT> *shards, FunctionT f) {
  std::vector<ReduceT> sums(shards->size());
  SaveCudaContext {
    [&](){
#pragma omp parallel for schedule(static, 1) if (shards->size() > 1) num_threads(shards->size())
      for (int shard = 0; shard < shards->size(); ++shard) {
        sums[shard] = f(shards->at(shard));
      }}
  };
  return std::accumulate(sums.begin(), sums.end(), ReduceT());
}

=======
  /** \brief Perform max all reduce operation on the host. This function first
   * reduces over omp threads then over nodes using rabit (which is not thread
   * safe) using the master thread. Uses naive reduce algorithm for local
   * threads, don't expect this to scale.*/
  void HostMaxAllReduce(std::vector<size_t> *p_data) {
#ifdef XGBOOST_USE_NCCL
    auto &data = *p_data;
    // Wait in case some other thread is accessing host_data
#pragma omp barrier
    // Reset shared buffer
#pragma omp single
    {
      host_data.resize(data.size());
      std::fill(host_data.begin(), host_data.end(), size_t(0));
    }
    // Threads update shared array
    for (auto i = 0ull; i < data.size(); i++) {
#pragma omp critical
      { host_data[i] = std::max(host_data[i], data[i]); }
    }
    // Wait until all threads are finished
#pragma omp barrier

    // One thread performs all reduce across distributed nodes
#pragma omp master
    {
      rabit::Allreduce<rabit::op::Max, size_t>(host_data.data(),
                                               host_data.size());
    }

#pragma omp barrier

    // Threads can now read back all reduced values
    for (auto i = 0ull; i < data.size(); i++) {
      data[i] = host_data[i];
    }
#endif
  }
};

>>>>>>> 185e3f19
template <typename T,
  typename IndexT = typename xgboost::common::Span<T>::index_type>
xgboost::common::Span<T> ToSpan(
    thrust::device_vector<T>& vec,
    IndexT offset = 0,
    IndexT size = std::numeric_limits<size_t>::max()) {
  size = size == std::numeric_limits<size_t>::max() ? vec.size() : size;
  CHECK_LE(offset + size, vec.size());
  return {vec.data().get() + offset, size};
}

template <typename T>
xgboost::common::Span<T> ToSpan(thrust::device_vector<T>& vec,
                                size_t offset, size_t size) {
  return ToSpan(vec, offset, size);
}

// thrust begin, similiar to std::begin
template <typename T>
thrust::device_ptr<T> tbegin(xgboost::HostDeviceVector<T>& vector) {  // NOLINT
  return thrust::device_ptr<T>(vector.DevicePointer());
}

template <typename T>
thrust::device_ptr<T> tend(xgboost::HostDeviceVector<T>& vector) {  // // NOLINT
  return tbegin(vector) + vector.Size();
}

template <typename T>
thrust::device_ptr<T const> tcbegin(xgboost::HostDeviceVector<T> const& vector) {
  return thrust::device_ptr<T const>(vector.ConstDevicePointer());
}

template <typename T>
thrust::device_ptr<T const> tcend(xgboost::HostDeviceVector<T> const& vector) {
  return tcbegin(vector) + vector.Size();
}

template <typename FunctionT>
class LauncherItr {
public:
  int idx;
  FunctionT f;
  XGBOOST_DEVICE LauncherItr() : idx(0) {}
  XGBOOST_DEVICE LauncherItr(int idx, FunctionT f) : idx(idx), f(f) {}
  XGBOOST_DEVICE LauncherItr &operator=(int output) {
    f(idx, output);
    return *this;
  }
};

/**
 * \brief Thrust compatible iterator type - discards algorithm output and launches device lambda
 *        with the index of the output and the algorithm output as arguments.
 *
 * \author  Rory
 * \date  7/9/2017
 *
 * \tparam  FunctionT Type of the function t.
 */
template <typename FunctionT>
class DiscardLambdaItr {
public:
 // Required iterator traits
 using self_type = DiscardLambdaItr;  // NOLINT
 using difference_type = ptrdiff_t;   // NOLINT
 using value_type = void;       // NOLINT
 using pointer = value_type *;  // NOLINT
 using reference = LauncherItr<FunctionT>;  // NOLINT
 using iterator_category = typename thrust::detail::iterator_facade_category<
     thrust::any_system_tag, thrust::random_access_traversal_tag, value_type,
     reference>::type;  // NOLINT
private:
  difference_type offset_;
  FunctionT f_;
public:
 XGBOOST_DEVICE explicit DiscardLambdaItr(FunctionT f) : offset_(0), f_(f) {}
 XGBOOST_DEVICE DiscardLambdaItr(difference_type offset, FunctionT f)
     : offset_(offset), f_(f) {}
 XGBOOST_DEVICE self_type operator+(const int &b) const {
   return DiscardLambdaItr(offset_ + b, f_);
  }
  XGBOOST_DEVICE self_type operator++() {
    offset_++;
    return *this;
  }
  XGBOOST_DEVICE self_type operator++(int) {
    self_type retval = *this;
    offset_++;
    return retval;
  }
  XGBOOST_DEVICE self_type &operator+=(const int &b) {
    offset_ += b;
    return *this;
  }
  XGBOOST_DEVICE reference operator*() const {
    return LauncherItr<FunctionT>(offset_, f_);
  }
  XGBOOST_DEVICE reference operator[](int idx) {
    self_type offset = (*this) + idx;
    return *offset;
  }
};

}  // namespace dh<|MERGE_RESOLUTION|>--- conflicted
+++ resolved
@@ -7,14 +7,11 @@
 #include <thrust/system/cuda/error.h>
 #include <thrust/system_error.h>
 #include <xgboost/logging.h>
-<<<<<<< HEAD
-=======
 #include <rabit/rabit.h>
 #include <cub/util_allocator.cuh>
 
 #include "xgboost/host_device_vector.h"
 #include "xgboost/span.h"
->>>>>>> 185e3f19
 
 #include "common.h"
 
@@ -55,17 +52,8 @@
 }
 #endif
 
-<<<<<<< HEAD
-template <typename T>
-T *Raw(thrust::device_vector<T> &v) {  //  NOLINT
-  return raw_pointer_cast(v.data());
-}
-
-inline void CudaCheckPointerDevice(void* ptr) {
-=======
 inline int32_t CudaGetPointerDevice(void* ptr) {
   int32_t device = -1;
->>>>>>> 185e3f19
   cudaPointerAttributes attr;
   dh::safe_cuda(cudaPointerGetAttributes(&attr, ptr));
   device = attr.device;
@@ -220,8 +208,6 @@
   LaunchN<ITEMS_PER_THREAD, BLOCK_THREADS>(device_idx, n, nullptr, lambda);
 }
 
-<<<<<<< HEAD
-=======
 namespace detail {
 /** \brief Keeps track of global device memory allocations. Thread safe.*/
 class MemoryLogger {
@@ -368,7 +354,6 @@
 using device_vector = thrust::device_vector<T,  XGBDeviceAllocator<T>>;
 template <typename T>
 using caching_device_vector = thrust::device_vector<T,  XGBCachingDeviceAllocator<T>>;
->>>>>>> 185e3f19
 
 /**
  * \brief A double buffer, useful for algorithms like sort.
@@ -615,15 +600,11 @@
 
   void Free() {
     if (this->IsAllocated()) {
-<<<<<<< HEAD
-      safe_cuda(cudaFree(d_temp_storage));
-=======
       XGBDeviceAllocator<uint8_t> allocator;
       allocator.deallocate(thrust::device_ptr<uint8_t>(static_cast<uint8_t *>(d_temp_storage)),
                            temp_storage_bytes);
       d_temp_storage = nullptr;
       temp_storage_bytes = 0;
->>>>>>> 185e3f19
     }
   }
 
@@ -1089,62 +1070,6 @@
     return id;
   }
 #endif
-<<<<<<< HEAD
-};
-
-/**
- * \brief Executes some operation on each element of the input vector, using a
- * single controlling thread for each element. In addition, passes the shard index
- * into the function.
- *
- * \tparam  T       Generic type parameter.
- * \tparam  FunctionT  Type of the function t.
- * \param shards  The shards.
- * \param f       The func_t to process.
- */
-
-template <typename T, typename FunctionT>
-void ExecuteIndexShards(std::vector<T> *shards, FunctionT f) {
-  SaveCudaContext{[&]() {
-    // Temporarily turn off dynamic so we have a guaranteed number of threads
-    bool dynamic = omp_get_dynamic();
-    omp_set_dynamic(false);
-    const long shards_size = static_cast<long>(shards->size());
-#pragma omp parallel for schedule(static, 1) if (shards_size > 1) num_threads(shards_size)
-    for (long shard = 0; shard < shards_size; ++shard) {
-      f(shard, shards->at(shard));
-    }
-    omp_set_dynamic(dynamic);
-  }};
-}
-
-/**
- * \brief Executes some operation on each element of the input vector, using a single controlling
- *        thread for each element, returns the sum of the results.
- *
- * \tparam  ReduceT  Type of the reduce t.
- * \tparam  T         Generic type parameter.
- * \tparam  FunctionT    Type of the function t.
- * \param shards  The shards.
- * \param f       The func_t to process.
- *
- * \return  A reduce_t.
- */
-
-template <typename ReduceT, typename ShardT, typename FunctionT>
-ReduceT ReduceShards(std::vector<ShardT> *shards, FunctionT f) {
-  std::vector<ReduceT> sums(shards->size());
-  SaveCudaContext {
-    [&](){
-#pragma omp parallel for schedule(static, 1) if (shards->size() > 1) num_threads(shards->size())
-      for (int shard = 0; shard < shards->size(); ++shard) {
-        sums[shard] = f(shards->at(shard));
-      }}
-  };
-  return std::accumulate(sums.begin(), sums.end(), ReduceT());
-}
-
-=======
   /** \brief Perform max all reduce operation on the host. This function first
    * reduces over omp threads then over nodes using rabit (which is not thread
    * safe) using the master thread. Uses naive reduce algorithm for local
@@ -1185,7 +1110,6 @@
   }
 };
 
->>>>>>> 185e3f19
 template <typename T,
   typename IndexT = typename xgboost::common::Span<T>::index_type>
 xgboost::common::Span<T> ToSpan(
