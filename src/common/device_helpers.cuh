--- conflicted
+++ resolved
@@ -261,15 +261,6 @@
 }
 
 // dh::DebugSyncDevice(__FILE__, __LINE__);
-<<<<<<< HEAD
-inline void DebugSyncDevice(std::string file="", int32_t line = -1) {
-  if (file != "" && line != -1) {
-    auto rank = xgboost::collective::GetRank();
-    LOG(DEBUG) << "R:" << rank << ": " << file << ":" << line;
-  }
-  safe_cuda(cudaDeviceSynchronize());
-  safe_cuda(cudaGetLastError());
-=======
 inline void DebugSyncDevice(char const *file = __builtin_FILE(), int32_t line = __builtin_LINE()) {
   {
     auto err = cudaDeviceSynchronize();
@@ -279,7 +270,6 @@
     auto err = cudaGetLastError();
     ThrowOnCudaError(err, file, line);
   }
->>>>>>> 6d9fcb77
 }
 
 // Faster to instantiate than caching_device_vector and invokes no synchronisation
@@ -510,11 +500,7 @@
 
 template <typename T>
 xgboost::common::Span<T> ToSpan(DeviceUVector<T> &vec) {
-<<<<<<< HEAD
-  return {thrust::raw_pointer_cast(vec.data()), vec.size()};
-=======
   return {vec.data(), vec.size()};
->>>>>>> 6d9fcb77
 }
 
 // thrust begin, similiar to std::begin
