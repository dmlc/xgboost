/*!
 * Copyright by Contributors 2017
 */
#pragma once
#include <chrono>
#include <iostream>
#include <map>
#include <string>
#include <vector>

namespace xgboost {
namespace common {
struct Timer {
  typedef std::chrono::high_resolution_clock ClockT;
  typedef std::chrono::high_resolution_clock::time_point TimePointT;
  typedef std::chrono::high_resolution_clock::duration DurationT;
  typedef std::chrono::duration<double> SecondsT;

  TimePointT start;
  DurationT elapsed;
  Timer() { Reset(); }
  void Reset() {
    elapsed = DurationT::zero();
    Start();
  }
  void Start() { start = ClockT::now(); }
  void Stop() { elapsed += ClockT::now() - start; }
  double ElapsedSeconds() const { return SecondsT(elapsed).count(); }
  void PrintElapsed(std::string label) {
    printf("%s:\t %fs\n", label.c_str(), SecondsT(elapsed).count());
    fflush(stdout);
    Reset();
  }
  void PrintElapsed2(std::string label) {
    printf("%s:\t %fs\n", label.c_str(), SecondsT(elapsed).count());
    fflush(stdout);
  }
};

/**
 * \struct  Monitor
 *
 * \brief Timing utility used to measure total method execution time over the
 * lifetime of the containing object.
 */

struct Monitor {
  bool debug_verbose = false;
  std::string label = "";
  std::map<std::string, Timer> timer_map;
  Timer self_timer;

  Monitor() { self_timer.Start(); }

  void Output(void) {
    if (!debug_verbose) return;

    std::cout << "========\n";
    std::cout << "Monitor: " << label << "\n";
    std::cout << "========\n";
    for (auto &kv : timer_map) {
      kv.second.PrintElapsed2(kv.first);
    }
    self_timer.Stop();
    self_timer.PrintElapsed2(label + " Lifetime");
    self_timer.Start();
  }

  ~Monitor() {
    if (!debug_verbose) return;

    std::cout << "========\n";
    std::cout << "Monitor: " << label << "\n";
    std::cout << "========\n";
    for (auto &kv : timer_map) {
      kv.second.PrintElapsed(kv.first);
    }
    self_timer.Stop();
    self_timer.PrintElapsed(label + " Lifetime");
    self_timer.Start();
    fflush(stdout);
  }
  void Init(std::string label, bool debug_verbose) {
    this->debug_verbose = debug_verbose;
    this->label = label;
  }
  void Start(const std::string &name) { timer_map[name].Start(); }
<<<<<<< HEAD
  void Stop(const std::string &name) {
    if (debug_verbose&&0) {
=======
  void Start(const std::string &name, std::vector<int> dList) {
    if (debug_verbose) {
>>>>>>> 4d36036f
#ifdef __CUDACC__
#include "device_helpers.cuh"
      dh::synchronize_n_devices(dList.size(), dList);
#endif
    }
    timer_map[name].Start();
  }
  void Stop(const std::string &name) { timer_map[name].Stop(); }
  void Stop(const std::string &name, std::vector<int> dList) {
    if (debug_verbose) {
#ifdef __CUDACC__
#include "device_helpers.cuh"
      dh::synchronize_n_devices(dList.size(), dList);
#endif
    }
    timer_map[name].Stop();
  }
};
}  // namespace common
}  // namespace xgboost<|MERGE_RESOLUTION|>--- conflicted
+++ resolved
@@ -85,13 +85,8 @@
     this->label = label;
   }
   void Start(const std::string &name) { timer_map[name].Start(); }
-<<<<<<< HEAD
-  void Stop(const std::string &name) {
-    if (debug_verbose&&0) {
-=======
   void Start(const std::string &name, std::vector<int> dList) {
     if (debug_verbose) {
->>>>>>> 4d36036f
 #ifdef __CUDACC__
 #include "device_helpers.cuh"
       dh::synchronize_n_devices(dList.size(), dList);
