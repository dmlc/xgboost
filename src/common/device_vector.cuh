--- conflicted
+++ resolved
@@ -7,27 +7,16 @@
 #include <thrust/device_vector.h>            // for device_vector
 
 #if defined(XGBOOST_USE_RMM) && XGBOOST_USE_RMM == 1
-<<<<<<< HEAD
-#include <cuda/memory_resource>  // for async_resource_ref
-#include <cuda/stream_ref>       // for stream_ref
-=======
 #include <cuda/version>                       // for CCCL_MAJOR_VERSION
 #include <cuda/memory_resource>               // for async_resource_ref
 #include <cuda/stream_ref>                    // for stream_ref
->>>>>>> 13894a1e
 
 #include <rmm/version_config.hpp>             // for RMM_VERSION_MAJOR
 
 // TODO(hcho3): Remove this guard once we require Rapids 25.12+
-<<<<<<< HEAD
-#if (RMM_MAJOR_VERSION == 25 && RMM_MINOR_VERSION == 12) || RMM_MAJOR_VERSION >= 26
-#include <rmm/mr/per_device_resource.hpp>  // for get_current_device_resource
-#else  // (RMM_MAJOR_VERSION == 25 && RMM_MINOR_VERSION == 12) || RMM_MAJOR_VERSION >= 26
-=======
 #if (RMM_VERSION_MAJOR == 25 && RMM_VERSION_MINOR == 12) || RMM_VERSION_MAJOR >= 26
 #include <rmm/mr/per_device_resource.hpp>     // for get_current_device_resource
 #else  // (RMM_VERSION_MAJOR == 25 && RMM_VERSION_MINOR == 12) || RMM_VERSION_MAJOR >= 26
->>>>>>> 13894a1e
 #include <rmm/mr/device/device_memory_resource.hpp>  // for device_memory_resource
 #include <rmm/mr/device/per_device_resource.hpp>     // for get_current_device_resource
 #endif  // (RMM_VERSION_MAJOR == 25 && RMM_VERSION_MINOR == 12) || RMM_VERSION_MAJOR >= 26
@@ -294,11 +283,7 @@
 // TODO(hcho3): Remove this guard once we require Rapids 25.12+
 #if (RMM_VERSION_MAJOR == 25 && RMM_VERSION_MINOR == 12) || RMM_VERSION_MAJOR >= 26
   DeviceAsyncResourceRef mr_{rmm::mr::get_current_device_resource_ref()};
-<<<<<<< HEAD
-#else   // (RMM_MAJOR_VERSION == 25 && RMM_MINOR_VERSION == 12) || RMM_MAJOR_VERSION >= 26
-=======
 #else  // (RMM_VERSION_MAJOR == 25 && RMM_VERSION_MINOR == 12) || RMM_VERSION_MAJOR >= 26
->>>>>>> 13894a1e
   DeviceAsyncResourceRef mr_{rmm::mr::get_current_device_resource()};
 #endif  // (RMM_VERSION_MAJOR == 25 && RMM_VERSION_MINOR == 12) || RMM_VERSION_MAJOR >= 26
 
