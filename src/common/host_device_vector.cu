--- conflicted
+++ resolved
@@ -188,10 +188,19 @@
   }
 
   common::Span<T> DeviceSpan(int device) {
-    CHECK(devices_.Contains(device));
-    LazySyncDevice(device);
-    return { shards_[devices_.Index(device)].data_.data().get(),
+    GPUSet devices = distribution_.devices_;
+    CHECK(devices.Contains(device));
+    LazySyncDevice(device, GPUAccess::kWrite);
+    return { shards_[devices.Index(device)].data_.data().get(),
              static_cast<typename common::Span<T>::index_type>(Size()) };
+  }
+
+  common::Span<const T> ConstDeviceSpan(int device) {
+    GPUSet devices = distribution_.devices_;
+    CHECK(devices.Contains(device));
+    LazySyncDevice(device, GPUAccess::kRead);
+    return { shards_[devices.Index(device)].data_.data().get(),
+             static_cast<typename common::Span<const T>::index_type>(Size()) };
   }
 
   size_t DeviceSize(int device) {
@@ -422,18 +431,19 @@
 }
 
 template <typename T>
-<<<<<<< HEAD
 const T* HostDeviceVector<T>::ConstDevicePointer(int device) const {
   return impl_->ConstDevicePointer(device);
 }
-=======
+
+template <typename T>
 common::Span<T> HostDeviceVector<T>::DeviceSpan(int device) {
   return impl_->DeviceSpan(device);
 }
 
 template <typename T>
-size_t HostDeviceVector<T>::DeviceStart(int device) { return impl_->DeviceStart(device); }
->>>>>>> 725f4c36
+common::Span<const T> HostDeviceVector<T>::ConstDeviceSpan(int device) const {
+  return impl_->ConstDeviceSpan(device);
+}
 
 template <typename T>
 size_t HostDeviceVector<T>::DeviceStart(int device) const {
