/*!
 * Copyright 2015-2018 by Contributors
 * \file common.h
 * \brief Common utilities
 */
#ifndef XGBOOST_COMMON_COMMON_H_
#define XGBOOST_COMMON_COMMON_H_

#include <xgboost/base.h>
#include <xgboost/logging.h>

#include <exception>
#include <limits>
#include <type_traits>
#include <vector>
#include <string>
#include <sstream>

#if defined(__CUDACC__)
#include <thrust/system/cuda/error.h>
#include <thrust/system_error.h>

#define WITH_CUDA() true

#else

#define WITH_CUDA() false

#endif  // defined(__CUDACC__)

namespace dh {
#if defined(__CUDACC__)
/*
 * Error handling  functions
 */
#define safe_cuda(ans) ThrowOnCudaError((ans), __FILE__, __LINE__)

inline cudaError_t ThrowOnCudaError(cudaError_t code, const char *file,
                                    int line) {
  if (code != cudaSuccess) {
    LOG(FATAL) << thrust::system_error(code, thrust::cuda_category(),
                                       std::string{file} + ": " +  // NOLINT
                                       std::to_string(line)).what();
  }
  return code;
}
<<<<<<< HEAD
#define safe_cuda_nomsg(ans) ThrowOnCudaError_nomsg((ans), __FILE__, __LINE__)

inline cudaError_t ThrowOnCudaError_nomsg(cudaError_t code, const char *file,
                                    int line) {
  if (code != cudaSuccess) {
    thrust::system_error(code, thrust::cuda_category(),
                                       std::string{file} + ": " +  // NOLINT
                                       std::to_string(line)).what();
  }
  return code;
}
#endif
=======
#endif  // defined(__CUDACC__)
>>>>>>> 1dac5e24
}  // namespace dh

namespace xgboost {
namespace common {
/*!
 * \brief Split a string by delimiter
 * \param s String to be splitted.
 * \param delim The delimiter.
 */
inline std::vector<std::string> Split(const std::string& s, char delim) {
  std::string item;
  std::istringstream is(s);
  std::vector<std::string> ret;
  while (std::getline(is, item, delim)) {
    ret.push_back(item);
  }
  return ret;
}

// simple routine to convert any data to string
template<typename T>
inline std::string ToString(const T& data) {
  std::ostringstream os;
  os << data;
  return os.str();
}

/*
 * Range iterator
 */
class Range {
 public:
  using DifferenceType = int64_t;

  class Iterator {
    friend class Range;

   public:
    XGBOOST_DEVICE DifferenceType operator*() const { return i_; }
    XGBOOST_DEVICE const Iterator &operator++() {
      i_ += step_;
      return *this;
    }
    XGBOOST_DEVICE Iterator operator++(int) {
      Iterator res {*this};
      i_ += step_;
      return res;
    }

    XGBOOST_DEVICE bool operator==(const Iterator &other) const {
      return i_ >= other.i_;
    }
    XGBOOST_DEVICE bool operator!=(const Iterator &other) const {
      return i_ < other.i_;
    }

    XGBOOST_DEVICE void Step(DifferenceType s) { step_ = s; }

   protected:
    XGBOOST_DEVICE explicit Iterator(DifferenceType start) : i_(start) {}
    XGBOOST_DEVICE explicit Iterator(DifferenceType start, DifferenceType step) :
        i_{start}, step_{step} {}

   public:
    int64_t i_;
    DifferenceType step_ = 1;
  };

  XGBOOST_DEVICE Iterator begin() const { return begin_; }  // NOLINT
  XGBOOST_DEVICE Iterator end() const { return end_; }      // NOLINT

  XGBOOST_DEVICE Range(DifferenceType begin, DifferenceType end)
      : begin_(begin), end_(end) {}
  XGBOOST_DEVICE Range(DifferenceType begin, DifferenceType end,
                       DifferenceType step)
      : begin_(begin, step), end_(end) {}

  XGBOOST_DEVICE bool operator==(const Range& other) const {
    return *begin_ == *other.begin_ && *end_ == *other.end_;
  }
  XGBOOST_DEVICE bool operator!=(const Range& other) const {
    return !(*this == other);
  }

  XGBOOST_DEVICE void Step(DifferenceType s) { begin_.Step(s); }

 private:
  Iterator begin_;
  Iterator end_;
};

}  // namespace common
struct AllVisibleImpl {
  static int AllVisible();
};
/* \brief set of devices across which HostDeviceVector can be distributed.
 *
 * Currently implemented as a range, but can be changed later to something else,
 *   e.g. a bitset
 */
class GPUSet {
 public:
  using GpuIdType = int;
  static constexpr GpuIdType kAll = -1;

  explicit GPUSet(int start = 0, int ndevices = 0)
      : devices_(start, start + ndevices) {}

  static GPUSet Empty() { return GPUSet(); }

  static GPUSet Range(GpuIdType start, GpuIdType n_gpus) {
    return n_gpus <= 0 ? Empty() : GPUSet{start, n_gpus};
  }
  /*! \brief n_gpus and num_rows both are upper bounds. */
  static GPUSet All(GpuIdType gpu_id, GpuIdType n_gpus,
                    GpuIdType num_rows = std::numeric_limits<GpuIdType>::max()) {
    CHECK_GE(gpu_id, 0) << "gpu_id must be >= 0.";
    CHECK_GE(n_gpus, -1) << "n_gpus must be >= -1.";

    GpuIdType const n_devices_visible = AllVisible().Size();
    if (n_devices_visible == 0 || n_gpus == 0) { return Empty(); }

    GpuIdType const n_available_devices = n_devices_visible - gpu_id;

    if (n_gpus == kAll) {  // Use all devices starting from `gpu_id'.
      CHECK(gpu_id < n_devices_visible)
          << "\ngpu_id should be less than number of visible devices.\ngpu_id: "
          << gpu_id
          << ", number of visible devices: "
          << n_devices_visible;
      GpuIdType n_devices =
          n_available_devices < num_rows ? n_available_devices : num_rows;
      return Range(gpu_id, n_devices);
    } else {  // Use devices in ( gpu_id, gpu_id + n_gpus ).
      CHECK_LE(n_gpus, n_available_devices)
          << "Starting from gpu id: " << gpu_id << ", there are only "
          << n_available_devices << " available devices, while n_gpus is set to: "
          << n_gpus;
      GpuIdType n_devices = n_gpus < num_rows ? n_gpus : num_rows;
      return Range(gpu_id, n_devices);
    }
  }

  static GPUSet AllVisible() {
    GpuIdType n =  AllVisibleImpl::AllVisible();
    return Range(0, n);
  }

  size_t Size() const {
    GpuIdType size = *devices_.end() - *devices_.begin();
    GpuIdType res = size < 0 ? 0 : size;
    return static_cast<size_t>(res);
  }

  /*
   * By default, we have two configurations of identifying device, one
   * is the device id obtained from `cudaGetDevice'.  But we sometimes
   * store objects that allocated one for each device in a list, which
   * requires a zero-based index.
   *
   * Hence, `DeviceId' converts a zero-based index to actual device id,
   * `Index' converts a device id to a zero-based index.
   */
  GpuIdType DeviceId(size_t index) const {
    GpuIdType result = *devices_.begin() + static_cast<GpuIdType>(index);
    CHECK(Contains(result)) << "\nDevice " << result << " is not in GPUSet."
                            << "\nIndex: " << index
                            << "\nGPUSet: (" << *begin() << ", " << *end() << ")"
                            << std::endl;
    return result;
  }
  size_t Index(GpuIdType device) const {
    CHECK(Contains(device)) << "\nDevice " << device << " is not in GPUSet."
                            << "\nGPUSet: (" << *begin() << ", " << *end() << ")"
                            << std::endl;
    size_t result = static_cast<size_t>(device - *devices_.begin());
    return result;
  }

  bool IsEmpty() const { return Size() == 0; }

  bool Contains(GpuIdType device) const {
    return *devices_.begin() <= device && device < *devices_.end();
  }

  common::Range::Iterator begin() const { return devices_.begin(); }  // NOLINT
  common::Range::Iterator end() const { return devices_.end(); }      // NOLINT

  friend bool operator==(const GPUSet& lhs, const GPUSet& rhs) {
    return lhs.devices_ == rhs.devices_;
  }
  friend bool operator!=(const GPUSet& lhs, const GPUSet& rhs) {
    return !(lhs == rhs);
  }

 private:
  common::Range devices_;
};

}  // namespace xgboost
#endif  // XGBOOST_COMMON_COMMON_H_<|MERGE_RESOLUTION|>--- conflicted
+++ resolved
@@ -44,7 +44,6 @@
   }
   return code;
 }
-<<<<<<< HEAD
 #define safe_cuda_nomsg(ans) ThrowOnCudaError_nomsg((ans), __FILE__, __LINE__)
 
 inline cudaError_t ThrowOnCudaError_nomsg(cudaError_t code, const char *file,
@@ -56,10 +55,7 @@
   }
   return code;
 }
-#endif
-=======
 #endif  // defined(__CUDACC__)
->>>>>>> 1dac5e24
 }  // namespace dh
 
 namespace xgboost {
