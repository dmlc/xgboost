--- conflicted
+++ resolved
@@ -10,6 +10,7 @@
 #include <xgboost/data.h>
 #include <limits>
 #include <vector>
+#include <algorithm>
 #include "row_set.h"
 #include "../tree/param.h"
 #include "./quantile.h"
@@ -18,11 +19,9 @@
 #include "../include/rabit/rabit.h"
 #include "random.h"
 
-
 namespace xgboost {
 
-namespace tree
-{
+namespace tree {
 class RegTreeThreadSafe;
 class SplitEvaluator;
 }
@@ -31,10 +30,6 @@
 
 template<typename T>
 struct SimpleArray {
-<<<<<<< HEAD
-
-=======
->>>>>>> 3c88125e
   ~SimpleArray() {
     free(ptr_);
     ptr_ = nullptr;
@@ -89,11 +84,7 @@
     return ptr_ + n_;
   }
 
-<<<<<<< HEAD
-private:
-=======
- private:
->>>>>>> 3c88125e
+ private:
   T* ptr_ = nullptr;
   size_t n_ = 0;
 };
@@ -146,7 +137,6 @@
  *  This is a global histogram index.
  */
 struct GHistIndexMatrix {
-
   /*! \brief row pointer to rows by element position */
   // std::vector<size_t> row_ptr;
   SimpleArray<size_t> row_ptr;
@@ -237,7 +227,7 @@
   // access histogram for i-th node
   inline GHistRow operator[](bst_uint nid) const {
     std::lock_guard<std::mutex> lock(mutex_);
-   return { const_cast<tree::GradStats*>(dmlc::BeginPtr(*data_arr_[nid])), nbins_};
+    return { const_cast<tree::GradStats*>(dmlc::BeginPtr(*data_arr_[nid])), nbins_};
   }
 
   // have we computed a histogram for i-th node?
@@ -249,60 +239,62 @@
   // initialize histogram collection
   inline void Init(uint32_t nbins) {
     std::lock_guard<std::mutex> lock(mutex_);
-    for(size_t i=0; i < is_init_.size();++i)
+    for (size_t i = 0; i < is_init_.size(); ++i)
       is_init_[i] = false;
 
-    if (nbins_ != nbins)
-    {
-      for (size_t i = 0; i < data_arr_.size(); ++i) delete data_arr_[i];
+    if (nbins_ != nbins) {
+      for (size_t i = 0; i < data_arr_.size(); ++i) {
+        delete data_arr_[i];
+      }
       data_arr_.clear();
       nbins_ = nbins;
     }
   }
 
-  ~HistCollection()
-  {
-    for (size_t i = 0; i < data_arr_.size(); ++i) delete data_arr_[i];
+  ~HistCollection() {
+    for (size_t i = 0; i < data_arr_.size(); ++i) {
+      delete data_arr_[i];
+    }
   }
 
   // create an empty histogram for i-th node
   inline void AddHistRow(bst_uint nid) {
     std::lock_guard<std::mutex> lock(mutex_);
 
-    if (data_arr_.size() <= nid)
-    {
+    if (data_arr_.size() <= nid) {
       data_arr_.resize(nid + 1, nullptr);
       is_init_.resize(nid + 1, false);
     }
     is_init_[nid] = true;
 
-    if (data_arr_[nid] == nullptr) data_arr_[nid] = new std::vector<tree::GradStats>;
-
-    if (data_arr_[nid]->size() == 0)
-    {
+    if (data_arr_[nid] == nullptr) {
+      data_arr_[nid] = new std::vector<tree::GradStats>;
+    }
+
+    if (data_arr_[nid]->size() == 0) {
       data_arr_[nid]->resize(nbins_);
     }
   }
 
   inline void AddHistRow(bst_uint nid1, bst_uint nid2) {
     std::lock_guard<std::mutex> lock(mutex_);
-    if (data_arr_.size() <= std::max(nid1, nid2))
-    {
+    if (data_arr_.size() <= std::max(nid1, nid2)) {
       data_arr_.resize(std::max(nid1, nid2) + 1, nullptr);
       is_init_.resize(std::max(nid1, nid2) + 1, false);
     }
     is_init_[nid1] = true;
     is_init_[nid2] = true;
 
-    if (data_arr_[nid1] == nullptr) data_arr_[nid1] = new std::vector<tree::GradStats>;
-    if (data_arr_[nid2] == nullptr) data_arr_[nid2] = new std::vector<tree::GradStats>;
-
-    if (data_arr_[nid1]->size() == 0)
-    {
+    if (data_arr_[nid1] == nullptr) {
+      data_arr_[nid1] = new std::vector<tree::GradStats>;
+    }
+    if (data_arr_[nid2] == nullptr) {
+      data_arr_[nid2] = new std::vector<tree::GradStats>;
+    }
+    if (data_arr_[nid1]->size() == 0) {
       data_arr_[nid1]->resize(nbins_);
     }
-    if (data_arr_[nid2]->size() == 0)
-    {
+    if (data_arr_[nid2]->size() == 0) {
       data_arr_[nid2]->resize(nbins_);
     }
   }
@@ -333,9 +325,8 @@
                  const RowSetCollection::Elem row_indices,
                  const GHistIndexMatrix& gmat,
                  GHistRow hist,
-                 TlsType& hist_tls,
-                 common::ColumnSampler& column_sampler,
-                 tree::RegTreeThreadSafe& tree,
+                 TlsType* hist_tls,
+                 tree::RegTreeThreadSafe* tree,
                  int32_t parent_nid,
                  const tree::TrainParam& param,
                  GHistRow sibling,
