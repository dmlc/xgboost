/*!
 * Copyright 2017 by Contributors
 * \file hist_util.h
 * \brief Utility for fast histogram aggregation
 * \author Philip Cho, Tianqi Chen
 */
#ifndef XGBOOST_COMMON_HIST_UTIL_H_
#define XGBOOST_COMMON_HIST_UTIL_H_

#include <xgboost/data.h>
#include <limits>
#include <vector>
#include "row_set.h"
#include "../tree/param.h"
#include "./quantile.h"
#include "./timer.h"
#include "../include/rabit/rabit.h"

namespace xgboost {
namespace common {

/*
 * \brief A thin wrapper around dynamically allocated C-style array.
 * Make sure to call resize() before use.
 */
template<typename T>
struct SimpleArray {
  ~SimpleArray() {
    free(ptr_);
    ptr_ = nullptr;
  }

  void resize(size_t n) {
    T* ptr = static_cast<T*>(malloc(n*sizeof(T)));
    memcpy(ptr, ptr_, n_ * sizeof(T));
    free(ptr_);
    ptr_ = ptr;
    n_ = n;
  }

  T& operator[](size_t idx) {
    return ptr_[idx];
  }

  T& operator[](size_t idx) const {
    return ptr_[idx];
  }

  size_t size() const {
    return n_;
  }

  T back() const {
    return ptr_[n_-1];
  }

  T* data() {
    return ptr_;
  }

  const T* data() const {
    return ptr_;
  }


  T* begin() {
    return ptr_;
  }

  const T* begin() const {
    return ptr_;
  }

  T* end() {
    return ptr_ + n_;
  }

  const T* end() const {
    return ptr_ + n_;
  }

 private:
  T* ptr_ = nullptr;
  size_t n_ = 0;
};




/*! \brief Cut configuration for all the features. */
struct HistCutMatrix {
  /*! \brief Unit pointer to rows by element position */
  std::vector<uint32_t> row_ptr;
  /*! \brief minimum value of each feature */
  std::vector<bst_float> min_val;
  /*! \brief the cut field */
  std::vector<bst_float> cut;
  uint32_t GetBinIdx(const Entry &e);

  using WXQSketch = common::WXQuantileSketch<bst_float, bst_float>;

  // create histogram cut matrix given statistics from data
  // using approximate quantile sketch approach
  void Init(DMatrix* p_fmat, uint32_t max_num_bins);

  void Init(std::vector<WXQSketch>* sketchs, uint32_t max_num_bins);

  HistCutMatrix();
  size_t NumBins() const { return row_ptr.back(); }

 protected:
  virtual size_t SearchGroupIndFromBaseRow(
      std::vector<bst_uint> const& group_ptr, size_t const base_rowid) const;

  Monitor monitor_;
};

<<<<<<< HEAD
/*! \brief Builds the cut matrix on the GPU.
 *   This returns the row stride across the entire dataset to avoid
 *   further passes on the dmatrix to compute it.
 */
size_t DeviceSketch
  (const tree::TrainParam& param, int gpu_batch_nrows, DMatrix* dmat,
   HistCutMatrix* hmat);
=======
/*! \brief Builds the cut matrix on the GPU */
void DeviceSketch
  (const SparsePage& batch, const MetaInfo& info,
   const tree::TrainParam& param, HistCutMatrix* hmat, int gpu_batch_nrows,
   GPUSet const& devices);
>>>>>>> c589eff9

/*!
 * \brief A single row in global histogram index.
 *  Directly represent the global index in the histogram entry.
 */
using GHistIndexRow = Span<uint32_t const>;

/*!
 * \brief preprocessed global index matrix, in CSR format
 *  Transform floating values to integer index in histogram
 *  This is a global histogram index.
 */
struct GHistIndexMatrix {
  /*! \brief row pointer to rows by element position */
  std::vector<size_t> row_ptr;
  /*! \brief The index data */
  std::vector<uint32_t> index;
  /*! \brief hit count of each index */
  std::vector<size_t> hit_count;
  /*! \brief The corresponding cuts */
  HistCutMatrix cut;
  // Create a global histogram matrix, given cut
  void Init(DMatrix* p_fmat, int max_num_bins);
  // get i-th row
  inline GHistIndexRow operator[](size_t i) const {
    return {&index[0] + row_ptr[i],
            static_cast<GHistIndexRow::index_type>(
                row_ptr[i + 1] - row_ptr[i])};
  }
  inline void GetFeatureCounts(size_t* counts) const {
    auto nfeature = cut.row_ptr.size() - 1;
    for (unsigned fid = 0; fid < nfeature; ++fid) {
      auto ibegin = cut.row_ptr[fid];
      auto iend = cut.row_ptr[fid + 1];
      for (auto i = ibegin; i < iend; ++i) {
        counts[fid] += hit_count[i];
      }
    }
  }

 private:
  std::vector<size_t> hit_count_tloc_;
};

struct GHistIndexBlock {
  const size_t* row_ptr;
  const uint32_t* index;

  inline GHistIndexBlock(const size_t* row_ptr, const uint32_t* index)
    : row_ptr(row_ptr), index(index) {}
};

class ColumnMatrix;

class GHistIndexBlockMatrix {
 public:
  void Init(const GHistIndexMatrix& gmat,
            const ColumnMatrix& colmat,
            const tree::TrainParam& param);

  inline GHistIndexBlock operator[](size_t i) const {
    return {blocks_[i].row_ptr_begin, blocks_[i].index_begin};
  }

  inline size_t GetNumBlock() const {
    return blocks_.size();
  }

 private:
  std::vector<size_t> row_ptr_;
  std::vector<uint32_t> index_;
  const HistCutMatrix* cut_;
  struct Block {
    const size_t* row_ptr_begin;
    const size_t* row_ptr_end;
    const uint32_t* index_begin;
    const uint32_t* index_end;
  };
  std::vector<Block> blocks_;
};

/*!
 * \brief histogram of graident statistics for a single node.
 *  Consists of multiple GradStats, each entry showing total graident statistics
 *     for that particular bin
 *  Uses global bin id so as to represent all features simultaneously
 */
using GHistRow = Span<tree::GradStats>;

/*!
 * \brief histogram of gradient statistics for multiple nodes
 */
class HistCollection {
 public:
  // access histogram for i-th node
  GHistRow operator[](bst_uint nid) const {
    constexpr uint32_t kMax = std::numeric_limits<uint32_t>::max();
    CHECK_NE(row_ptr_[nid], kMax);
    tree::GradStats* ptr =
        const_cast<tree::GradStats*>(dmlc::BeginPtr(data_) + row_ptr_[nid]);
    return {ptr, nbins_};
  }

  // have we computed a histogram for i-th node?
  bool RowExists(bst_uint nid) const {
    const uint32_t k_max = std::numeric_limits<uint32_t>::max();
    return (nid < row_ptr_.size() && row_ptr_[nid] != k_max);
  }

  // initialize histogram collection
  void Init(uint32_t nbins) {
    nbins_ = nbins;
    row_ptr_.clear();
    data_.clear();
  }

  // create an empty histogram for i-th node
  void AddHistRow(bst_uint nid) {
    constexpr uint32_t kMax = std::numeric_limits<uint32_t>::max();
    if (nid >= row_ptr_.size()) {
      row_ptr_.resize(nid + 1, kMax);
    }
    CHECK_EQ(row_ptr_[nid], kMax);

    row_ptr_[nid] = data_.size();
    data_.resize(data_.size() + nbins_);
  }

 private:
  /*! \brief number of all bins over all features */
  uint32_t nbins_;

  std::vector<tree::GradStats> data_;

  /*! \brief row_ptr_[nid] locates bin for historgram of node nid */
  std::vector<size_t> row_ptr_;
};

/*!
 * \brief builder for histograms of gradient statistics
 */
class GHistBuilder {
 public:
  // initialize builder
  inline void Init(size_t nthread, uint32_t nbins) {
    nthread_ = nthread;
    nbins_ = nbins;
    thread_init_.resize(nthread_);
  }

  // construct a histogram via histogram aggregation
  void BuildHist(const std::vector<GradientPair>& gpair,
                 const RowSetCollection::Elem row_indices,
                 const GHistIndexMatrix& gmat,
                 GHistRow hist);
  // same, with feature grouping
  void BuildBlockHist(const std::vector<GradientPair>& gpair,
                      const RowSetCollection::Elem row_indices,
                      const GHistIndexBlockMatrix& gmatb,
                      GHistRow hist);
  // construct a histogram via subtraction trick
  void SubtractionTrick(GHistRow self, GHistRow sibling, GHistRow parent);

  uint32_t GetNumBins() {
      return nbins_;
  }

 private:
  /*! \brief number of threads for parallel computation */
  size_t nthread_;
  /*! \brief number of all bins over all features */
  uint32_t nbins_;
  std::vector<size_t> thread_init_;
  std::vector<tree::GradStats> data_;
};


}  // namespace common
}  // namespace xgboost
#endif  // XGBOOST_COMMON_HIST_UTIL_H_<|MERGE_RESOLUTION|>--- conflicted
+++ resolved
@@ -8,6 +8,7 @@
 #define XGBOOST_COMMON_HIST_UTIL_H_
 
 #include <xgboost/data.h>
+#include <xgboost/generic_parameters.h>
 #include <limits>
 #include <vector>
 #include "row_set.h"
@@ -83,9 +84,6 @@
   T* ptr_ = nullptr;
   size_t n_ = 0;
 };
-
-
-
 
 /*! \brief Cut configuration for all the features. */
 struct HistCutMatrix {
@@ -115,21 +113,13 @@
   Monitor monitor_;
 };
 
-<<<<<<< HEAD
 /*! \brief Builds the cut matrix on the GPU.
- *   This returns the row stride across the entire dataset to avoid
- *   further passes on the dmatrix to compute it.
+ *  
+ *  \return The row stride across the entire dataset.
  */
 size_t DeviceSketch
-  (const tree::TrainParam& param, int gpu_batch_nrows, DMatrix* dmat,
-   HistCutMatrix* hmat);
-=======
-/*! \brief Builds the cut matrix on the GPU */
-void DeviceSketch
-  (const SparsePage& batch, const MetaInfo& info,
-   const tree::TrainParam& param, HistCutMatrix* hmat, int gpu_batch_nrows,
-   GPUSet const& devices);
->>>>>>> c589eff9
+  (const tree::TrainParam& param, const LearnerTrainParam &learner_param, int gpu_batch_nrows,
+   DMatrix* dmat, HistCutMatrix* hmat);
 
 /*!
  * \brief A single row in global histogram index.
