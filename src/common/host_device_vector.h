--- conflicted
+++ resolved
@@ -1,6 +1,54 @@
 /*!
  * Copyright 2017 XGBoost contributors
  */
+
+/**
+ * @file host_device_vector.h
+ * @brief A device-and-host vector abstraction layer.
+ *
+ * Why HostDeviceVector?<br/>
+ * With CUDA, one has to explicitly manage memory through 'cudaMemcpy' calls.
+ * This wrapper class hides this management from the users, thereby making it
+ * easy to integrate GPU/CPU usage under a single interface.
+ *
+ * Initialization/Allocation:<br/>
+ * One can choose to initialize the vector on CPU or GPU during constructor.
+ * (use the 'devices' argument) Or, can choose to use the 'Resize' method to
+ * allocate/resize memory explicitly, and use the 'Reshard' method 
+ * to specify the devices.
+ *
+ * Accessing underlying data:<br/>
+ * Use 'HostVector' method to explicitly query for the underlying std::vector.
+ * If you need the raw device pointer, use the 'DevicePointer' method. For perf
+ * implications of these calls, see below.
+ *
+ * Accessing underling data and their perf implications:<br/>
+ * There are 4 scenarios to be considered here:
+ * HostVector and data on CPU --> no problems, std::vector returned immediately
+ * HostVector but data on GPU --> this causes a cudaMemcpy to be issued internally.
+ *                        subsequent calls to HostVector, will NOT incur this penalty.
+ *                        (assuming 'DevicePointer' is not called in between)
+ * DevicePointer but data on CPU  --> this causes a cudaMemcpy to be issued internally.
+ *                        subsequent calls to DevicePointer, will NOT incur this penalty.
+ *                        (assuming 'HostVector' is not called in between)
+ * DevicePointer and data on GPU  --> no problems, the device ptr 
+ *                        will be returned immediately.
+ *
+ * What if xgboost is compiled without CUDA?<br/>
+ * In that case, there's a special implementation which always falls-back to
+ * working with std::vector. This logic can be found in host_device_vector.cc
+ *
+ * Why not consider CUDA unified memory?<br/>
+ * We did consider. However, it poses complications if we need to support both
+ * compiling with and without CUDA toolkit. It was easier to have 
+ * 'HostDeviceVector' with a special-case implementation in host_device_vector.cc
+ *
+ * @note: Size and Devices methods are thread-safe.
+ * DevicePointer, DeviceStart, DeviceSize, tbegin and tend methods are thread-safe 
+ * if different threads call these methods with different values of the device argument.
+ * All other methods are not thread safe. 
+ */
+
 #ifndef XGBOOST_COMMON_HOST_DEVICE_VECTOR_H_
 #define XGBOOST_COMMON_HOST_DEVICE_VECTOR_H_
 
@@ -128,163 +176,10 @@
   kWrite
 };
 
-<<<<<<< HEAD
-// Distribution for the HostDeviceVector; it specifies such aspects as the devices it is
-// distributed on, whether there are copies of elements from other GPUs as well as the granularity
-// of splitting. It may also specify explicit boundaries for devices, in which case the size of the
-// array cannot be changed.
-class GPUDistribution {
-  template<typename T> friend struct HostDeviceVectorImpl;
-
- public:
-  explicit GPUDistribution(GPUSet devices = GPUSet::Empty())
-    : devices_(devices), granularity_(1), overlap_(0) {}
-
- private:
-  GPUDistribution(GPUSet devices, int granularity, int overlap,
-                  std::vector<size_t> offsets)
-    : devices_(devices), granularity_(granularity), overlap_(overlap),
-    offsets_(std::move(offsets)) {}
-
- public:
-  static GPUDistribution Block(GPUSet devices) { return GPUDistribution(devices); }
-
-  static GPUDistribution Overlap(GPUSet devices, int overlap) {
-    return GPUDistribution(devices, 1, overlap, std::vector<size_t>());
-  }
-
-  static GPUDistribution Granular(GPUSet devices, int granularity) {
-    return GPUDistribution(devices, granularity, 0, std::vector<size_t>());
-  }
-
-  static GPUDistribution Explicit(GPUSet devices, std::vector<size_t> offsets) {
-    return GPUDistribution(devices, 1, 0, offsets);
-  }
-
-  friend bool operator==(const GPUDistribution& a, const GPUDistribution& b) {
-    return a.devices_ == b.devices_ && a.granularity_ == b.granularity_ &&
-      a.overlap_ == b.overlap_ && a.offsets_ == b.offsets_;
-  }
-
-  friend bool operator!=(const GPUDistribution& a, const GPUDistribution& b) {
-    return !(a == b);
-  }
-
-  GPUSet Devices() const { return devices_; }
-
-  bool IsEmpty() const { return devices_.IsEmpty(); }
-
-  size_t ShardStart(size_t size, int index) const {
-    if (size == 0) { return 0; }
-    if (offsets_.size() > 0) {
-      // explicit offsets are provided
-      CHECK_EQ(offsets_.back(), size);
-      return offsets_.at(index);
-    }
-    // no explicit offsets
-    size_t begin = std::min(index * Portion(size), size);
-    begin = begin > size ? size : begin;
-    return begin;
-  }
-
-  size_t ShardSize(size_t size, int index) const {
-    if (size == 0) { return 0; }
-    if (offsets_.size() > 0) {
-      // explicit offsets are provided
-      CHECK_EQ(offsets_.back(), size);
-      return offsets_.at(index + 1)  - offsets_.at(index) +
-        (index == devices_.Size() - 1 ? overlap_ : 0);
-    }
-    size_t portion = Portion(size);
-    size_t begin = std::min(index * portion, size);
-    size_t end = std::min((index + 1) * portion + overlap_ * granularity_, size);
-    return end - begin;
-  }
-
-  size_t ShardProperSize(size_t size, int index) const {
-    if (size == 0) { return 0; }
-    return ShardSize(size, index) - (devices_.Size() - 1 > index ? overlap_ : 0);
-  }
-
-  bool IsFixedSize() const { return !offsets_.empty(); }
-
- private:
-  static size_t DivRoundUp(size_t a, size_t b) { return (a + b - 1) / b; }
-  static size_t RoundUp(size_t a, size_t b) { return DivRoundUp(a, b) * b; }
-
-  size_t Portion(size_t size) const {
-    return RoundUp
-      (DivRoundUp
-       (std::max(static_cast<int64_t>(size - overlap_ * granularity_),
-                 static_cast<int64_t>(1)),
-        devices_.Size()), granularity_);
-  }
-
-  GPUSet devices_;
-  int granularity_;
-  int overlap_;
-  // explicit offsets for the GPU parts, if any
-  std::vector<size_t> offsets_;
-};
-
-enum GPUAccess {
-  kNone, kRead,
-  // write implies read
-  kWrite
-};
-
-=======
->>>>>>> 2a04551a
 inline GPUAccess operator-(GPUAccess a, GPUAccess b) {
   return static_cast<GPUAccess>(static_cast<int>(a) - static_cast<int>(b));
 }
 
-/**
- * @file host_device_vector.h
- * @brief A device-and-host vector abstraction layer.
- *
- * Why HostDeviceVector?<br/>
- * With CUDA, one has to explicitly manage memory through 'cudaMemcpy' calls.
- * This wrapper class hides this management from the users, thereby making it
- * easy to integrate GPU/CPU usage under a single interface.
- *
- * Initialization/Allocation:<br/>
- * One can choose to initialize the vector on CPU or GPU during constructor.
- * (use the 'devices' argument) Or, can choose to use the 'Resize' method to
- * allocate/resize memory explicitly, and use the 'Reshard' method 
- * to specify the devices.
- *
- * Accessing underlying data:<br/>
- * Use 'HostVector' method to explicitly query for the underlying std::vector.
- * If you need the raw device pointer, use the 'DevicePointer' method. For perf
- * implications of these calls, see below.
- *
- * Accessing underling data and their perf implications:<br/>
- * There are 4 scenarios to be considered here:
- * HostVector and data on CPU --> no problems, std::vector returned immediately
- * HostVector but data on GPU --> this causes a cudaMemcpy to be issued internally.
- *                        subsequent calls to HostVector, will NOT incur this penalty.
- *                        (assuming 'DevicePointer' is not called in between)
- * DevicePointer but data on CPU  --> this causes a cudaMemcpy to be issued internally.
- *                        subsequent calls to DevicePointer, will NOT incur this penalty.
- *                        (assuming 'HostVector' is not called in between)
- * DevicePointer and data on GPU  --> no problems, the device ptr 
- *                        will be returned immediately.
- *
- * What if xgboost is compiled without CUDA?<br/>
- * In that case, there's a special implementation which always falls-back to
- * working with std::vector. This logic can be found in host_device_vector.cc
- *
- * Why not consider CUDA unified memory?<br/>
- * We did consider. However, it poses complications if we need to support both
- * compiling with and without CUDA toolkit. It was easier to have 
- * 'HostDeviceVector' with a special-case implementation in host_device_vector.cc
- *
- * @note: Size and Devices methods are thread-safe.
- * DevicePointer, DeviceStart, DeviceSize, tbegin and tend methods are thread-safe 
- * if different threads call these methods with different values of the device argument.
- * All other methods are not thread safe. 
- */
 template <typename T>
 class HostDeviceVector {
  public:
@@ -300,23 +195,12 @@
   size_t Size() const;
   GPUSet Devices() const;
   const GPUDistribution& Distribution() const;
-<<<<<<< HEAD
-
-  T* DevicePointer(int device);
-  const T* ConstDevicePointer(int device) const;
-  const T* DevicePointer(int device) const { return ConstDevicePointer(device); }
-
-  common::Span<T> DeviceSpan(int device);
-  common::Span<const T> ConstDeviceSpan(int device) const;
-  common::Span<const T> DeviceSpan(int device) const { return ConstDeviceSpan(device); }
-=======
   common::Span<T> DeviceSpan(int device);
   common::Span<const T> ConstDeviceSpan(int device) const;
   common::Span<const T> DeviceSpan(int device) const { return ConstDeviceSpan(device); }
   T* DevicePointer(int device);
   const T* ConstDevicePointer(int device) const;
   const T* DevicePointer(int device) const { return ConstDevicePointer(device); }
->>>>>>> 2a04551a
 
   T* HostPointer() { return HostVector().data(); }
   const T* ConstHostPointer() const { return ConstHostVector().data(); }
