--- conflicted
+++ resolved
@@ -300,13 +300,9 @@
     for (size_t i = 0; i < size; ++i) {
       const size_t row_id = rid[i];
       const size_t icol_start =
-<<<<<<< HEAD
           kAnyMissing ? get_row_ptr(row_id) : get_rid(row_id) * n_features;
-=======
-          any_missing ? get_row_ptr(row_id) : get_rid(row_id) * n_features;
       const size_t icol_end =
-        any_missing ? get_row_ptr(rid[i] + 1) : icol_start + n_features;
->>>>>>> d2285606
+        kAnyMissing ? get_row_ptr(rid[i] + 1) : icol_start + n_features;
 
       if (cid < icol_end - icol_start) {
         const BinIdxType *gr_index_local = gradient_index + icol_start;
@@ -362,23 +358,16 @@
    */
   constexpr double kAdhocL2Size = 1024 * 1024 * 0.8;
   const bool hist_fit_to_l2 = kAdhocL2Size > 2*sizeof(float)*gmat.cut.Ptrs().back();
-<<<<<<< HEAD
   bool first_page = gmat.base_rowid == 0;
   bool read_by_column = !hist_fit_to_l2 && !any_missing;
   auto bin_type_size = gmat.index.GetBinTypeSize();
 
   GHistBuildingManager<any_missing>::DispatchAndExecute(
-    {first_page, read_by_column, bin_type_size},
+    {first_page, read_by_column || force_read_by_column, bin_type_size},
     [&](auto t) {
       using BuildingManager = decltype(t);
       BuildHistDispatch<BuildingManager>(gpair, row_indices, gmat, hist);
     });
-=======
-  const bool read_by_column = !hist_fit_to_l2 && !any_missing;
-
-  BuildHistDispatch<any_missing>(gpair, row_indices, gmat, hist, read_by_column ||
-                                                                 force_read_by_column);
->>>>>>> d2285606
 }
 
 template void GHistBuilder::BuildHist<true>(const std::vector<GradientPair> &gpair,
