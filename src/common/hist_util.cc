--- conflicted
+++ resolved
@@ -44,15 +44,6 @@
       auto tid = static_cast<unsigned>(omp_get_thread_num());
       unsigned begin = std::min(nstep * tid, ncol);
       unsigned end = std::min(nstep * (tid + 1), ncol);
-<<<<<<< HEAD
-      for (size_t i = 0; i < batch.Size(); ++i) { // NOLINT(*)
-        size_t ridx = batch.base_rowid + i;
-        SparsePage::Inst inst = batch[i];
-        for (bst_uint j = 0; j < inst.length; ++j) {
-          if (inst[j].index >= begin && inst[j].index < end) {
-            sketchs[inst[j].index].Push(inst[j].fvalue,
-                                        weights.size() > 0 ? weights[j] : 1.0f);
-=======
       // do not iterate if no columns are assigned to the thread
       if (begin < end && end <= ncol) {
         for (size_t i = 0; i < batch.Size(); ++i) { // NOLINT(*)
@@ -60,9 +51,9 @@
           SparsePage::Inst inst = batch[i];
           for (bst_uint j = 0; j < inst.length; ++j) {
             if (inst[j].index >= begin && inst[j].index < end) {
-              sketchs[inst[j].index].Push(inst[j].fvalue, info.GetWeight(ridx));
+              sketchs[inst[j].index].Push(inst[j].fvalue,
+                                          weights.size() > 0 ? weights[i] : 1.0f);
             }
->>>>>>> 96826a35
           }
         }
       }
