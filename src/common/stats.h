/*!
 * Copyright 2022 by XGBoost Contributors
 */
#ifndef XGBOOST_COMMON_STATS_H_
#define XGBOOST_COMMON_STATS_H_
#include <algorithm>
#include <iterator>
#include <limits>
#include <vector>

<<<<<<< HEAD
#include "common.h"
#include "linalg_op.h"
=======
#include "common.h"  // AssertGPUSupport
>>>>>>> 7d43e74e
#include "xgboost/generic_parameters.h"
#include "xgboost/linalg.h"

namespace xgboost {
namespace common {

/**
 * \brief Percentile with masked array using linear interpolation.
 *
 *   https://www.itl.nist.gov/div898/handbook/prc/section2/prc262.htm
 *
 * \param alpha Percentile, must be in range [0, 1].
 * \param begin Iterator begin for input array.
 * \param end   Iterator end for input array.
 *
 * \return The result of interpolation.
 */
template <typename Iter>
float Quantile(double alpha, Iter const& begin, Iter const& end) {
  CHECK(alpha >= 0 && alpha <= 1);
  auto n = static_cast<double>(std::distance(begin, end));
  if (n == 0) {
    return std::numeric_limits<float>::quiet_NaN();
  }

  std::vector<size_t> sorted_idx(n);
  std::iota(sorted_idx.begin(), sorted_idx.end(), 0);
  std::stable_sort(sorted_idx.begin(), sorted_idx.end(),
                   [&](size_t l, size_t r) { return *(begin + l) < *(begin + r); });

  auto val = [&](size_t i) { return *(begin + sorted_idx[i]); };
  static_assert(std::is_same<decltype(val(0)), float>::value, "");

  if (alpha <= (1 / (n + 1))) {
    return val(0);
  }
  if (alpha >= (n / (n + 1))) {
    return val(sorted_idx.size() - 1);
  }
  assert(n != 0 && "The number of rows in a leaf can not be zero.");
  double x = alpha * static_cast<double>((n + 1));
  double k = std::floor(x) - 1;
  CHECK_GE(k, 0);
  double d = (x - 1) - k;

  auto v0 = val(static_cast<size_t>(k));
  auto v1 = val(static_cast<size_t>(k) + 1);
  return v0 + d * (v1 - v0);
}

/**
 * \brief Calculate the weighted quantile with step function. Unlike the unweighted
 *        version, no interpolation is used.
 *
 *   See https://aakinshin.net/posts/weighted-quantiles/ for some discussion on computing
 *   weighted quantile with interpolation.
 */
template <typename Iter, typename WeightIter>
float WeightedQuantile(double alpha, Iter begin, Iter end, WeightIter weights) {
  auto n = static_cast<double>(std::distance(begin, end));
  if (n == 0) {
    return std::numeric_limits<float>::quiet_NaN();
  }
  std::vector<size_t> sorted_idx(n);
  std::iota(sorted_idx.begin(), sorted_idx.end(), 0);
  std::stable_sort(sorted_idx.begin(), sorted_idx.end(),
                   [&](size_t l, size_t r) { return *(begin + l) < *(begin + r); });

  auto val = [&](size_t i) { return *(begin + sorted_idx[i]); };

  std::vector<float> weight_cdf(n);  // S_n
  // weighted cdf is sorted during construction
  weight_cdf[0] = *(weights + sorted_idx[0]);
  for (size_t i = 1; i < n; ++i) {
    weight_cdf[i] = weight_cdf[i - 1] + *(weights + sorted_idx[i]);
  }
  float thresh = weight_cdf.back() * alpha;
  size_t idx =
      std::lower_bound(weight_cdf.cbegin(), weight_cdf.cend(), thresh) - weight_cdf.cbegin();
  idx = std::min(idx, static_cast<size_t>(n - 1));
  return val(idx);
}

namespace cuda {
float Median(Context const* ctx, linalg::TensorView<float const, 2> t,
             common::OptionalWeights weights);
#if !defined(XGBOOST_USE_CUDA)
inline float Median(Context const*, linalg::TensorView<float const, 2>, common::OptionalWeights) {
<<<<<<< HEAD
  common::AssertGPUSupport();
  return 0;
}
#endif  // !defined(XGBOOST_USE_CUDA)

float Mean(Context const* ctx, linalg::TensorView<float const, 2> t,
           common::OptionalWeights weights, size_t n);

#if !defined(XGBOOST_USE_CUDA)
inline float Mean(Context const*, linalg::TensorView<float const, 2>, common::OptionalWeights,
                  size_t n) {
  common::AssertGPUSupport();
=======
  AssertGPUSupport();
>>>>>>> 7d43e74e
  return 0;
}
#endif  // !defined(XGBOOST_USE_CUDA)
}  // namespace cuda

inline float Median(Context const* ctx, linalg::Tensor<float, 2> const& t,
                    HostDeviceVector<float> const& weights) {
<<<<<<< HEAD
  CHECK_EQ(t.Shape(1), 0) << "Matrix is not yet supported.";
=======
>>>>>>> 7d43e74e
  if (!ctx->IsCPU()) {
    weights.SetDevice(ctx->gpu_id);
    auto opt_weights = OptionalWeights(weights.ConstDeviceSpan());
    auto t_v = t.View(ctx->gpu_id);
    return cuda::Median(ctx, t_v, opt_weights);
  }

  auto opt_weights = OptionalWeights(weights.ConstHostSpan());
  auto t_v = t.HostView();
  auto iter = common::MakeIndexTransformIter(
      [&](size_t i) { return linalg::detail::Apply(t_v, linalg::UnravelIndex(i, t_v.Shape())); });
  float q{0};
  if (opt_weights.Empty()) {
    q = common::Quantile(0.5, iter, iter + t_v.Size());
  } else {
    CHECK_NE(t_v.Shape(1), 0);
    auto w_it = common::MakeIndexTransformIter([&](size_t i) {
      auto sample_idx = i / t_v.Shape(1);
      return opt_weights[sample_idx];
    });
    q = common::WeightedQuantile(0.5, iter, iter + t_v.Size(), w_it);
  }
  return q;
}
<<<<<<< HEAD

/**
 * \brief Calculate mean or partial mean. When n is specified to be non-zero, we use n as
 *        the total number of elements instead of the size of t.
 */
inline float Mean(Context const* ctx, linalg::Tensor<float, 2> const& t,
                  HostDeviceVector<float> const& weights, size_t n = 0) {
  if (!weights.Empty()) {
    CHECK_EQ(weights.Size(), t.Shape(0)) << "Weight is assigned for each row.";
  }
  if (!ctx->IsCPU()) {
    weights.SetDevice(ctx->gpu_id);
    auto opt_weights = OptionalWeights(weights.ConstDeviceSpan());
    auto t_v = t.View(ctx->gpu_id);
    cuda::Mean(ctx, t_v, opt_weights, n);
  }

  auto opt_weights = OptionalWeights(weights.ConstHostSpan());
  auto t_v = t.HostView();

  MemStackAllocator<float, 128> mean_tloc(ctx->Threads(), 0.0f);
  auto iter = common::MakeIndexTransformIter(
      [&](size_t i) { return linalg::detail::Apply(t_v, linalg::UnravelIndex(i, t_v.Shape())); });

  double size = n == 0 ? t_v.Size() : n;
  CHECK_NE(size, 0);
  ParallelFor(t_v.Size(), ctx->Threads(), [&](auto i) {
    auto tidx = omp_get_thread_num();
    auto ridx = std::get<0>(linalg::UnravelIndex(i, t_v.Shape()));
    mean_tloc[tidx] += iter[i] * opt_weights[ridx] / size;
  });
  auto mean = std::accumulate(mean_tloc.cbegin(), mean_tloc.cend(), 0.0f);
  return mean;
}
=======
>>>>>>> 7d43e74e
}  // namespace common
}  // namespace xgboost
#endif  // XGBOOST_COMMON_STATS_H_<|MERGE_RESOLUTION|>--- conflicted
+++ resolved
@@ -8,12 +8,7 @@
 #include <limits>
 #include <vector>
 
-<<<<<<< HEAD
-#include "common.h"
-#include "linalg_op.h"
-=======
 #include "common.h"  // AssertGPUSupport
->>>>>>> 7d43e74e
 #include "xgboost/generic_parameters.h"
 #include "xgboost/linalg.h"
 
@@ -102,7 +97,6 @@
              common::OptionalWeights weights);
 #if !defined(XGBOOST_USE_CUDA)
 inline float Median(Context const*, linalg::TensorView<float const, 2>, common::OptionalWeights) {
-<<<<<<< HEAD
   common::AssertGPUSupport();
   return 0;
 }
@@ -114,10 +108,7 @@
 #if !defined(XGBOOST_USE_CUDA)
 inline float Mean(Context const*, linalg::TensorView<float const, 2>, common::OptionalWeights,
                   size_t n) {
-  common::AssertGPUSupport();
-=======
   AssertGPUSupport();
->>>>>>> 7d43e74e
   return 0;
 }
 #endif  // !defined(XGBOOST_USE_CUDA)
@@ -125,10 +116,7 @@
 
 inline float Median(Context const* ctx, linalg::Tensor<float, 2> const& t,
                     HostDeviceVector<float> const& weights) {
-<<<<<<< HEAD
   CHECK_EQ(t.Shape(1), 0) << "Matrix is not yet supported.";
-=======
->>>>>>> 7d43e74e
   if (!ctx->IsCPU()) {
     weights.SetDevice(ctx->gpu_id);
     auto opt_weights = OptionalWeights(weights.ConstDeviceSpan());
@@ -153,7 +141,6 @@
   }
   return q;
 }
-<<<<<<< HEAD
 
 /**
  * \brief Calculate mean or partial mean. When n is specified to be non-zero, we use n as
@@ -188,8 +175,6 @@
   auto mean = std::accumulate(mean_tloc.cbegin(), mean_tloc.cend(), 0.0f);
   return mean;
 }
-=======
->>>>>>> 7d43e74e
 }  // namespace common
 }  // namespace xgboost
 #endif  // XGBOOST_COMMON_STATS_H_