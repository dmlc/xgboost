--- conflicted
+++ resolved
@@ -16,20 +16,12 @@
 #include "xgboost/base.h"
 #include "xgboost/tree_model.h"
 
-<<<<<<< HEAD
-#if defined(XGBOOST_STRICT_R_MODE)
-=======
 #if defined(XGBOOST_STRICT_R_MODE) && XGBOOST_STRICT_R_MODE == 1
->>>>>>> 9c1103e0
 #define OBSERVER_PRINT LOG(INFO)
 #define OBSERVER_ENDL ""
 #define OBSERVER_NEWLINE ""
 #else
-<<<<<<< HEAD
-#define OBSERVER_PRINT std::cout
-=======
 #define OBSERVER_PRINT std::cout << std::setprecision(17)
->>>>>>> 9c1103e0
 #define OBSERVER_ENDL std::endl
 #define OBSERVER_NEWLINE "\n"
 #endif  // defined(XGBOOST_STRICT_R_MODE)
@@ -51,20 +43,12 @@
 
  public:
   void Update(int32_t iter) const {
-<<<<<<< HEAD
-    if (XGBOOST_EXPECT(!observe_, true)) { return; }
-=======
     if (XGBOOST_EXPECT(!kObserve, true)) { return; }
->>>>>>> 9c1103e0
     OBSERVER_PRINT << "Iter: " << iter << OBSERVER_ENDL;
   }
   /*\brief Observe tree. */
   void Observe(RegTree const& tree) {
-<<<<<<< HEAD
-    if (XGBOOST_EXPECT(!observe_, true)) { return; }
-=======
     if (XGBOOST_EXPECT(!kObserve, true)) { return; }
->>>>>>> 9c1103e0
     OBSERVER_PRINT << "Tree:" << OBSERVER_ENDL;
     Json j_tree {Object()};
     tree.SaveModel(&j_tree);
@@ -80,26 +64,18 @@
   }
   /*\brief Observe data hosted by `std::vector'. */
   template <typename T>
-<<<<<<< HEAD
-  void Observe(std::vector<T> const& h_vec, std::string name) const {
-    if (XGBOOST_EXPECT(!observe_, true)) { return; }
-=======
   void Observe(std::vector<T> const& h_vec, std::string name,
                size_t n = std::numeric_limits<std::size_t>::max()) const {
     if (XGBOOST_EXPECT(!kObserve, true)) { return; }
->>>>>>> 9c1103e0
     OBSERVER_PRINT << "Procedure: " << name << OBSERVER_ENDL;
 
     for (size_t i = 0; i < h_vec.size(); ++i) {
       OBSERVER_PRINT << h_vec[i] << ", ";
       if (i % 8 == 0) {
         OBSERVER_PRINT << OBSERVER_NEWLINE;
-<<<<<<< HEAD
-=======
       }
       if ((i + 1) == n) {
         break;
->>>>>>> 9c1103e0
       }
     }
     OBSERVER_PRINT << OBSERVER_ENDL;
