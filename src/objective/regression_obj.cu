--- conflicted
+++ resolved
@@ -468,14 +468,10 @@
  public:
   // declare functions
   void Configure(const std::vector<std::pair<std::string, std::string> >& args) override {
-<<<<<<< HEAD
-    param_.InitAllowUnknown(args);
-=======
     param_.UpdateAllowUnknown(args);
     std::ostringstream os;
     os << "tweedie-nloglik@" << param_.tweedie_variance_power;
     metric_ = os.str();
->>>>>>> 44469a0c
   }
 
   void GetGradient(const HostDeviceVector<bst_float>& preds,
