--- conflicted
+++ resolved
@@ -729,7 +729,7 @@
                         float alpha, RegTree* p_tree) {
   auto& tree = *p_tree;
   CHECK(!row_index.empty());
-  std::vector<float> quantiles(row_index.front().indptr.size(), 0);
+  std::vector<float> quantiles(row_index.front().node_idx.Size(), 0);
   for (auto const& part : row_index) {
     std::vector<float> results(part.node_idx.Size());
     auto const& h_node_idx = part.node_idx.ConstHostVector();
@@ -785,13 +785,8 @@
   for (size_t i = 0; i < row_index.front().node_idx.Size(); ++i) {
     auto nidx = h_node_idx[i];
     auto q = quantiles[i];
-<<<<<<< HEAD
     CHECK(tree[nidx].IsLeaf());
     tree[nidx].SetLeaf(q);  // fixme: exact tree method
-=======
-    CHECK(tree[seg.nidx].IsLeaf());
-    tree[seg.nidx].SetLeaf(q);  // fixme: exact tree method
->>>>>>> 0f486c04
   }
 }
 }  // namespace detail
