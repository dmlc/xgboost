/*!
 * Copyright 2017 XGBoost contributors
 */
// GPU implementation of objective function.
// Necessary to avoid extra copying of data to CPU.
#include <dmlc/omp.h>
#include <thrust/device_vector.h>
#include <thrust/copy.h>
#include <xgboost/logging.h>
#include <xgboost/objective.h>
#include <cmath>
#include <memory>
#include <vector>

#include "../common/span.h"
#include "../common/device_helpers.cuh"
#include "../common/host_device_vector.h"
#include "./regression_loss.h"


namespace xgboost {
namespace obj {

using dh::DVec;

DMLC_REGISTRY_FILE_TAG(regression_obj_gpu);

struct GPURegLossParam : public dmlc::Parameter<GPURegLossParam> {
  float scale_pos_weight;
  int n_gpus;
  int gpu_id;
  // declare parameters
  DMLC_DECLARE_PARAMETER(GPURegLossParam) {
    DMLC_DECLARE_FIELD(scale_pos_weight).set_default(1.0f).set_lower_bound(0.0f)
      .describe("Scale the weight of positive examples by this factor");
    DMLC_DECLARE_FIELD(n_gpus).set_default(1).set_lower_bound(-1)
      .describe("Number of GPUs to use for multi-gpu algorithms (NOT IMPLEMENTED)");
    DMLC_DECLARE_FIELD(gpu_id)
      .set_lower_bound(0)
      .set_default(0)
      .describe("gpu to use for objective function evaluation");
  }
};

// GPU kernel for gradient computation
template<typename Loss>
__global__ void get_gradient_k
(common::Span<GradientPair> out_gpair,  common::Span<unsigned int> label_correct,
 common::Span<const float> preds, common::Span<const float> labels,
 const float * __restrict__ weights, int n, float scale_pos_weight) {
  int i = threadIdx.x + blockIdx.x * blockDim.x;
  if (i >= n)
    return;
  float p = Loss::PredTransform(preds[i]);
  float w = weights == nullptr ? 1.0f : weights[i];
  float label = labels[i];
  if (label == 1.0f)
    w *= scale_pos_weight;
  if (!Loss::CheckLabel(label))
    atomicAnd(label_correct.data(), 0);
  out_gpair[i] = GradientPair
    (Loss::FirstOrderGradient(p, label) * w, Loss::SecondOrderGradient(p, label) * w);
}

// GPU kernel for predicate transformation
template<typename Loss>
__global__ void pred_transform_k(common::Span<float> preds, int n) {
  int i = threadIdx.x + blockIdx.x * blockDim.x;
  if (i >= n)
    return;
  preds[i] = Loss::PredTransform(preds[i]);
}

// regression loss function for evaluation on GPU (eventually)
template<typename Loss>
class GPURegLossObj : public ObjFunction {
 protected:
  HostDeviceVector<unsigned int> label_correct_;

  // allocate device data for n elements, do nothing if memory is allocated already
  void LazyResize() {
  }

 public:
  GPURegLossObj() {}

  void Configure(const std::vector<std::pair<std::string, std::string> >& args) override {
    param_.InitAllowUnknown(args);
    CHECK(param_.n_gpus != 0) << "Must have at least one device";
    devices_ = GPUSet::Range(param_.gpu_id, dh::NDevicesAll(param_.n_gpus));
    label_correct_.Reshard(devices_);
    label_correct_.Resize(devices_.Size());
  }

  void GetGradient(const HostDeviceVector<float> &preds,
                   const MetaInfo &info,
                   int iter,
                   HostDeviceVector<GradientPair>* out_gpair) override {
    CHECK_NE(info.labels_.Size(), 0U) << "label set cannot be empty";
    CHECK_EQ(preds.Size(), info.labels_.Size())
      << "labels are not correctly provided"
      << "preds.size=" << preds.Size() << ", label.size=" << info.labels_.Size();
    size_t ndata = preds.Size();
    preds.Reshard(devices_);
    info.labels_.Reshard(devices_);
    info.weights_.Reshard(devices_);
    out_gpair->Reshard(devices_);
    out_gpair->Resize(ndata);
    GetGradientDevice(preds, info, iter, out_gpair);
  }

 private:
  void GetGradientDevice(const HostDeviceVector<float>& preds,
                         const MetaInfo &info,
                         int iter,
                         HostDeviceVector<GradientPair>* out_gpair) {
    label_correct_.Fill(1);

    // run the kernel
#pragma omp parallel for schedule(static, 1) if (devices_.Size() > 1)
    for (int i = 0; i < devices_.Size(); ++i) {
      int d = devices_[i];
      dh::safe_cuda(cudaSetDevice(d));
      const int block = 256;
      size_t n = preds.DeviceSize(d);
      if (n > 0) {
        get_gradient_k<Loss><<<dh::DivRoundUp(n, block), block>>>
<<<<<<< HEAD
          (out_gpair->DevicePointer(d), label_correct_.DevicePointer(d),
           preds.DevicePointer(d), info.labels_.DevicePointer(d),
           info.weights_.Size() > 0 ? info.weights_.DevicePointer(d) : nullptr,
=======
          (out_gpair->DeviceSpan(d), label_correct_.DeviceSpan(d),
           preds->DeviceSpan(d), labels_.DeviceSpan(d),
           info.weights_.size() > 0 ? weights_.DevicePointer(d) : nullptr,
>>>>>>> 725f4c36
           n, param_.scale_pos_weight);
        dh::safe_cuda(cudaGetLastError());
      }
      dh::safe_cuda(cudaDeviceSynchronize());
    }

    // copy "label correct" flags back to host
    std::vector<unsigned int>& label_correct_h = label_correct_.HostVector();
    for (int i = 0; i < devices_.Size(); ++i) {
      if (label_correct_h[i] == 0)
        LOG(FATAL) << Loss::LabelErrorMsg();
    }
  }

 public:
  const char* DefaultEvalMetric() const override {
    return Loss::DefaultEvalMetric();
  }

  void PredTransform(HostDeviceVector<float> *io_preds) override {
    io_preds->Reshard(devices_);
    size_t ndata = io_preds->Size();
    PredTransformDevice(io_preds);
  }

  void PredTransformDevice(HostDeviceVector<float>* preds) {
#pragma omp parallel for schedule(static, 1) if (devices_.Size() > 1)
    for (int i = 0; i < devices_.Size(); ++i) {
      int d = devices_[i];
      dh::safe_cuda(cudaSetDevice(d));
      const int block = 256;
      size_t n = preds->DeviceSize(d);
      if (n > 0) {
<<<<<<< HEAD
        pred_transform_k<Loss><<<dh::DivRoundUp(n, block), block>>>
          (preds->DevicePointer(d), n);
=======
        pred_transform_k<Loss><<<dh::DivRoundUp(n, block), block>>>(
            preds->DeviceSpan(d), n);
>>>>>>> 725f4c36
        dh::safe_cuda(cudaGetLastError());
      }
      dh::safe_cuda(cudaDeviceSynchronize());
    }
  }

  float ProbToMargin(float base_score) const override {
    return Loss::ProbToMargin(base_score);
  }

 protected:
  GPURegLossParam param_;
  GPUSet devices_;
};

// register the objective functions
DMLC_REGISTER_PARAMETER(GPURegLossParam);

XGBOOST_REGISTER_OBJECTIVE(GPULinearRegression, "gpu:reg:linear")
.describe("Linear regression (computed on GPU).")
.set_body([]() { return new GPURegLossObj<LinearSquareLoss>(); });

XGBOOST_REGISTER_OBJECTIVE(GPULogisticRegression, "gpu:reg:logistic")
.describe("Logistic regression for probability regression task (computed on GPU).")
.set_body([]() { return new GPURegLossObj<LogisticRegression>(); });

XGBOOST_REGISTER_OBJECTIVE(GPULogisticClassification, "gpu:binary:logistic")
.describe("Logistic regression for binary classification task (computed on GPU).")
.set_body([]() { return new GPURegLossObj<LogisticClassification>(); });

XGBOOST_REGISTER_OBJECTIVE(GPULogisticRaw, "gpu:binary:logitraw")
.describe("Logistic regression for classification, output score "
          "before logistic transformation (computed on GPU)")
.set_body([]() { return new GPURegLossObj<LogisticRaw>(); });

}  // namespace obj
}  // namespace xgboost<|MERGE_RESOLUTION|>--- conflicted
+++ resolved
@@ -125,15 +125,9 @@
       size_t n = preds.DeviceSize(d);
       if (n > 0) {
         get_gradient_k<Loss><<<dh::DivRoundUp(n, block), block>>>
-<<<<<<< HEAD
-          (out_gpair->DevicePointer(d), label_correct_.DevicePointer(d),
-           preds.DevicePointer(d), info.labels_.DevicePointer(d),
+          (out_gpair->DeviceSpan(d), label_correct_.DeviceSpan(d),
+           preds.DeviceSpan(d), info.labels_.DeviceSpan(d),
            info.weights_.Size() > 0 ? info.weights_.DevicePointer(d) : nullptr,
-=======
-          (out_gpair->DeviceSpan(d), label_correct_.DeviceSpan(d),
-           preds->DeviceSpan(d), labels_.DeviceSpan(d),
-           info.weights_.size() > 0 ? weights_.DevicePointer(d) : nullptr,
->>>>>>> 725f4c36
            n, param_.scale_pos_weight);
         dh::safe_cuda(cudaGetLastError());
       }
@@ -167,13 +161,8 @@
       const int block = 256;
       size_t n = preds->DeviceSize(d);
       if (n > 0) {
-<<<<<<< HEAD
-        pred_transform_k<Loss><<<dh::DivRoundUp(n, block), block>>>
-          (preds->DevicePointer(d), n);
-=======
         pred_transform_k<Loss><<<dh::DivRoundUp(n, block), block>>>(
             preds->DeviceSpan(d), n);
->>>>>>> 725f4c36
         dh::safe_cuda(cudaGetLastError());
       }
       dh::safe_cuda(cudaDeviceSynchronize());
