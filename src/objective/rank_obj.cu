/*!
 * Copyright 2015-2019 XGBoost contributors
 */
#include <dmlc/omp.h>
#include <dmlc/timer.h>
#include <xgboost/logging.h>
#include <xgboost/objective.h>
#include <vector>
#include <algorithm>
#include <utility>

#include "xgboost/json.h"
#include "xgboost/parameter.h"

#include "../common/math.h"
#include "../common/random.h"

#if defined(__CUDACC__)
#include <thrust/sort.h>
#include <thrust/gather.h>
#include <thrust/iterator/discard_iterator.h>
#include <thrust/random/uniform_int_distribution.h>
#include <thrust/random/linear_congruential_engine.h>

#include <cub/util_allocator.cuh>

#include "../common/device_helpers.cuh"
#endif

namespace xgboost {
namespace obj {

#if defined(XGBOOST_USE_CUDA) && !defined(GTEST_TEST)
DMLC_REGISTRY_FILE_TAG(rank_obj_gpu);
#endif  // defined(XGBOOST_USE_CUDA)

struct LambdaRankParam : public XGBoostParameter<LambdaRankParam> {
  size_t num_pairsample;
  float fix_list_weight;
  // declare parameters
  DMLC_DECLARE_PARAMETER(LambdaRankParam) {
    DMLC_DECLARE_FIELD(num_pairsample).set_lower_bound(1).set_default(1)
        .describe("Number of pair generated for each instance.");
    DMLC_DECLARE_FIELD(fix_list_weight).set_lower_bound(0.0f).set_default(0.0f)
        .describe("Normalize the weight of each list by this value,"
                  " if equals 0, no effect will happen");
  }
};

#if defined(__CUDACC__)
// This type sorts an array which is divided into multiple groups. The sorting is influenced
// by the function object 'Comparator'
template <typename T>
class SegmentSorter {
 private:
  // Items sorted within the group
  dh::caching_device_vector<T> ditems_;

  // Original position of the items before they are sorted descendingly within its groups
  dh::caching_device_vector<uint32_t> doriginal_pos_;

  // Segments within the original list that delineates the different groups
  dh::caching_device_vector<uint32_t> group_segments_;

  // Need this on the device as it is used in the kernels
  dh::caching_device_vector<uint32_t> dgroups_;       // Group information on device

  // Where did the item that was originally present at position 'x' move to after they are sorted
  dh::caching_device_vector<uint32_t> dindexable_sorted_pos_;

  // Initialize everything but the segments
  void Init(uint32_t num_elems) {
    ditems_.resize(num_elems);

    doriginal_pos_.resize(num_elems);
    thrust::sequence(doriginal_pos_.begin(), doriginal_pos_.end());
  }

  // Initialize all with group info
  void Init(const std::vector<uint32_t> &groups) {
    uint32_t num_elems = groups.back();
    this->Init(num_elems);
    this->CreateGroupSegments(groups);
  }

 public:
  // This needs to be public due to device lambda
  void CreateGroupSegments(const std::vector<uint32_t> &groups) {
    uint32_t num_elems = groups.back();
    group_segments_.resize(num_elems);

    dgroups_ = groups;

    // Define the segments by assigning a group ID to each element
    const uint32_t *dgroups = dgroups_.data().get();
    uint32_t ngroups = dgroups_.size();
    auto ComputeGroupIDLambda = [=] __device__(uint32_t idx) {
      return dh::UpperBound(dgroups, ngroups, idx) - 1;
    };  // NOLINT

    thrust::transform(thrust::make_counting_iterator(static_cast<uint32_t>(0)),
                      thrust::make_counting_iterator(num_elems),
                      group_segments_.begin(),
                      ComputeGroupIDLambda);
  }

  // Accessors that returns device pointer
  inline const T *GetItemsPtr() const { return ditems_.data().get(); }
  inline uint32_t GetNumItems() const { return ditems_.size(); }
  inline const dh::caching_device_vector<T> &GetItems() const {
    return ditems_;
  }

  inline const uint32_t *GetOriginalPositionsPtr() const { return doriginal_pos_.data().get(); }
  inline const dh::caching_device_vector<uint32_t> &GetOriginalPositions() const {
    return doriginal_pos_;
  }

  inline const dh::caching_device_vector<uint32_t> &GetGroupSegments() const {
    return group_segments_;
  }

  inline uint32_t GetNumGroups() const { return dgroups_.size() - 1; }
  inline const uint32_t *GetGroupsPtr() const { return dgroups_.data().get(); }
  inline const dh::caching_device_vector<uint32_t> &GetGroups() const { return dgroups_; }

  inline const dh::caching_device_vector<uint32_t> &GetIndexableSortedPositions() const {
    return dindexable_sorted_pos_;
  }

  // Sort an array that is divided into multiple groups. The array is sorted within each group.
  // This version provides the group information that is on the host.
  // The array is sorted based on an adaptable binary predicate. By default a stateless predicate
  // is used.
  template <typename Comparator = thrust::greater<T>>
  void SortItems(const T *ditems, uint32_t item_size, const std::vector<uint32_t> &groups,
                 const Comparator &comp = Comparator()) {
    this->Init(groups);
    this->SortItems(ditems, item_size, group_segments_, comp);
  }

  // Sort an array that is divided into multiple groups. The array is sorted within each group.
  // This version provides the group information that is on the device.
  // The array is sorted based on an adaptable binary predicate. By default a stateless predicate
  // is used.
  template <typename Comparator = thrust::greater<T>>
  void SortItems(const T *ditems, uint32_t item_size,
                 const dh::caching_device_vector<uint32_t> &group_segments,
                 const Comparator &comp = Comparator()) {
    this->Init(item_size);

    // Sort the items that are grouped. We would like to avoid using predicates to perform the sort,
    // as thrust resorts to using a merge sort as opposed to a much much faster radix sort
    // when comparators are used. Hence, the following algorithm is used. This is done so that
    // we can grab the appropriate related values from the original list later, after the
    // items are sorted.
    //
    // Here is the internal representation:
    // dgroups_:          [ 0, 3, 5, 8, 10 ]
    // group_segments_:   0 0 0 | 1 1 | 2 2 2 | 3 3
    // doriginal_pos_:    0 1 2 | 3 4 | 5 6 7 | 8 9
    // ditems_:           1 0 1 | 2 1 | 1 3 3 | 4 4 (from original items)
    //
    // Sort the items first and make a note of the original positions in doriginal_pos_
    // based on the sort
    // ditems_:           4 4 3 3 2 1 1 1 1 0
    // doriginal_pos_:    8 9 6 7 3 0 2 4 5 1
    // NOTE: This consumes space, but is much faster than some of the other approaches - sorting
    //       in kernel, sorting using predicates etc.

    ditems_.assign(thrust::device_ptr<const T>(ditems),
                   thrust::device_ptr<const T>(ditems) + item_size);

    // Allocator to be used by sort for managing space overhead while sorting
    dh::XGBCachingDeviceAllocator<char> alloc;

    thrust::stable_sort_by_key(thrust::cuda::par(alloc),
                               ditems_.begin(), ditems_.end(),
                               doriginal_pos_.begin(), comp);

    // Next, gather the segments based on the doriginal_pos_. This is to reflect the
    // holisitic item sort order on the segments
    // group_segments_c_:   3 3 2 2 1 0 0 1 2 0
    // doriginal_pos_:      8 9 6 7 3 0 2 4 5 1 (stays the same)
    dh::caching_device_vector<uint32_t> group_segments_c(group_segments);
    thrust::gather(doriginal_pos_.begin(), doriginal_pos_.end(),
                   group_segments.begin(), group_segments_c.begin());

    // Now, sort the group segments so that you may bring the items within the group together,
    // in the process also noting the relative changes to the doriginal_pos_ while that happens
    // group_segments_c_:   0 0 0 1 1 2 2 2 3 3
    // doriginal_pos_:      0 2 1 3 4 6 7 5 8 9
    thrust::stable_sort_by_key(thrust::cuda::par(alloc),
                               group_segments_c.begin(), group_segments_c.end(),
                               doriginal_pos_.begin(), thrust::less<uint32_t>());

    // Finally, gather the original items based on doriginal_pos_ to sort the input and
    // to store them in ditems_
    // doriginal_pos_:      0 2 1 3 4 6 7 5 8 9  (stays the same)
    // ditems_:             1 1 0 2 1 3 3 1 4 4  (from unsorted items - ditems)
    thrust::gather(doriginal_pos_.begin(), doriginal_pos_.end(),
                   thrust::device_ptr<const T>(ditems), ditems_.begin());
  }

  // Determine where an item that was originally present at position 'x' has been relocated to
  // after a sort. Creation of such an index has to be explicitly requested after a sort
  void CreateIndexableSortedPositions() {
    dindexable_sorted_pos_.resize(GetNumItems());
    thrust::scatter(thrust::make_counting_iterator(static_cast<uint32_t>(0)),
                    thrust::make_counting_iterator(GetNumItems()),  // Rearrange indices...
                    // ...based on this map
                    thrust::device_ptr<const uint32_t>(GetOriginalPositionsPtr()),
                    dindexable_sorted_pos_.begin());  // Write results into this
  }
};

// Helper functions

template <typename T>
XGBOOST_DEVICE __forceinline__ uint32_t
CountNumItemsToTheLeftOf(const T * __restrict__ items, uint32_t n, T v) {
  return dh::LowerBound(items, n, v, thrust::greater<T>());
}

template <typename T>
XGBOOST_DEVICE __forceinline__ uint32_t
CountNumItemsToTheRightOf(const T * __restrict__ items, uint32_t n, T v) {
  return n - dh::UpperBound(items, n, v, thrust::greater<T>());
}
#endif

/*! \brief helper information in a list */
struct ListEntry {
  /*! \brief the predict score we in the data */
  bst_float pred;
  /*! \brief the actual label of the entry */
  bst_float label;
  /*! \brief row index in the data matrix */
  unsigned rindex;
  // constructor
  ListEntry(bst_float pred, bst_float label, unsigned rindex)
    : pred(pred), label(label), rindex(rindex) {}
  // comparator by prediction
  inline static bool CmpPred(const ListEntry &a, const ListEntry &b) {
    return a.pred > b.pred;
  }
  // comparator by label
  inline static bool CmpLabel(const ListEntry &a, const ListEntry &b) {
    return a.label > b.label;
  }
};

/*! \brief a pair in the lambda rank */
struct LambdaPair {
  /*! \brief positive index: this is a position in the list */
  unsigned pos_index;
  /*! \brief negative index: this is a position in the list */
  unsigned neg_index;
  /*! \brief weight to be filled in */
  bst_float weight;
  // constructor
  LambdaPair(unsigned pos_index, unsigned neg_index)
    : pos_index(pos_index), neg_index(neg_index), weight(1.0f) {}
  // constructor
  LambdaPair(unsigned pos_index, unsigned neg_index, bst_float weight)
    : pos_index(pos_index), neg_index(neg_index), weight(weight) {}
};

class PairwiseLambdaWeightComputer {
 public:
  /*!
   * \brief get lambda weight for existing pairs - for pairwise objective
   * \param list a list that is sorted by pred score
   * \param io_pairs record of pairs, containing the pairs to fill in weights
   */
  static void GetLambdaWeight(const std::vector<ListEntry> &sorted_list,
                              std::vector<LambdaPair> *io_pairs) {}

  static char const* Name() {
    return "rank:pairwise";
  }

#if defined(__CUDACC__)
  PairwiseLambdaWeightComputer(const bst_float *dpreds,
                               const bst_float *dlabels,
                               const SegmentSorter<float> &segment_label_sorter) {}

  class PairwiseLambdaWeightMultiplier {
   public:
    // Adjust the items weight by this value
    __device__ __forceinline__ bst_float GetWeight(uint32_t gidx, int pidx, int nidx) const {
      return 1.0f;
    }
  };

  inline const PairwiseLambdaWeightMultiplier GetWeightMultiplier() const {
    return {};
  }
#endif
};

#if defined(__CUDACC__)
class BaseLambdaWeightMultiplier {
 public:
  BaseLambdaWeightMultiplier(const SegmentSorter<float> &segment_label_sorter,
                             const SegmentSorter<float> &segment_pred_sorter)
    : dsorted_labels_(segment_label_sorter.GetItemsPtr()),
      dorig_pos_(segment_label_sorter.GetOriginalPositionsPtr()),
      dgroups_(segment_label_sorter.GetGroupsPtr()),
      dindexable_sorted_preds_pos_ptr_(
        segment_pred_sorter.GetIndexableSortedPositions().data().get()) {}

 protected:
  const float *dsorted_labels_{nullptr};  // Labels sorted within a group
  const uint32_t *dorig_pos_{nullptr};  // Original indices of the labels before they are sorted
  const uint32_t *dgroups_{nullptr};  // The group indices
  // Where can a prediction for a label be found in the original array, when they are sorted
  const uint32_t *dindexable_sorted_preds_pos_ptr_{nullptr};
};

// While computing the weight that needs to be adjusted by this ranking objective, we need
// to figure out where positive and negative labels chosen earlier exists, if the group
// were to be sorted by its predictions. To accommodate this, we employ the following algorithm.
// For a given group, let's assume the following:
// labels:        1 5 9 2 4 8 0 7 6 3
// predictions:   1 9 0 8 2 7 3 6 5 4
// position:      0 1 2 3 4 5 6 7 8 9
//
// After label sort:
// labels:        9 8 7 6 5 4 3 2 1 0
// position:      2 5 7 8 1 4 9 3 0 6
//
// After prediction sort:
// predictions:   9 8 7 6 5 4 3 2 1 0
// position:      1 3 5 7 8 9 6 4 0 2
//
// If a sorted label at position 'x' is chosen, then we need to find out where the prediction
// for this label 'x' exists, if the group were to be sorted by predictions.
// We first take the sorted prediction positions:
// position:      1 3 5 7 8 9 6 4 0 2
// at indices:    0 1 2 3 4 5 6 7 8 9
//
// We create a sorted prediction positional array, such that value at position 'x' gives
// us the position in the sorted prediction array where its related prediction lies.
// dindexable_sorted_preds_pos_ptr_:  8 0 9 1 7 2 6 3 4 5
// at indices:                        0 1 2 3 4 5 6 7 8 9
// Basically, swap the previous 2 arrays, sort the indices and reorder positions
// for an O(1) lookup using the position where the sorted label exists.
//
// This type does that using the SegmentSorter
class IndexablePredictionSorter {
 public:
  IndexablePredictionSorter(const bst_float *dpreds,
                            const SegmentSorter<float> &segment_label_sorter) {
    // Sort the predictions first
    segment_pred_sorter_.SortItems(dpreds, segment_label_sorter.GetNumItems(),
                                   segment_label_sorter.GetGroupSegments());

    // Create an index for the sorted prediction positions
    segment_pred_sorter_.CreateIndexableSortedPositions();
  }

  inline const SegmentSorter<float> &GetPredictionSorter() const {
    return segment_pred_sorter_;
  }

 private:
  SegmentSorter<float> segment_pred_sorter_;  // For sorting the predictions
};
#endif

// beta version: NDCG lambda rank
class NDCGLambdaWeightComputer
#if defined(__CUDACC__)
  : public IndexablePredictionSorter
#endif
{
 public:
#if defined(__CUDACC__)
  // This function object computes the item's DCG value
  class ComputeItemDCG : public thrust::unary_function<uint32_t, float> {
   public:
    XGBOOST_DEVICE ComputeItemDCG(const float *dsorted_labels,
                                  const uint32_t *dgroups,
                                  const uint32_t *gidxs)
      : dsorted_labels_(dsorted_labels),
        dgroups_(dgroups),
        dgidxs_(gidxs) {}

    // Compute DCG for the item at 'idx'
    __device__ __forceinline__ float operator()(uint32_t idx) const {
      return ComputeItemDCGWeight(dsorted_labels_[idx], idx - dgroups_[dgidxs_[idx]]);
    }

   private:
    const float *dsorted_labels_{nullptr};  // Labels sorted within a group
    const uint32_t *dgroups_{nullptr};  // The group indices - where each group begins and ends
    const uint32_t *dgidxs_{nullptr};  // The group each items belongs to
  };

  // Type containing device pointers that can be cheaply copied on the kernel
  class NDCGLambdaWeightMultiplier : public BaseLambdaWeightMultiplier {
   public:
    NDCGLambdaWeightMultiplier(const SegmentSorter<float> &segment_label_sorter,
                               const NDCGLambdaWeightComputer &lwc)
      : BaseLambdaWeightMultiplier(segment_label_sorter, lwc.GetPredictionSorter()),
        dgroup_dcg_ptr_(lwc.GetGroupDcgs().data().get()) {}

    // Adjust the items weight by this value
    __device__ __forceinline__ bst_float GetWeight(uint32_t gidx, int pidx, int nidx) const {
      if (dgroup_dcg_ptr_[gidx] == 0.0) return 0.0f;

      uint32_t group_begin = dgroups_[gidx];

      auto ppred_idx = dorig_pos_[pidx];
      auto npred_idx = dorig_pos_[nidx];
      KERNEL_CHECK(ppred_idx != npred_idx);

      // Note: the label positive and negative indices are relative to the entire dataset.
      // Hence, scale them back to an index within the group
      ppred_idx = dindexable_sorted_preds_pos_ptr_[ppred_idx] - group_begin;
      npred_idx = dindexable_sorted_preds_pos_ptr_[npred_idx] - group_begin;
      return NDCGLambdaWeightComputer::ComputeDeltaWeight(
        ppred_idx, npred_idx,
        static_cast<int>(dsorted_labels_[pidx]), static_cast<int>(dsorted_labels_[nidx]),
        dgroup_dcg_ptr_[gidx]);
    }

   private:
     const float *dgroup_dcg_ptr_{nullptr};  // Start address of the group DCG values
  };

  NDCGLambdaWeightComputer(const bst_float *dpreds,
                           const bst_float *dlabels,
                           const SegmentSorter<float> &segment_label_sorter)
    : IndexablePredictionSorter(dpreds, segment_label_sorter),
      dgroup_dcg_(segment_label_sorter.GetNumGroups(), 0.0f),
      weight_multiplier_(segment_label_sorter, *this) {
    const auto &group_segments = segment_label_sorter.GetGroupSegments();

    // Compute each elements DCG values and reduce them across groups concurrently.
    auto end_range =
      thrust::reduce_by_key(group_segments.begin(), group_segments.end(),
                            thrust::make_transform_iterator(
                              // The indices need not be sequential within a group, as we care only
                              // about the sum of items DCG values within a group
                              segment_label_sorter.GetOriginalPositions().begin(),
                              ComputeItemDCG(segment_label_sorter.GetItemsPtr(),
                                             segment_label_sorter.GetGroupsPtr(),
                                             group_segments.data().get())),
                            thrust::make_discard_iterator(),  // We don't care for the group indices
                            dgroup_dcg_.begin());  // Sum of the item's DCG values in the group
    CHECK(end_range.second - dgroup_dcg_.begin() == dgroup_dcg_.size());
  }

  inline const dh::caching_device_vector<float> &GetGroupDcgs() const {
    return dgroup_dcg_;
  }

  inline const NDCGLambdaWeightMultiplier GetWeightMultiplier() const {
    return weight_multiplier_;
  }
#endif

  static void GetLambdaWeight(const std::vector<ListEntry> &sorted_list,
                              std::vector<LambdaPair> *io_pairs) {
    std::vector<LambdaPair> &pairs = *io_pairs;
    float IDCG;  // NOLINT
    {
      std::vector<bst_float> labels(sorted_list.size());
      for (size_t i = 0; i < sorted_list.size(); ++i) {
        labels[i] = sorted_list[i].label;
      }
      std::stable_sort(labels.begin(), labels.end(), std::greater<bst_float>());
      IDCG = ComputeGroupDCGWeight(&labels[0], labels.size());
    }
    if (IDCG == 0.0) {
      for (auto & pair : pairs) {
        pair.weight = 0.0f;
      }
    } else {
      for (auto & pair : pairs) {
        unsigned pos_idx = pair.pos_index;
        unsigned neg_idx = pair.neg_index;
        pair.weight *= ComputeDeltaWeight(pos_idx, neg_idx,
                                          sorted_list[pos_idx].label, sorted_list[neg_idx].label,
                                          IDCG);
      }
    }
  }

  static char const* Name() {
    return "rank:ndcg";
  }

  inline static bst_float ComputeGroupDCGWeight(const float *sorted_labels, uint32_t size) {
    double sumdcg = 0.0;
    for (uint32_t i = 0; i < size; ++i) {
      sumdcg += ComputeItemDCGWeight(sorted_labels[i], i);
    }

    return static_cast<bst_float>(sumdcg);
  }

 private:
  XGBOOST_DEVICE inline static bst_float ComputeItemDCGWeight(unsigned label, uint32_t idx) {
    return (label != 0) ? (((1 << label) - 1) / std::log2(static_cast<bst_float>(idx + 2))) : 0;
  }

  // Compute the weight adjustment for an item within a group:
  // ppred_idx => Where does the positive label live, had the list been sorted by prediction
  // npred_idx => Where does the negative label live, had the list been sorted by prediction
  // pos_label => positive label value from sorted label list
  // neg_label => negative label value from sorted label list
  XGBOOST_DEVICE inline static bst_float ComputeDeltaWeight(uint32_t ppred_idx, uint32_t npred_idx,
                                                            int pos_label, int neg_label,
                                                            float idcg) {
    float pos_loginv = 1.0f / std::log2(ppred_idx + 2.0f);
    float neg_loginv = 1.0f / std::log2(npred_idx + 2.0f);
    bst_float original = ((1 << pos_label) - 1) * pos_loginv + ((1 << neg_label) - 1) * neg_loginv;
    float changed = ((1 << neg_label) - 1) * pos_loginv + ((1 << pos_label) - 1) * neg_loginv;
    bst_float delta = (original - changed) * (1.0f / idcg);
    if (delta < 0.0f) delta = - delta;
    return delta;
  }

#if defined(__CUDACC__)
  dh::caching_device_vector<float> dgroup_dcg_;
  // This computes the adjustment to the weight
  const NDCGLambdaWeightMultiplier weight_multiplier_;
#endif
};

class MAPLambdaWeightComputer
#if defined(__CUDACC__)
  : public IndexablePredictionSorter
#endif
{
 public:
  struct MAPStats {
    /*! \brief the accumulated precision */
    float ap_acc{0.0f};
    /*!
     * \brief the accumulated precision,
     *   assuming a positive instance is missing
     */
    float ap_acc_miss{0.0f};
    /*!
     * \brief the accumulated precision,
     * assuming that one more positive instance is inserted ahead
     */
    float ap_acc_add{0.0f};
    /* \brief the accumulated positive instance count */
    float hits{0.0f};

    XGBOOST_DEVICE MAPStats() {}  // NOLINT
    XGBOOST_DEVICE MAPStats(float ap_acc, float ap_acc_miss, float ap_acc_add, float hits)
      : ap_acc(ap_acc), ap_acc_miss(ap_acc_miss), ap_acc_add(ap_acc_add), hits(hits) {}

    // For prefix scan
    XGBOOST_DEVICE MAPStats operator +(const MAPStats &v1) const {
      return {ap_acc + v1.ap_acc, ap_acc_miss + v1.ap_acc_miss,
              ap_acc_add + v1.ap_acc_add, hits + v1.hits};
    }

    // For test purposes - compare for equality
    XGBOOST_DEVICE bool operator ==(const MAPStats &rhs) const {
      return ap_acc == rhs.ap_acc && ap_acc_miss == rhs.ap_acc_miss &&
             ap_acc_add == rhs.ap_acc_add && hits == rhs.hits;
    }
  };

 private:
  template <typename T>
  XGBOOST_DEVICE inline static void Swap(T &v0, T &v1) {
#if defined(__CUDACC__)
    thrust::swap(v0, v1);
#else
    std::swap(v0, v1);
#endif
  }

  /*!
   * \brief Obtain the delta MAP by trying to switch the positions of labels in ppred_idx or
   *        npred_idx when sorted by predictions
   * \param ppred_idx, npred_idx the position of the chosen labels when sorted by predictions
   * \param pos_label, neg_label the chosen positive and negative labels
   * \param p_map_stats a vector containing the accumulated precisions for each position in a list
   * \param map_stats_size size of the accumulated precisions vector
   */
  XGBOOST_DEVICE inline static bst_float GetLambdaMAP(
    int ppred_idx, int npred_idx,
    bst_float pos_label, bst_float neg_label,
    const MAPStats *p_map_stats, uint32_t map_stats_size) {
    if (ppred_idx == npred_idx || p_map_stats[map_stats_size - 1].hits == 0) {
      return 0.0f;
    }
    if (ppred_idx > npred_idx) {
      Swap(ppred_idx, npred_idx);
      Swap(pos_label, neg_label);
    }
    bst_float original = p_map_stats[npred_idx].ap_acc;
    if (ppred_idx != 0) original -= p_map_stats[ppred_idx - 1].ap_acc;
    bst_float changed = 0;
    bst_float label1 = pos_label > 0.0f ? 1.0f : 0.0f;
    bst_float label2 = neg_label > 0.0f ? 1.0f : 0.0f;
    if (label1 == label2) {
      return 0.0;
    } else if (label1 < label2) {
      changed += p_map_stats[npred_idx - 1].ap_acc_add - p_map_stats[ppred_idx].ap_acc_add;
      changed += (p_map_stats[ppred_idx].hits + 1.0f) / (ppred_idx + 1);
    } else {
      changed += p_map_stats[npred_idx - 1].ap_acc_miss - p_map_stats[ppred_idx].ap_acc_miss;
      changed += p_map_stats[npred_idx].hits / (npred_idx + 1);
    }
    bst_float ans = (changed - original) / (p_map_stats[map_stats_size - 1].hits);
    if (ans < 0) ans = -ans;
    return ans;
  }

 public:
  /*
   * \brief obtain preprocessing results for calculating delta MAP
   * \param sorted_list the list containing entry information
   * \param map_stats a vector containing the accumulated precisions for each position in a list
   */
  inline static void GetMAPStats(const std::vector<ListEntry> &sorted_list,
                                 std::vector<MAPStats> *p_map_acc) {
    std::vector<MAPStats> &map_acc = *p_map_acc;
    map_acc.resize(sorted_list.size());
    bst_float hit = 0, acc1 = 0, acc2 = 0, acc3 = 0;
    for (size_t i = 1; i <= sorted_list.size(); ++i) {
      if (sorted_list[i - 1].label > 0.0f) {
        hit++;
        acc1 += hit / i;
        acc2 += (hit - 1) / i;
        acc3 += (hit + 1) / i;
      }
      map_acc[i - 1] = MAPStats(acc1, acc2, acc3, hit);
    }
  }

  static char const* Name() {
    return "rank:map";
  }

  static void GetLambdaWeight(const std::vector<ListEntry> &sorted_list,
                              std::vector<LambdaPair> *io_pairs) {
    std::vector<LambdaPair> &pairs = *io_pairs;
    std::vector<MAPStats> map_stats;
    GetMAPStats(sorted_list, &map_stats);
    for (auto & pair : pairs) {
      pair.weight *=
        GetLambdaMAP(pair.pos_index, pair.neg_index,
                     sorted_list[pair.pos_index].label, sorted_list[pair.neg_index].label,
                     &map_stats[0], map_stats.size());
    }
  }

#if defined(__CUDACC__)
  MAPLambdaWeightComputer(const bst_float *dpreds,
                          const bst_float *dlabels,
                          const SegmentSorter<float> &segment_label_sorter)
    : IndexablePredictionSorter(dpreds, segment_label_sorter),
      dmap_stats_(segment_label_sorter.GetNumItems(), MAPStats()),
      weight_multiplier_(segment_label_sorter, *this) {
    this->CreateMAPStats(dlabels, segment_label_sorter);
  }

  void CreateMAPStats(const bst_float *dlabels,
                      const SegmentSorter<float> &segment_label_sorter) {
    // For each group, go through the sorted prediction positions, and look up its corresponding
    // label from the unsorted labels (from the original label list)

    // For each item in the group, compute its MAP stats.
    // Interleave the computation of map stats amongst different groups.

    // First, determine postive labels in the dataset individually
    auto nitems = segment_label_sorter.GetNumItems();
    dh::caching_device_vector<uint32_t> dhits(nitems, 0);
    // Original positions of the predictions after they have been sorted
    const uint32_t *pred_original_pos = this->GetPredictionSorter().GetOriginalPositionsPtr();
    // Unsorted labels
    const float *unsorted_labels = dlabels;
    auto DeterminePositiveLabelLambda = [=] __device__(uint32_t idx) {
      return (unsorted_labels[pred_original_pos[idx]] > 0.0f) ? 1 : 0;
    };  // NOLINT

    thrust::transform(thrust::make_counting_iterator(static_cast<uint32_t>(0)),
                      thrust::make_counting_iterator(nitems),
                      dhits.begin(),
                      DeterminePositiveLabelLambda);

    // Next, prefix scan the positive labels that are segmented to accumulate them.
    // This is required for computing the accumulated precisions
    const auto &group_segments = segment_label_sorter.GetGroupSegments();
    // Data segmented into different groups...
    thrust::inclusive_scan_by_key(group_segments.begin(), group_segments.end(),
                                  dhits.begin(),  // Input value
                                  dhits.begin());  // In-place scan

    // Compute accumulated precisions for each item, assuming positive and
    // negative instances are missing.
    // But first, compute individual item precisions
    const auto *dgidx_arr = group_segments.data().get();
    const auto *dhits_arr = dhits.data().get();
    // Group info on device
    const uint32_t *dgroups = segment_label_sorter.GetGroupsPtr();
    uint32_t ngroups = segment_label_sorter.GetNumGroups();
    auto ComputeItemPrecisionLambda = [=] __device__(uint32_t idx) {
      if (unsorted_labels[pred_original_pos[idx]] > 0.0f) {
        auto idx_within_group = (idx - dgroups[dgidx_arr[idx]]) + 1;
        return MAPStats(static_cast<float>(dhits_arr[idx]) / idx_within_group,
                        static_cast<float>(dhits_arr[idx] - 1) / idx_within_group,
                        static_cast<float>(dhits_arr[idx] + 1) / idx_within_group,
                        1.0f);
      }
      return MAPStats();
    };  // NOLINT

    thrust::transform(thrust::make_counting_iterator(static_cast<uint32_t>(0)),
                      thrust::make_counting_iterator(nitems),
                      this->dmap_stats_.begin(),
                      ComputeItemPrecisionLambda);

<<<<<<< HEAD
    // Lastly, compute the accumulated precisions for all the items segmentd by groups.
=======
    // Lastly, compute the accumulated precisions for all the items segmented by groups.
>>>>>>> 72f8befa
    // The precisions are accumulated within each group
    thrust::inclusive_scan_by_key(group_segments.begin(), group_segments.end(),
                                  this->dmap_stats_.begin(),  // Input map stats
                                  this->dmap_stats_.begin());  // In-place scan and output here
  }

  inline const dh::caching_device_vector<MAPStats> &GetMapStats() const {
    return dmap_stats_;
  }

  // Type containing device pointers that can be cheaply copied on the kernel
  class MAPLambdaWeightMultiplier : public BaseLambdaWeightMultiplier {
   public:
    MAPLambdaWeightMultiplier(const SegmentSorter<float> &segment_label_sorter,
                              const MAPLambdaWeightComputer &lwc)
      : BaseLambdaWeightMultiplier(segment_label_sorter, lwc.GetPredictionSorter()),
        dmap_stats_ptr_(lwc.GetMapStats().data().get()) {}

    // Adjust the items weight by this value
    __device__ __forceinline__ bst_float GetWeight(uint32_t gidx, int pidx, int nidx) const {
      uint32_t group_begin = dgroups_[gidx];
      uint32_t group_end = dgroups_[gidx + 1];

      auto ppred_idx = dorig_pos_[pidx];
      auto npred_idx = dorig_pos_[nidx];
      KERNEL_CHECK(ppred_idx != npred_idx);

      // Note: the label positive and negative indices are relative to the entire dataset.
      // Hence, scale them back to an index within the group
      ppred_idx = dindexable_sorted_preds_pos_ptr_[ppred_idx] - group_begin;
      npred_idx = dindexable_sorted_preds_pos_ptr_[npred_idx] - group_begin;
      return MAPLambdaWeightComputer::GetLambdaMAP(
        ppred_idx, npred_idx,
        dsorted_labels_[pidx], dsorted_labels_[nidx],
        &dmap_stats_ptr_[group_begin], group_end - group_begin);
    }

   private:
     const MAPStats *dmap_stats_ptr_{nullptr};  // Start address of the map stats for every sorted
                                                // prediction value
  };

  inline const MAPLambdaWeightMultiplier GetWeightMultiplier() const { return weight_multiplier_; }

 private:
  dh::caching_device_vector<MAPStats> dmap_stats_;
  // This computes the adjustment to the weight
  const MAPLambdaWeightMultiplier weight_multiplier_;
#endif
};

#if defined(__CUDACC__)
class SortedLabelList : SegmentSorter<float> {
 private:
  const LambdaRankParam &param_;                      // Objective configuration

 public:
  explicit SortedLabelList(const LambdaRankParam &param)
    : param_(param) {}

  // Sort the labels that are grouped by 'groups'
  void Sort(const HostDeviceVector<bst_float> &dlabels, const std::vector<uint32_t> &groups) {
    this->SortItems(dlabels.ConstDevicePointer(), dlabels.Size(), groups);
  }

  // This kernel can only run *after* the kernel in sort is completed, as they
  // use the default stream
  template <typename LambdaWeightComputerT>
  void ComputeGradients(const bst_float *dpreds,   // Unsorted predictions
                        const bst_float *dlabels,  // Unsorted labels
                        const HostDeviceVector<bst_float> &weights,
                        int iter,
                        GradientPair *out_gpair,
                        float weight_normalization_factor) {
    // Group info on device
    const uint32_t *dgroups = this->GetGroupsPtr();
    uint32_t ngroups = this->GetNumGroups() + 1;

    uint32_t total_items = this->GetNumItems();
    uint32_t niter = param_.num_pairsample * total_items;

    float fix_list_weight = param_.fix_list_weight;

    const uint32_t *original_pos = this->GetOriginalPositionsPtr();

    uint32_t num_weights = weights.Size();
    auto dweights = num_weights ? weights.ConstDevicePointer() : nullptr;

    const bst_float *sorted_labels = this->GetItemsPtr();

    // This is used to adjust the weight of different elements based on the different ranking
    // objective function policies
    LambdaWeightComputerT weight_computer(dpreds, dlabels, *this);
    auto wmultiplier = weight_computer.GetWeightMultiplier();

    int device_id = -1;
    dh::safe_cuda(cudaGetDevice(&device_id));
    // For each instance in the group, compute the gradient pair concurrently
    dh::LaunchN(device_id, niter, nullptr, [=] __device__(uint32_t idx) {
      // First, determine the group 'idx' belongs to
      uint32_t item_idx = idx % total_items;
      uint32_t group_idx = dh::UpperBound(dgroups, ngroups, item_idx);
      // Span of this group within the larger labels/predictions sorted tuple
      uint32_t group_begin = dgroups[group_idx - 1];
      uint32_t group_end = dgroups[group_idx];
      uint32_t total_group_items = group_end - group_begin;

      // Are the labels diverse enough? If they are all the same, then there is nothing to pick
      // from another group - bail sooner
      if (sorted_labels[group_begin] == sorted_labels[group_end - 1]) return;

      // Find the number of labels less than and greater than the current label
      // at the sorted index position item_idx
      uint32_t nleft  = CountNumItemsToTheLeftOf(
        sorted_labels + group_begin, item_idx - group_begin + 1, sorted_labels[item_idx]);
      uint32_t nright = CountNumItemsToTheRightOf(
        sorted_labels + item_idx, group_end - item_idx, sorted_labels[item_idx]);

      // Create a minstd_rand object to act as our source of randomness
      thrust::minstd_rand rng((iter + 1) * 1111);
      rng.discard(((idx / total_items) * total_group_items) + item_idx - group_begin);
      // Create a uniform_int_distribution to produce a sample from outside of the
      // present label group
      thrust::uniform_int_distribution<int> dist(0, nleft + nright - 1);

      int sample = dist(rng);
      int pos_idx = -1;  // Bigger label
      int neg_idx = -1;  // Smaller label
      // Are we picking a sample to the left/right of the current group?
      if (sample < nleft) {
        // Go left
        pos_idx = sample + group_begin;
        neg_idx = item_idx;
      } else {
        pos_idx = item_idx;
        uint32_t items_in_group = total_group_items - nleft - nright;
        neg_idx = sample + items_in_group + group_begin;
      }

      // Compute and assign the gradients now
      const float eps = 1e-16f;
      bst_float p = common::Sigmoid(dpreds[original_pos[pos_idx]] - dpreds[original_pos[neg_idx]]);
      bst_float g = p - 1.0f;
      bst_float h = thrust::max(p * (1.0f - p), eps);

      // Rescale each gradient and hessian so that the group has a weighted constant
      float scale = __frcp_ru(niter / total_items);
      if (fix_list_weight != 0.0f) {
        scale *= fix_list_weight / total_group_items;
      }

      float weight = num_weights ? dweights[group_idx - 1] : 1.0f;
      weight *= weight_normalization_factor;
      weight *= wmultiplier.GetWeight(group_idx - 1, pos_idx, neg_idx);
      weight *= scale;
      // Accumulate gradient and hessian in both positive and negative indices
      const GradientPair in_pos_gpair(g * weight, 2.0f * weight * h);
      dh::AtomicAddGpair(&out_gpair[original_pos[pos_idx]], in_pos_gpair);

      const GradientPair in_neg_gpair(-g * weight, 2.0f * weight * h);
      dh::AtomicAddGpair(&out_gpair[original_pos[neg_idx]], in_neg_gpair);
    });

    // Wait until the computations done by the kernel is complete
    dh::safe_cuda(cudaStreamSynchronize(nullptr));
  }
};
#endif

// objective for lambda rank
template <typename LambdaWeightComputerT>
class LambdaRankObj : public ObjFunction {
 public:
  void Configure(const std::vector<std::pair<std::string, std::string> >& args) override {
    param_.UpdateAllowUnknown(args);
  }

  void GetGradient(const HostDeviceVector<bst_float>& preds,
                   const MetaInfo& info,
                   int iter,
                   HostDeviceVector<GradientPair>* out_gpair) override {
    CHECK_EQ(preds.Size(), info.labels_.Size()) << "label size predict size not match";

    // quick consistency when group is not available
    std::vector<unsigned> tgptr(2, 0); tgptr[1] = static_cast<unsigned>(info.labels_.Size());
    const std::vector<unsigned> &gptr = info.group_ptr_.size() == 0 ? tgptr : info.group_ptr_;
    CHECK(gptr.size() != 0 && gptr.back() == info.labels_.Size())
          << "group structure not consistent with #rows";

#if defined(__CUDACC__)
    // Check if we have a GPU assignment; else, revert back to CPU
    auto device = tparam_->gpu_id;
    if (device >= 0) {
      ComputeGradientsOnGPU(preds, info, iter, out_gpair, gptr);
    } else {
      // Revert back to CPU
#endif
      ComputeGradientsOnCPU(preds, info, iter, out_gpair, gptr);
#if defined(__CUDACC__)
    }
#endif
  }

  const char* DefaultEvalMetric() const override {
    return "map";
  }

  void SaveConfig(Json* p_out) const override {
    auto& out = *p_out;
    out["name"] = String(LambdaWeightComputerT::Name());
    out["lambda_rank_param"] = Object();
    for (auto const& kv : param_.__DICT__()) {
      out["lambda_rank_param"][kv.first] = kv.second;
    }
  }

  void LoadConfig(Json const& in) override {
    fromJson(in["lambda_rank_param"], &param_);
  }

 private:
  bst_float ComputeWeightNormalizationFactor(const MetaInfo& info,
                                             const std::vector<unsigned> &gptr) {
    const auto ngroup = static_cast<bst_omp_uint>(gptr.size() - 1);
    bst_float sum_weights = 0;
    for (bst_omp_uint k = 0; k < ngroup; ++k) {
      sum_weights += info.GetWeight(k);
    }
    return ngroup / sum_weights;
  }

  void ComputeGradientsOnCPU(const HostDeviceVector<bst_float>& preds,
                             const MetaInfo& info,
                             int iter,
                             HostDeviceVector<GradientPair>* out_gpair,
                             const std::vector<unsigned> &gptr) {
    LOG(DEBUG) << "Computing pairwise gradients on CPU.";

    bst_float weight_normalization_factor = ComputeWeightNormalizationFactor(info, gptr);

    const auto& preds_h = preds.HostVector();
    const auto& labels = info.labels_.HostVector();
    std::vector<GradientPair>& gpair = out_gpair->HostVector();
    const auto ngroup = static_cast<bst_omp_uint>(gptr.size() - 1);
    out_gpair->Resize(preds.Size());

    #pragma omp parallel
    {
      // parallel construct, declare random number generator here, so that each
      // thread use its own random number generator, seed by thread id and current iteration
      std::minstd_rand rnd((iter + 1) * 1111);
      std::vector<LambdaPair> pairs;
      std::vector<ListEntry>  lst;
      std::vector< std::pair<bst_float, unsigned> > rec;

      #pragma omp for schedule(static)
      for (bst_omp_uint k = 0; k < ngroup; ++k) {
        lst.clear(); pairs.clear();
        for (unsigned j = gptr[k]; j < gptr[k+1]; ++j) {
          lst.emplace_back(preds_h[j], labels[j], j);
          gpair[j] = GradientPair(0.0f, 0.0f);
        }
        std::stable_sort(lst.begin(), lst.end(), ListEntry::CmpPred);
        rec.resize(lst.size());
        for (unsigned i = 0; i < lst.size(); ++i) {
          rec[i] = std::make_pair(lst[i].label, i);
        }
        std::stable_sort(rec.begin(), rec.end(), common::CmpFirst);
        // enumerate buckets with same label, for each item in the lst, grab another sample randomly
        for (unsigned i = 0; i < rec.size(); ) {
          unsigned j = i + 1;
          while (j < rec.size() && rec[j].first == rec[i].first) ++j;
          // bucket in [i,j), get a sample outside bucket
          unsigned nleft = i, nright = static_cast<unsigned>(rec.size() - j);
          if (nleft + nright != 0) {
            int nsample = param_.num_pairsample;
            while (nsample --) {
              for (unsigned pid = i; pid < j; ++pid) {
                unsigned ridx = std::uniform_int_distribution<unsigned>(0, nleft + nright - 1)(rnd);
                if (ridx < nleft) {
                  pairs.emplace_back(rec[ridx].second, rec[pid].second,
                      info.GetWeight(k) * weight_normalization_factor);
                } else {
                  pairs.emplace_back(rec[pid].second, rec[ridx+j-i].second,
                      info.GetWeight(k) * weight_normalization_factor);
                }
              }
            }
          }
          i = j;
        }
        // get lambda weight for the pairs
        LambdaWeightComputerT::GetLambdaWeight(lst, &pairs);
        // rescale each gradient and hessian so that the lst have constant weighted
        float scale = 1.0f / param_.num_pairsample;
        if (param_.fix_list_weight != 0.0f) {
          scale *= param_.fix_list_weight / (gptr[k + 1] - gptr[k]);
        }
        for (auto & pair : pairs) {
          const ListEntry &pos = lst[pair.pos_index];
          const ListEntry &neg = lst[pair.neg_index];
          const bst_float w = pair.weight * scale;
          const float eps = 1e-16f;
          bst_float p = common::Sigmoid(pos.pred - neg.pred);
          bst_float g = p - 1.0f;
          bst_float h = std::max(p * (1.0f - p), eps);
          // accumulate gradient and hessian in both pid, and nid
          gpair[pos.rindex] += GradientPair(g * w, 2.0f*w*h);
          gpair[neg.rindex] += GradientPair(-g * w, 2.0f*w*h);
        }
      }
    }
  }

#if defined(__CUDACC__)
  void ComputeGradientsOnGPU(const HostDeviceVector<bst_float>& preds,
                             const MetaInfo& info,
                             int iter,
                             HostDeviceVector<GradientPair>* out_gpair,
                             const std::vector<unsigned> &gptr) {
    LOG(DEBUG) << "Computing pairwise gradients on GPU.";

    auto device = tparam_->gpu_id;
    dh::safe_cuda(cudaSetDevice(device));

    bst_float weight_normalization_factor = ComputeWeightNormalizationFactor(info, gptr);

    // Set the device ID and copy them to the device
    out_gpair->SetDevice(device);
    info.labels_.SetDevice(device);
    preds.SetDevice(device);
    info.weights_.SetDevice(device);

    out_gpair->Resize(preds.Size());

    auto d_preds = preds.ConstDevicePointer();
    auto d_gpair = out_gpair->DevicePointer();
    auto d_labels = info.labels_.ConstDevicePointer();

    SortedLabelList slist(param_);

    // Sort the labels within the groups on the device
    slist.Sort(info.labels_, gptr);

    // Initialize the gradients next
    out_gpair->Fill(GradientPair(0.0f, 0.0f));

    // Finally, compute the gradients
    slist.ComputeGradients<LambdaWeightComputerT>
      (d_preds, d_labels, info.weights_, iter, d_gpair, weight_normalization_factor);
  }
#endif

  LambdaRankParam param_;
};

#if !defined(GTEST_TEST)
// register the objective functions
DMLC_REGISTER_PARAMETER(LambdaRankParam);

XGBOOST_REGISTER_OBJECTIVE(PairwiseRankObj, PairwiseLambdaWeightComputer::Name())
.describe("Pairwise rank objective.")
.set_body([]() { return new LambdaRankObj<PairwiseLambdaWeightComputer>(); });

XGBOOST_REGISTER_OBJECTIVE(LambdaRankNDCG, NDCGLambdaWeightComputer::Name())
.describe("LambdaRank with NDCG as objective.")
.set_body([]() { return new LambdaRankObj<NDCGLambdaWeightComputer>(); });

XGBOOST_REGISTER_OBJECTIVE(LambdaRankObjMAP, MAPLambdaWeightComputer::Name())
.describe("LambdaRank with MAP as objective.")
.set_body([]() { return new LambdaRankObj<MAPLambdaWeightComputer>(); });
#endif

}  // namespace obj
}  // namespace xgboost<|MERGE_RESOLUTION|>--- conflicted
+++ resolved
@@ -723,11 +723,7 @@
                       this->dmap_stats_.begin(),
                       ComputeItemPrecisionLambda);
 
-<<<<<<< HEAD
-    // Lastly, compute the accumulated precisions for all the items segmentd by groups.
-=======
     // Lastly, compute the accumulated precisions for all the items segmented by groups.
->>>>>>> 72f8befa
     // The precisions are accumulated within each group
     thrust::inclusive_scan_by_key(group_segments.begin(), group_segments.end(),
                                   this->dmap_stats_.begin(),  // Input map stats
