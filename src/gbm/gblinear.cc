--- conflicted
+++ resolved
@@ -235,13 +235,11 @@
     return model_.DumpModel(fmap, with_stats, format);
   }
 
-<<<<<<< HEAD
   void Accept(ModelVisitor& v) override {
     v.Visit(*this);
     // This is forcing visit of model which is inherent part of this object
     model_.Accept(v);
   }
-=======
   void FeatureScore(std::string const &importance_type,
                     std::vector<bst_feature_t> *out_features,
                     std::vector<float> *out_scores) const override {
@@ -262,7 +260,6 @@
     }
   }
 
->>>>>>> 3a4f51f3
   bool UseGPU() const override {
     if (param_.updater == "gpu_coord_descent") {
       return true;
