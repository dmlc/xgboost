--- conflicted
+++ resolved
@@ -777,67 +777,6 @@
   }
 
  protected:
-<<<<<<< HEAD
-  inline void PredLoopSpecalize(
-      DMatrix* p_fmat,
-      std::vector<bst_float>* out_preds,
-      int num_group,
-      unsigned tree_begin,
-      unsigned tree_end) {
-    CHECK_EQ(num_group, model_.learner_model_param->num_output_group);
-    std::vector<bst_float>& preds = *out_preds;
-    CHECK_EQ(model_.param.size_leaf_vector, 0)
-        << "size_leaf_vector is enforced to 0 so far";
-    CHECK_EQ(preds.size(), p_fmat->Info().num_row_ * num_group);
-    // start collecting the prediction
-    for (const auto &batch : p_fmat->GetBatches<SparsePage>()) {
-      auto page = batch.GetView();
-      static constexpr int kUnroll = 8;
-      const auto nsize = static_cast<bst_omp_uint>(batch.Size());
-      const bst_omp_uint rest = nsize % kUnroll;
-      if (nsize >= kUnroll) {
-        dmlc::OMPException exc;
-#pragma omp parallel for schedule(static)
-        for (bst_omp_uint i = 0; i < nsize - rest; i += kUnroll) {
-          exc.Run([&]() {
-            const int tid = omp_get_thread_num();
-            RegTree::FVec& feats = thread_temp_[tid];
-            int64_t ridx[kUnroll];
-            SparsePage::Inst inst[kUnroll];
-            for (int k = 0; k < kUnroll; ++k) {
-              ridx[k] = static_cast<int64_t>(batch.base_rowid + i + k);
-            }
-            for (int k = 0; k < kUnroll; ++k) {
-              inst[k] = page[i + k];
-            }
-            for (int k = 0; k < kUnroll; ++k) {
-              for (int gid = 0; gid < num_group; ++gid) {
-                const size_t offset = ridx[k] * num_group + gid;
-                preds[offset] +=
-                    this->PredValue(inst[k], gid, &feats, tree_begin, tree_end);
-              }
-            }
-          });
-        }
-        exc.Rethrow();
-      }
-
-      for (bst_omp_uint i = nsize - rest; i < nsize; ++i) {
-        RegTree::FVec& feats = thread_temp_[0];
-        const auto ridx = static_cast<int64_t>(batch.base_rowid + i);
-        const SparsePage::Inst inst = page[i];
-        for (int gid = 0; gid < num_group; ++gid) {
-          const size_t offset = ridx * num_group + gid;
-          preds[offset] +=
-              this->PredValue(inst, gid,
-                              &feats, tree_begin, tree_end);
-        }
-      }
-    }
-  }
-
-=======
->>>>>>> e8c5c53e
   // commit new trees all at once
   void
   CommitModel(std::vector<std::vector<std::unique_ptr<RegTree>>>&& new_trees,
