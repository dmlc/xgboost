/*!
 * Copyright 2018-2019 by Contributors
 */
#pragma once
#include <dmlc/io.h>
#include <dmlc/parameter.h>
<<<<<<< HEAD
#include <xgboost/base.h>
#include <xgboost/feature_map.h>
#include <xgboost/model_visitor.h>
=======
#include <xgboost/learner.h>

>>>>>>> 44469a0c
#include <vector>
#include <string>
#include <cstring>

#include "xgboost/base.h"
#include "xgboost/feature_map.h"
#include "xgboost/model.h"
#include "xgboost/json.h"
#include "xgboost/parameter.h"

namespace xgboost {
class Json;
namespace gbm {
// Deprecated in 1.0.0. model parameter.  Only staying here for compatible binary model IO.
struct DeprecatedGBLinearModelParam : public dmlc::Parameter<DeprecatedGBLinearModelParam> {
  // number of feature dimension
  uint32_t deprecated_num_feature;
  // deprecated. use learner_model_param_->num_output_group.
  int32_t deprecated_num_output_group;
  // reserved field
  int32_t reserved[32];
  // constructor
  DeprecatedGBLinearModelParam() {
    static_assert(sizeof(*this) == sizeof(int32_t) * 34,
                  "Model parameter size can not be changed.");
    std::memset(this, 0, sizeof(DeprecatedGBLinearModelParam));
  }

  DMLC_DECLARE_PARAMETER(DeprecatedGBLinearModelParam) {}
};

// model for linear booster
class GBLinearModel : public Model {
 private:
  // Deprecated in 1.0.0
  DeprecatedGBLinearModelParam param;

 public:
  LearnerModelParam const* learner_model_param_;

 public:
<<<<<<< HEAD
  explicit GBLinearModel(bst_float base_margin) : base_margin(base_margin) {}
  // parameter
  GBLinearModelParam param;
=======
  explicit GBLinearModel(LearnerModelParam const* learner_model_param) :
      learner_model_param_ {learner_model_param} {}
  void Configure(Args const &cfg) { }

>>>>>>> 44469a0c
  // weight for each of feature, bias is the last one
  std::vector<bst_float> weight;
  bst_float base_margin;
  // initialize the model parameter
  inline void LazyInitModel() {
    if (!weight.empty())
      return;
    // bias is the last weight
    weight.resize((learner_model_param_->num_feature + 1) *
                  learner_model_param_->num_output_group);
    std::fill(weight.begin(), weight.end(), 0.0f);
  }

  void SaveModel(Json *p_out) const override;
  void LoadModel(Json const &in) override;

  // save the model to file
  void Save(dmlc::Stream *fo) const {
    fo->Write(&param, sizeof(param));
    fo->Write(weight);
  }
  // load model from file
  void Load(dmlc::Stream *fi) {
    CHECK_EQ(fi->Read(&param, sizeof(param)), sizeof(param));
    fi->Read(&weight);
  }

  // model bias
  inline bst_float *bias() {
    return &weight[learner_model_param_->num_feature *
                   learner_model_param_->num_output_group];
  }
  inline const bst_float *bias() const {
    return &weight[learner_model_param_->num_feature *
                   learner_model_param_->num_output_group];
  }
  // get i-th weight
  inline bst_float *operator[](size_t i) {
    return &weight[i * learner_model_param_->num_output_group];
  }
  inline const bst_float *operator[](size_t i) const {
    return &weight[i * learner_model_param_->num_output_group];
  }

  std::vector<std::string> DumpModel(const FeatureMap &fmap, bool with_stats,
                                     std::string format) const {
    const int ngroup = learner_model_param_->num_output_group;
    const unsigned nfeature = learner_model_param_->num_feature;

    std::stringstream fo("");
    if (format == "json") {
      fo << "  { \"bias\": [" << std::endl;
      for (int gid = 0; gid < ngroup; ++gid) {
        if (gid != 0)
          fo << "," << std::endl;
        fo << "      " << this->bias()[gid];
      }
      fo << std::endl
         << "    ]," << std::endl
         << "    \"weight\": [" << std::endl;
      for (unsigned i = 0; i < nfeature; ++i) {
        for (int gid = 0; gid < ngroup; ++gid) {
          if (i != 0 || gid != 0)
            fo << "," << std::endl;
          fo << "      " << (*this)[i][gid];
        }
      }
      fo << std::endl << "    ]" << std::endl << "  }";
    } else {
      fo << "bias:\n";
      for (int gid = 0; gid < ngroup; ++gid) {
        fo << this->bias()[gid] << std::endl;
      }
      fo << "weight:\n";
      for (unsigned i = 0; i < nfeature; ++i) {
        for (int gid = 0; gid < ngroup; ++gid) {
          fo << (*this)[i][gid] << std::endl;
        }
      }
    }
    std::vector<std::string> v;
    v.push_back(fo.str());
    return v;
  }

  void Accept(ModelVisitor& v) {
      v.Visit(*this);
  }
};

}  // namespace gbm
}  // namespace xgboost<|MERGE_RESOLUTION|>--- conflicted
+++ resolved
@@ -4,14 +4,10 @@
 #pragma once
 #include <dmlc/io.h>
 #include <dmlc/parameter.h>
-<<<<<<< HEAD
 #include <xgboost/base.h>
 #include <xgboost/feature_map.h>
 #include <xgboost/model_visitor.h>
-=======
 #include <xgboost/learner.h>
-
->>>>>>> 44469a0c
 #include <vector>
 #include <string>
 #include <cstring>
@@ -53,16 +49,10 @@
   LearnerModelParam const* learner_model_param_;
 
  public:
-<<<<<<< HEAD
-  explicit GBLinearModel(bst_float base_margin) : base_margin(base_margin) {}
-  // parameter
-  GBLinearModelParam param;
-=======
   explicit GBLinearModel(LearnerModelParam const* learner_model_param) :
       learner_model_param_ {learner_model_param} {}
   void Configure(Args const &cfg) { }
 
->>>>>>> 44469a0c
   // weight for each of feature, bias is the last one
   std::vector<bst_float> weight;
   bst_float base_margin;
