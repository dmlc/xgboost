--- conflicted
+++ resolved
@@ -112,7 +112,6 @@
 
   std::vector<std::string> DumpModel(const FeatureMap &fmap, bool with_stats,
                                      std::string format) const {
-<<<<<<< HEAD
     std::vector<std::string> dump;
     if (format == "mojo") {
       std::stringstream fo("");
@@ -134,12 +133,6 @@
     for (const auto & tree : trees) {
       dump.push_back(tree->DumpModel(fmap, with_stats, format));
     }
-=======
-    std::vector<std::string> dump(trees.size());
-    common::ParallelFor(static_cast<omp_ulong>(trees.size()), [&](size_t i) {
-      dump[i] = trees[i]->DumpModel(fmap, with_stats, format);
-    });
->>>>>>> 29f8fd6f
     return dump;
   }
   void CommitModel(std::vector<std::unique_ptr<RegTree> >&& new_trees,
