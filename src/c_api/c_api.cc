// Copyright (c) 2014-2019 by Contributors
#include <dmlc/thread_local.h>
#include <rabit/rabit.h>
#include <rabit/c_api.h>

#include <cstdio>
#include <cstring>
#include <fstream>
#include <algorithm>
#include <vector>
#include <string>
#include <memory>


#include "xgboost/data.h"
#include "xgboost/learner.h"
#include "xgboost/c_api.h"
#include "xgboost/logging.h"
#include "xgboost/version_config.h"
#include "xgboost/json.h"

#include "c_api_error.h"
#include "../data/simple_csr_source.h"
#include "../common/io.h"
<<<<<<< HEAD
#include "../common/group_data.h"
#include "../analysis/xgbfi.h"

=======
#include "../data/adapter.h"
#include "../data/simple_dmatrix.h"
>>>>>>> 44469a0c

namespace xgboost {
// declare the data callback.
XGB_EXTERN_C int XGBoostNativeDataIterSetData(
    void *handle, XGBoostBatchCSR batch);

/*! \brief Native data iterator that takes callback to return data */
class NativeDataIter : public dmlc::Parser<uint32_t> {
 public:
  NativeDataIter(DataIterHandle data_handle,
                 XGBCallbackDataIterNext* next_callback)
      :  at_first_(true), bytes_read_(0),
         data_handle_(data_handle), next_callback_(next_callback) {
  }

  // override functions
  void BeforeFirst() override {
    CHECK(at_first_) << "cannot reset NativeDataIter";
  }

  bool Next() override {
    if ((*next_callback_)(data_handle_,
                          XGBoostNativeDataIterSetData,
                          this) != 0) {
      at_first_ = false;
      return true;
    } else {
      return false;
    }
  }

  const dmlc::RowBlock<uint32_t>& Value() const override {
    return block_;
  }

  size_t BytesRead() const override {
    return bytes_read_;
  }

  // callback to set the data
  void SetData(const XGBoostBatchCSR& batch) {
    offset_.clear();
    label_.clear();
    weight_.clear();
    index_.clear();
    value_.clear();
    offset_.insert(offset_.end(), batch.offset, batch.offset + batch.size + 1);
    if (batch.label != nullptr) {
      label_.insert(label_.end(), batch.label, batch.label + batch.size);
    }
    if (batch.weight != nullptr) {
      weight_.insert(weight_.end(), batch.weight, batch.weight + batch.size);
    }
    if (batch.index != nullptr) {
      index_.insert(index_.end(), batch.index + offset_[0], batch.index + offset_.back());
    }
    if (batch.value != nullptr) {
      value_.insert(value_.end(), batch.value + offset_[0], batch.value + offset_.back());
    }
    if (offset_[0] != 0) {
      size_t base = offset_[0];
      for (size_t& item : offset_) {
        item -= base;
      }
    }
    block_.size = batch.size;
    block_.offset = dmlc::BeginPtr(offset_);
    block_.label = dmlc::BeginPtr(label_);
    block_.weight = dmlc::BeginPtr(weight_);
    block_.qid = nullptr;
    block_.field = nullptr;
    block_.index = dmlc::BeginPtr(index_);
    block_.value = dmlc::BeginPtr(value_);
    bytes_read_ += offset_.size() * sizeof(size_t) +
        label_.size() * sizeof(dmlc::real_t) +
        weight_.size() * sizeof(dmlc::real_t) +
        index_.size() * sizeof(uint32_t) +
        value_.size() * sizeof(dmlc::real_t);
  }

 private:
  // at the beinning.
  bool at_first_;
  // bytes that is read.
  size_t bytes_read_;
  // handle to the iterator,
  DataIterHandle data_handle_;
  // call back to get the data.
  XGBCallbackDataIterNext* next_callback_;
  // internal offset
  std::vector<size_t> offset_;
  // internal label data
  std::vector<dmlc::real_t> label_;
  // internal weight data
  std::vector<dmlc::real_t> weight_;
  // internal index.
  std::vector<uint32_t> index_;
  // internal value.
  std::vector<dmlc::real_t> value_;
  // internal Rowblock
  dmlc::RowBlock<uint32_t> block_;
};

int XGBoostNativeDataIterSetData(
    void *handle, XGBoostBatchCSR batch) {
  API_BEGIN();
  static_cast<xgboost::NativeDataIter*>(handle)->SetData(batch);
  API_END();
}
}  // namespace xgboost

using namespace xgboost; // NOLINT(*);

/*! \brief entry to to easily hold returning information */
struct XGBAPIThreadLocalEntry {
  /*! \brief result holder for returning string */
  std::string ret_str;
  /*! \brief result holder for returning strings */
  std::vector<std::string> ret_vec_str;
  /*! \brief result holder for returning string pointers */
  std::vector<const char *> ret_vec_charp;
  /*! \brief returning float vector. */
  std::vector<bst_float> ret_vec_float;
  /*! \brief temp variable of gradient pairs. */
  std::vector<GradientPair> tmp_gpair;
};

XGB_DLL void XGBoostVersion(int* major, int* minor, int* patch) {
  if (major) {
    *major = XGBOOST_VER_MAJOR;
  }
  if (minor) {
    *minor = XGBOOST_VER_MINOR;
  }
  if (patch) {
    *patch = XGBOOST_VER_PATCH;
  }
}

// define the threadlocal store.
using XGBAPIThreadLocalStore = dmlc::ThreadLocalStore<XGBAPIThreadLocalEntry>;

int XGBRegisterLogCallback(void (*callback)(const char*)) {
  API_BEGIN();
  LogCallbackRegistry* registry = LogCallbackRegistryStore::Get();
  registry->Register(callback);
  API_END();
}

int XGDMatrixCreateFromFile(const char *fname,
                            int silent,
                            DMatrixHandle *out) {
  API_BEGIN();
  bool load_row_split = false;
  if (rabit::IsDistributed()) {
    LOG(CONSOLE) << "XGBoost distributed mode detected, "
                 << "will split data among workers";
    load_row_split = true;
  }
  *out = new std::shared_ptr<DMatrix>(DMatrix::Load(fname, silent != 0, load_row_split));
  API_END();
}

int XGDMatrixCreateFromDataIter(
    void* data_handle,
    XGBCallbackDataIterNext* callback,
    const char *cache_info,
    DMatrixHandle *out) {
  API_BEGIN();

  std::string scache;
  if (cache_info != nullptr) {
    scache = cache_info;
  }
  NativeDataIter parser(data_handle, callback);
  data::FileAdapter adapter(&parser);
  *out = new std::shared_ptr<DMatrix>(DMatrix::Create(
      &adapter, std::numeric_limits<float>::quiet_NaN(), 1, scache));
  API_END();
}

#ifndef XGBOOST_USE_CUDA
XGB_DLL int XGDMatrixCreateFromArrayInterfaceColumns(char const* c_json_strs,
                                                     bst_float missing,
                                                     int nthread,
                                                     DMatrixHandle* out) {
  API_BEGIN();
  LOG(FATAL) << "Xgboost not compiled with cuda";
  API_END();
}

XGB_DLL int XGDMatrixCreateFromArrayInterface(char const* c_json_strs,
                                                     bst_float missing,
                                                     int nthread,
                                                     DMatrixHandle* out) {
  API_BEGIN();
  LOG(FATAL) << "Xgboost not compiled with cuda";
  API_END();
}

#endif

XGB_DLL int XGDMatrixCreateFromCSREx(const size_t* indptr,
                                     const unsigned* indices,
                                     const bst_float* data,
                                     size_t nindptr,
                                     size_t nelem,
                                     size_t num_col,
                                     DMatrixHandle* out) {
  API_BEGIN();
  data::CSRAdapter adapter(indptr, indices, data, nindptr - 1, nelem, num_col);
  *out = new std::shared_ptr<DMatrix>(DMatrix::Create(&adapter, std::nan(""), 1));
  API_END();
}

XGB_DLL int XGDMatrixCreateFromCSCEx(const size_t* col_ptr,
                                     const unsigned* indices,
                                     const bst_float* data,
                                     size_t nindptr,
                                     size_t nelem,
                                     size_t num_row,
                                     DMatrixHandle* out) {
  API_BEGIN();
  data::CSCAdapter adapter(col_ptr, indices, data, nindptr - 1, num_row);
  *out = new std::shared_ptr<DMatrix>(DMatrix::Create(&adapter, std::nan(""), 1));
  API_END();
}

XGB_DLL int XGDMatrixCreateFromMat(const bst_float* data,
                                   xgboost::bst_ulong nrow,
                                   xgboost::bst_ulong ncol, bst_float missing,
                                   DMatrixHandle* out) {
  API_BEGIN();
  data::DenseAdapter adapter(data, nrow, nrow * ncol, ncol);
  *out = new std::shared_ptr<DMatrix>(DMatrix::Create(&adapter, missing, 1));
  API_END();
}

XGB_DLL int XGDMatrixCreateFromMat_omp(const bst_float* data,  // NOLINT
                                       xgboost::bst_ulong nrow,
                                       xgboost::bst_ulong ncol,
                                       bst_float missing, DMatrixHandle* out,
                                       int nthread) {
  API_BEGIN();
  data::DenseAdapter adapter(data, nrow, nrow * ncol, ncol);
  *out = new std::shared_ptr<DMatrix>(DMatrix::Create(&adapter, missing, nthread));
  API_END();
}

XGB_DLL int XGDMatrixCreateFromDT(void** data, const char** feature_stypes,
                                  xgboost::bst_ulong nrow,
                                  xgboost::bst_ulong ncol, DMatrixHandle* out,
                                  int nthread) {
  API_BEGIN();
  data::DataTableAdapter adapter(data, feature_stypes, nrow, ncol);
  *out = new std::shared_ptr<DMatrix>(
      DMatrix::Create(&adapter, std::nan(""), nthread));
  API_END();
}

XGB_DLL int XGDMatrixSliceDMatrix(DMatrixHandle handle,
                                  const int* idxset,
                                  xgboost::bst_ulong len,
                                  DMatrixHandle* out) {
  return XGDMatrixSliceDMatrixEx(handle, idxset, len, out, 0);
}

XGB_DLL int XGDMatrixSliceDMatrixEx(DMatrixHandle handle,
                                    const int* idxset,
                                    xgboost::bst_ulong len,
                                    DMatrixHandle* out,
                                    int allow_groups) {
  std::unique_ptr<data::SimpleCSRSource> source(new data::SimpleCSRSource());

  API_BEGIN();
  CHECK_HANDLE();
  if (!allow_groups) {
    CHECK_EQ(static_cast<std::shared_ptr<DMatrix>*>(handle)
                 ->get()
                 ->Info()
                 .group_ptr_.size(),
             0U)
        << "slice does not support group structure";
  }
  DMatrix* dmat = static_cast<std::shared_ptr<DMatrix>*>(handle)->get();
  CHECK(dynamic_cast<data::SimpleDMatrix*>(dmat))
      << "Slice only supported for SimpleDMatrix currently.";
  data::DMatrixSliceAdapter adapter(dmat, {idxset, len});
  *out = new std::shared_ptr<DMatrix>(
      DMatrix::Create(&adapter, std::numeric_limits<float>::quiet_NaN(), 1));
  API_END();
}

XGB_DLL int XGDMatrixFree(DMatrixHandle handle) {
  API_BEGIN();
  CHECK_HANDLE();
  delete static_cast<std::shared_ptr<DMatrix>*>(handle);
  API_END();
}

XGB_DLL int XGDMatrixSaveBinary(DMatrixHandle handle,
                                const char* fname,
                                int silent) {
  API_BEGIN();
  CHECK_HANDLE();
  static_cast<std::shared_ptr<DMatrix>*>(handle)->get()->SaveToLocalFile(fname);
  API_END();
}

XGB_DLL int XGDMatrixSetFloatInfo(DMatrixHandle handle,
                                  const char* field,
                                  const bst_float* info,
                                  xgboost::bst_ulong len) {
  API_BEGIN();
  CHECK_HANDLE();
  static_cast<std::shared_ptr<DMatrix>*>(handle)
      ->get()->Info().SetInfo(field, info, xgboost::DataType::kFloat32, len);
  API_END();
}

XGB_DLL int XGDMatrixSetInfoFromInterface(DMatrixHandle handle,
                                          char const* field,
                                          char const* interface_c_str) {
  API_BEGIN();
  CHECK_HANDLE();
  static_cast<std::shared_ptr<DMatrix>*>(handle)
      ->get()->Info().SetInfo(field, interface_c_str);
  API_END();
}

XGB_DLL int XGDMatrixSetUIntInfo(DMatrixHandle handle,
                                 const char* field,
                                 const unsigned* info,
                                 xgboost::bst_ulong len) {
  API_BEGIN();
  CHECK_HANDLE();
  static_cast<std::shared_ptr<DMatrix>*>(handle)
      ->get()->Info().SetInfo(field, info, xgboost::DataType::kUInt32, len);
  API_END();
}

XGB_DLL int XGDMatrixSetGroup(DMatrixHandle handle,
                              const unsigned* group,
                              xgboost::bst_ulong len) {
  API_BEGIN();
  CHECK_HANDLE();
  LOG(WARNING) << "XGDMatrixSetGroup is deprecated, use `XGDMatrixSetUIntInfo` instead.";
  static_cast<std::shared_ptr<DMatrix>*>(handle)
      ->get()->Info().SetInfo("group", group, xgboost::DataType::kUInt32, len);
  API_END();
}

XGB_DLL int XGDMatrixGetFloatInfo(const DMatrixHandle handle,
                                  const char* field,
                                  xgboost::bst_ulong* out_len,
                                  const bst_float** out_dptr) {
  API_BEGIN();
  CHECK_HANDLE();
  const MetaInfo& info = static_cast<std::shared_ptr<DMatrix>*>(handle)->get()->Info();
  const std::vector<bst_float>* vec = nullptr;
  if (!std::strcmp(field, "label")) {
    vec = &info.labels_.HostVector();
  } else if (!std::strcmp(field, "weight")) {
    vec = &info.weights_.HostVector();
  } else if (!std::strcmp(field, "base_margin")) {
    vec = &info.base_margin_.HostVector();
  } else {
    LOG(FATAL) << "Unknown float field name " << field;
  }
  *out_len = static_cast<xgboost::bst_ulong>(vec->size());  // NOLINT
  *out_dptr = dmlc::BeginPtr(*vec);
  API_END();
}

XGB_DLL int XGDMatrixGetUIntInfo(const DMatrixHandle handle,
                                 const char *field,
                                 xgboost::bst_ulong *out_len,
                                 const unsigned **out_dptr) {
  API_BEGIN();
  CHECK_HANDLE();
  const MetaInfo& info = static_cast<std::shared_ptr<DMatrix>*>(handle)->get()->Info();
  const std::vector<unsigned>* vec = nullptr;
  if (!std::strcmp(field, "group_ptr")) {
    vec = &info.group_ptr_;
  } else {
    LOG(FATAL) << "Unknown comp uint field name " << field
      << " with comparison " << std::strcmp(field, "group_ptr");
  }
  *out_len = static_cast<xgboost::bst_ulong>(vec->size());
  *out_dptr = dmlc::BeginPtr(*vec);
  API_END();
}

XGB_DLL int XGDMatrixNumRow(const DMatrixHandle handle,
                            xgboost::bst_ulong *out) {
  API_BEGIN();
  CHECK_HANDLE();
  *out = static_cast<xgboost::bst_ulong>(
      static_cast<std::shared_ptr<DMatrix>*>(handle)->get()->Info().num_row_);
  API_END();
}

XGB_DLL int XGDMatrixNumCol(const DMatrixHandle handle,
                            xgboost::bst_ulong *out) {
  API_BEGIN();
  CHECK_HANDLE();
  *out = static_cast<xgboost::bst_ulong>(
      static_cast<std::shared_ptr<DMatrix>*>(handle)->get()->Info().num_col_);
  API_END();
}

// xgboost implementation
XGB_DLL int XGBoosterCreate(const DMatrixHandle dmats[],
                            xgboost::bst_ulong len,
                            BoosterHandle *out) {
  API_BEGIN();
  std::vector<std::shared_ptr<DMatrix> > mats;
  for (xgboost::bst_ulong i = 0; i < len; ++i) {
    mats.push_back(*static_cast<std::shared_ptr<DMatrix>*>(dmats[i]));
  }
  *out = Learner::Create(mats);
  API_END();
}

XGB_DLL int XGBoosterFree(BoosterHandle handle) {
  API_BEGIN();
  CHECK_HANDLE();
  delete static_cast<Learner*>(handle);
  API_END();
}

XGB_DLL int XGBoosterSetParam(BoosterHandle handle,
                              const char *name,
                              const char *value) {
  API_BEGIN();
  CHECK_HANDLE();
  static_cast<Learner*>(handle)->SetParam(name, value);
  API_END();
}

XGB_DLL int XGBoosterLoadJsonConfig(BoosterHandle handle, char const* json_parameters) {
  API_BEGIN();
  CHECK_HANDLE();
  std::string str {json_parameters};
  Json config { Json::Load(StringView{str.c_str(), str.size()}) };
  static_cast<Learner*>(handle)->LoadConfig(config);
  API_END();
}

XGB_DLL int XGBoosterSaveJsonConfig(BoosterHandle handle,
                                    xgboost::bst_ulong *out_len,
                                    char const** out_str) {
  API_BEGIN();
  CHECK_HANDLE();
  Json config { Object() };
  auto* learner = static_cast<Learner*>(handle);
  learner->Configure();
  learner->SaveConfig(&config);
  std::string& raw_str = XGBAPIThreadLocalStore::Get()->ret_str;
  Json::Dump(config, &raw_str);
  *out_str = raw_str.c_str();
  *out_len = static_cast<xgboost::bst_ulong>(raw_str.length());
  API_END();
}

XGB_DLL int XGBoosterUpdateOneIter(BoosterHandle handle,
                                   int iter,
                                   DMatrixHandle dtrain) {
  API_BEGIN();
  CHECK_HANDLE();
  auto* bst = static_cast<Learner*>(handle);
  auto *dtr =
      static_cast<std::shared_ptr<DMatrix>*>(dtrain);

  bst->UpdateOneIter(iter, dtr->get());
  API_END();
}

XGB_DLL int XGBoosterBoostOneIter(BoosterHandle handle,
                                  DMatrixHandle dtrain,
                                  bst_float *grad,
                                  bst_float *hess,
                                  xgboost::bst_ulong len) {
  HostDeviceVector<GradientPair> tmp_gpair;
  API_BEGIN();
  CHECK_HANDLE();
  auto* bst = static_cast<Learner*>(handle);
  auto* dtr =
      static_cast<std::shared_ptr<DMatrix>*>(dtrain);
  tmp_gpair.Resize(len);
  std::vector<GradientPair>& tmp_gpair_h = tmp_gpair.HostVector();
  for (xgboost::bst_ulong i = 0; i < len; ++i) {
    tmp_gpair_h[i] = GradientPair(grad[i], hess[i]);
  }

  bst->BoostOneIter(0, dtr->get(), &tmp_gpair);
  API_END();
}

XGB_DLL int XGBoosterEvalOneIter(BoosterHandle handle,
                                 int iter,
                                 DMatrixHandle dmats[],
                                 const char* evnames[],
                                 xgboost::bst_ulong len,
                                 const char** out_str) {
  std::string& eval_str = XGBAPIThreadLocalStore::Get()->ret_str;
  API_BEGIN();
  CHECK_HANDLE();
  auto* bst = static_cast<Learner*>(handle);
  std::vector<DMatrix*> data_sets;
  std::vector<std::string> data_names;

  for (xgboost::bst_ulong i = 0; i < len; ++i) {
    data_sets.push_back(static_cast<std::shared_ptr<DMatrix>*>(dmats[i])->get());
    data_names.emplace_back(evnames[i]);
  }

  eval_str = bst->EvalOneIter(iter, data_sets, data_names);
  *out_str = eval_str.c_str();
  API_END();
}

XGB_DLL int XGBoosterPredict(BoosterHandle handle,
                             DMatrixHandle dmat,
                             int option_mask,
                             unsigned ntree_limit,
                             int32_t training,
                             xgboost::bst_ulong *len,
                             const bst_float **out_result) {
  std::vector<bst_float>& preds =
      XGBAPIThreadLocalStore::Get()->ret_vec_float;
  API_BEGIN();
  CHECK_HANDLE();
  auto *bst = static_cast<Learner*>(handle);
  HostDeviceVector<bst_float> tmp_preds;
  bst->Predict(
      static_cast<std::shared_ptr<DMatrix>*>(dmat)->get(),
      (option_mask & 1) != 0,
      &tmp_preds, ntree_limit,
      static_cast<bool>(training),
      (option_mask & 2) != 0,
      (option_mask & 4) != 0,
      (option_mask & 8) != 0,
      (option_mask & 16) != 0);
  preds = tmp_preds.HostVector();
  *out_result = dmlc::BeginPtr(preds);
  *len = static_cast<xgboost::bst_ulong>(preds.size());
  API_END();
}

XGB_DLL int XGBoosterLoadModel(BoosterHandle handle, const char* fname) {
  API_BEGIN();
  CHECK_HANDLE();
  if (common::FileExtension(fname) == "json") {
    auto str = common::LoadSequentialFile(fname);
    CHECK_GT(str.size(), 2);
    CHECK_EQ(str[0], '{');
    Json in { Json::Load({str.c_str(), str.size()}) };
    static_cast<Learner*>(handle)->LoadModel(in);
  } else {
    std::unique_ptr<dmlc::Stream> fi(dmlc::Stream::Create(fname, "r"));
    static_cast<Learner*>(handle)->LoadModel(fi.get());
  }
  API_END();
}

XGB_DLL int XGBoosterSaveModel(BoosterHandle handle, const char* c_fname) {
  API_BEGIN();
  CHECK_HANDLE();
  std::unique_ptr<dmlc::Stream> fo(dmlc::Stream::Create(c_fname, "w"));
  auto *learner = static_cast<Learner *>(handle);
  learner->Configure();
  if (common::FileExtension(c_fname) == "json") {
    Json out { Object() };
    learner->SaveModel(&out);
    std::string str;
    Json::Dump(out, &str);
    fo->Write(str.c_str(), str.size());
  } else {
    auto *bst = static_cast<Learner*>(handle);
    bst->SaveModel(fo.get());
  }
  API_END();
}

XGB_DLL int XGBoosterLoadModelFromBuffer(BoosterHandle handle,
                                         const void* buf,
                                         xgboost::bst_ulong len) {
  API_BEGIN();
  CHECK_HANDLE();
  common::MemoryFixSizeBuffer fs((void*)buf, len);  // NOLINT(*)
  static_cast<Learner*>(handle)->LoadModel(&fs);
  API_END();
}

XGB_DLL int XGBoosterGetModelRaw(BoosterHandle handle,
                                 xgboost::bst_ulong* out_len,
                                 const char** out_dptr) {
  std::string& raw_str = XGBAPIThreadLocalStore::Get()->ret_str;
  raw_str.resize(0);

  API_BEGIN();
  CHECK_HANDLE();
  common::MemoryBufferStream fo(&raw_str);
  auto *learner = static_cast<Learner*>(handle);
  learner->Configure();
  learner->SaveModel(&fo);
  *out_dptr = dmlc::BeginPtr(raw_str);
  *out_len = static_cast<xgboost::bst_ulong>(raw_str.length());
  API_END();
}

// The following two functions are `Load` and `Save` for memory based
// serialization methods. E.g. Python pickle.
XGB_DLL int XGBoosterSerializeToBuffer(BoosterHandle handle,
                                       xgboost::bst_ulong *out_len,
                                       const char **out_dptr) {
  std::string &raw_str = XGBAPIThreadLocalStore::Get()->ret_str;
  raw_str.resize(0);

  API_BEGIN();
  CHECK_HANDLE();
  common::MemoryBufferStream fo(&raw_str);
  auto *learner = static_cast<Learner*>(handle);
  learner->Configure();
  learner->Save(&fo);
  *out_dptr = dmlc::BeginPtr(raw_str);
  *out_len = static_cast<xgboost::bst_ulong>(raw_str.length());
  API_END();
}

XGB_DLL int XGBoosterUnserializeFromBuffer(BoosterHandle handle,
                                           const void *buf,
                                           xgboost::bst_ulong len) {
  API_BEGIN();
  CHECK_HANDLE();
  common::MemoryFixSizeBuffer fs((void*)buf, len);  // NOLINT(*)
  static_cast<Learner*>(handle)->Load(&fs);
  API_END();
}

XGB_DLL int XGBoosterLoadRabitCheckpoint(BoosterHandle handle,
                                         int* version) {
  API_BEGIN();
  CHECK_HANDLE();
  auto* bst = static_cast<Learner*>(handle);
  *version = rabit::LoadCheckPoint(bst);
  if (*version != 0) {
    bst->Configure();
  }
  API_END();
}

XGB_DLL int XGBoosterSaveRabitCheckpoint(BoosterHandle handle) {
  API_BEGIN();
  CHECK_HANDLE();
  auto* learner = static_cast<Learner*>(handle);
  learner->Configure();
  if (learner->AllowLazyCheckPoint()) {
    rabit::LazyCheckPoint(learner);
  } else {
    rabit::CheckPoint(learner);
  }
  API_END();
}

inline void XGBoostDumpModelImpl(
    BoosterHandle handle,
    const FeatureMap& fmap,
    int with_stats,
    const char *format,
    xgboost::bst_ulong* len,
    const char*** out_models) {
  std::vector<std::string>& str_vecs = XGBAPIThreadLocalStore::Get()->ret_vec_str;
  std::vector<const char*>& charp_vecs = XGBAPIThreadLocalStore::Get()->ret_vec_charp;
  auto *bst = static_cast<Learner*>(handle);
  bst->Configure();
  str_vecs = bst->DumpModel(fmap, with_stats != 0, format);
  charp_vecs.resize(str_vecs.size());
  for (size_t i = 0; i < str_vecs.size(); ++i) {
    charp_vecs[i] = str_vecs[i].c_str();
  }
  *out_models = dmlc::BeginPtr(charp_vecs);
  *len = static_cast<xgboost::bst_ulong>(charp_vecs.size());
}

XGB_DLL int XGBoosterDumpModel(BoosterHandle handle,
                               const char* fmap,
                               int with_stats,
                               xgboost::bst_ulong* len,
                               const char*** out_models) {
  return XGBoosterDumpModelEx(handle, fmap, with_stats, "text", len, out_models);
}

XGB_DLL int XGBoosterDumpModelEx(BoosterHandle handle,
                                 const char* fmap,
                                 int with_stats,
                                 const char *format,
                                 xgboost::bst_ulong* len,
                                 const char*** out_models) {
  API_BEGIN();
  CHECK_HANDLE();
  FeatureMap featmap;
  if (strlen(fmap) != 0) {
    std::unique_ptr<dmlc::Stream> fs(
        dmlc::Stream::Create(fmap, "r"));
    dmlc::istream is(fs.get());
    featmap.LoadText(is);
  }
  XGBoostDumpModelImpl(handle, featmap, with_stats, format, len, out_models);
  API_END();
}

XGB_DLL int XGBoosterDumpModelWithFeatures(BoosterHandle handle,
                                           int fnum,
                                           const char** fname,
                                           const char** ftype,
                                           int with_stats,
                                           xgboost::bst_ulong* len,
                                           const char*** out_models) {
  return XGBoosterDumpModelExWithFeatures(handle, fnum, fname, ftype, with_stats,
                                          "text", len, out_models);
}

XGB_DLL int XGBoosterDumpModelExWithFeatures(BoosterHandle handle,
                                             int fnum,
                                             const char** fname,
                                             const char** ftype,
                                             int with_stats,
                                             const char *format,
                                             xgboost::bst_ulong* len,
                                             const char*** out_models) {
  API_BEGIN();
  CHECK_HANDLE();
  FeatureMap featmap;
  for (int i = 0; i < fnum; ++i) {
    featmap.PushBack(i, fname[i], ftype[i]);
  }
  XGBoostDumpModelImpl(handle, featmap, with_stats, format, len, out_models);
  API_END();
}

XGB_DLL int XGBoosterGetAttr(BoosterHandle handle,
                     const char* key,
                     const char** out,
                     int* success) {
  auto* bst = static_cast<Learner*>(handle);
  std::string& ret_str = XGBAPIThreadLocalStore::Get()->ret_str;
  API_BEGIN();
  CHECK_HANDLE();
  if (bst->GetAttr(key, &ret_str)) {
    *out = ret_str.c_str();
    *success = 1;
  } else {
    *out = nullptr;
    *success = 0;
  }
  API_END();
}

XGB_DLL int XGBoosterSetAttr(BoosterHandle handle,
                             const char* key,
                             const char* value) {
  auto* bst = static_cast<Learner*>(handle);
  API_BEGIN();
  CHECK_HANDLE();
  if (value == nullptr) {
    bst->DelAttr(key);
  } else {
    bst->SetAttr(key, value);
  }
  API_END();
}

XGB_DLL int XGBoosterGetAttrNames(BoosterHandle handle,
                                  xgboost::bst_ulong* out_len,
                                  const char*** out) {
  std::vector<std::string>& str_vecs = XGBAPIThreadLocalStore::Get()->ret_vec_str;
  std::vector<const char*>& charp_vecs = XGBAPIThreadLocalStore::Get()->ret_vec_charp;
  auto *bst = static_cast<Learner*>(handle);
  API_BEGIN();
  CHECK_HANDLE();
  str_vecs = bst->GetAttrNames();
  charp_vecs.resize(str_vecs.size());
  for (size_t i = 0; i < str_vecs.size(); ++i) {
    charp_vecs[i] = str_vecs[i].c_str();
  }
  *out = dmlc::BeginPtr(charp_vecs);
  *out_len = static_cast<xgboost::bst_ulong>(charp_vecs.size());
  API_END();
}

<<<<<<< HEAD
XGB_DLL int XGBoosterLoadRabitCheckpoint(BoosterHandle handle,
                                         int* version) {
  API_BEGIN();
  CHECK_HANDLE();
  auto* bst = static_cast<Learner*>(handle);
  *version = rabit::LoadCheckPoint(bst);
  if (*version != 0) {
    bst->Configure();
  }
  API_END();
}

XGB_DLL int XGBoosterSaveRabitCheckpoint(BoosterHandle handle) {
  API_BEGIN();
  CHECK_HANDLE();
  auto* bst = static_cast<Learner*>(handle);
  if (bst->AllowLazyCheckPoint()) {
    rabit::LazyCheckPoint(bst);
  } else {
    rabit::CheckPoint(bst);
  }
  API_END();
}

XGB_DLL int XGBoosterGetFeatureInteractions(BoosterHandle handle,
                                            int max_fi_depth,
                                            int max_tree_depth,
                                            int max_deepening,
                                            int ntrees,
                                            const char *fmap,
                                            xgboost::bst_ulong *out_len,
                                            const char ***out_fi_array,
                                            int nthread) {
  API_BEGIN();
  Learner* bst = static_cast<Learner*>(handle);
  std::vector<std::string>& str_vecs = XGBAPIThreadLocalStore::Get()->ret_vec_str;
  std::vector<const char*>& charp_vecs = XGBAPIThreadLocalStore::Get()->ret_vec_charp;
  str_vecs = xgbfi::GetFeatureInteractions(*bst,
                                           max_fi_depth,
                                           max_tree_depth,
                                           max_deepening,
                                           ntrees, fmap, nthread);
  charp_vecs.resize(str_vecs.size());
  for (size_t i = 0; i < str_vecs.size(); ++i) {
    charp_vecs[i] = str_vecs[i].c_str();
  }
  *out_fi_array = dmlc::BeginPtr(charp_vecs);
  *out_len = static_cast<xgboost::bst_ulong>(charp_vecs.size());
  API_END();
}
/* hidden method; only known to C++ test suite */
const std::map<std::string, std::string>&
QueryBoosterConfigurationArguments(BoosterHandle handle) {
  CHECK_HANDLE();
  auto* bst = static_cast<Learner*>(handle);
//   bst->LazyInit();
  return bst->GetConfigurationArguments();
}

=======
>>>>>>> 44469a0c
// force link rabit
static DMLC_ATTRIBUTE_UNUSED int XGBOOST_LINK_RABIT_C_API_ = RabitLinkTag();<|MERGE_RESOLUTION|>--- conflicted
+++ resolved
@@ -22,14 +22,10 @@
 #include "c_api_error.h"
 #include "../data/simple_csr_source.h"
 #include "../common/io.h"
-<<<<<<< HEAD
 #include "../common/group_data.h"
 #include "../analysis/xgbfi.h"
-
-=======
 #include "../data/adapter.h"
 #include "../data/simple_dmatrix.h"
->>>>>>> 44469a0c
 
 namespace xgboost {
 // declare the data callback.
@@ -822,7 +818,6 @@
   API_END();
 }
 
-<<<<<<< HEAD
 XGB_DLL int XGBoosterLoadRabitCheckpoint(BoosterHandle handle,
                                          int* version) {
   API_BEGIN();
@@ -882,7 +877,6 @@
   return bst->GetConfigurationArguments();
 }
 
-=======
->>>>>>> 44469a0c
+
 // force link rabit
 static DMLC_ATTRIBUTE_UNUSED int XGBOOST_LINK_RABIT_C_API_ = RabitLinkTag();