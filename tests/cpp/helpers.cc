/**
 * Copyright 2016-2023 by XGBoost contributors
 */
#include "helpers.h"

#include <gtest/gtest.h>
#include <xgboost/gbm.h>
#include <xgboost/json.h>
#include <xgboost/learner.h>
#include <xgboost/logging.h>
#include <xgboost/metric.h>
#include <xgboost/objective.h>

#include <algorithm>
#include <cinttypes>
#include <random>

#include "../../src/data/adapter.h"
#include "../../src/data/iterative_dmatrix.h"
#include "../../src/data/simple_dmatrix.h"
#include "../../src/data/sparse_page_dmatrix.h"
#include "../../src/gbm/gbtree_model.h"
#include "filesystem.h"  // dmlc::TemporaryDirectory
#include "xgboost/c_api.h"
#include "xgboost/predictor.h"

#if defined(XGBOOST_USE_RMM) && XGBOOST_USE_RMM == 1
#include <memory>
#include <numeric>
#include <vector>
#include "rmm/mr/device/per_device_resource.hpp"
#include "rmm/mr/device/cuda_memory_resource.hpp"
#include "rmm/mr/device/pool_memory_resource.hpp"
#endif  // defined(XGBOOST_USE_RMM) && XGBOOST_USE_RMM == 1

bool FileExists(const std::string& filename) {
  struct stat st;
  return stat(filename.c_str(), &st) == 0;
}

void CreateSimpleTestData(const std::string& filename) {
  CreateBigTestData(filename, 6);
}

void CreateBigTestData(const std::string& filename, size_t n_entries, bool zero_based) {
  std::ofstream fo(filename.c_str());
  const size_t entries_per_row = 3;
  std::string odd_row;
  if (zero_based) {
    odd_row = " 0:0 3:30 4:40\n";
  } else {
    odd_row = " 1:0 4:30 5:40\n";
  }
  std::string even_row;
  if (zero_based) {
    even_row = " 0:0 1:10 2:20\n";
  } else {
    even_row = " 1:0 2:10 3:20\n";
  }

  size_t n_rows = (n_entries + entries_per_row - 1) / entries_per_row;
  for (size_t i = 0; i < n_rows; ++i) {
    auto row = i % 2 == 0 ? even_row : odd_row;
    fo << i << row;
  }
}

void CreateTestCSV(std::string const& path, size_t rows, size_t cols) {
  std::vector<float> data(rows * cols);

  for (size_t i = 0; i < rows * cols; ++i) {
    data[i] = i;
  }

  std::ofstream fout(path);
  size_t i = 0;
  for (size_t r = 0; r < rows; ++r) {
    for (size_t c = 0; c < cols; ++c) {
      fout << data[i];
      i++;
      if (c != cols - 1) {
        fout << ",";
      }
    }
    fout << "\n";
  }
  fout.flush();
  fout.close();
}

void CheckObjFunctionImpl(std::unique_ptr<xgboost::ObjFunction> const& obj,
                          std::vector<xgboost::bst_float> preds,
                          std::vector<xgboost::bst_float> labels,
                          std::vector<xgboost::bst_float> weights,
                          xgboost::MetaInfo const& info,
                          std::vector<xgboost::bst_float> out_grad,
                          std::vector<xgboost::bst_float> out_hess) {
  xgboost::HostDeviceVector<xgboost::bst_float> in_preds(preds);
  xgboost::HostDeviceVector<xgboost::GradientPair> out_gpair;
  obj->GetGradient(in_preds, info, 1, &out_gpair);
  std::vector<xgboost::GradientPair>& gpair = out_gpair.HostVector();

  ASSERT_EQ(gpair.size(), in_preds.Size());
  for (int i = 0; i < static_cast<int>(gpair.size()); ++i) {
    EXPECT_NEAR(gpair[i].GetGrad(), out_grad[i], 0.01)
      << "Unexpected grad for pred=" << preds[i] << " label=" << labels[i]
      << " weight=" << weights[i];
    EXPECT_NEAR(gpair[i].GetHess(), out_hess[i], 0.01)
      << "Unexpected hess for pred=" << preds[i] << " label=" << labels[i]
      << " weight=" << weights[i];
  }
}

void CheckObjFunction(std::unique_ptr<xgboost::ObjFunction> const& obj,
                      std::vector<xgboost::bst_float> preds,
                      std::vector<xgboost::bst_float> labels,
                      std::vector<xgboost::bst_float> weights,
                      std::vector<xgboost::bst_float> out_grad,
                      std::vector<xgboost::bst_float> out_hess) {
  xgboost::MetaInfo info;
  info.num_row_ = labels.size();
  info.labels =
      xgboost::linalg::Tensor<float, 2>{labels.cbegin(), labels.cend(), {labels.size()}, -1};
  info.weights_.HostVector() = weights;

  CheckObjFunctionImpl(obj, preds, labels, weights, info, out_grad, out_hess);
}

xgboost::Json CheckConfigReloadImpl(xgboost::Configurable* const configurable,
                                    std::string name) {
  xgboost::Json config_0 { xgboost::Object() };
  configurable->SaveConfig(&config_0);
  configurable->LoadConfig(config_0);

  xgboost::Json config_1 { xgboost::Object() };
  configurable->SaveConfig(&config_1);

  std::string str_0, str_1;
  xgboost::Json::Dump(config_0, &str_0);
  xgboost::Json::Dump(config_1, &str_1);
  EXPECT_EQ(str_0, str_1);

  if (name != "") {
    EXPECT_EQ(xgboost::get<xgboost::String>(config_1["name"]), name);
  }
  return config_1;
}

void CheckRankingObjFunction(std::unique_ptr<xgboost::ObjFunction> const& obj,
                             std::vector<xgboost::bst_float> preds,
                             std::vector<xgboost::bst_float> labels,
                             std::vector<xgboost::bst_float> weights,
                             std::vector<xgboost::bst_uint> groups,
                             std::vector<xgboost::bst_float> out_grad,
                             std::vector<xgboost::bst_float> out_hess) {
  xgboost::MetaInfo info;
  info.num_row_ = labels.size();
  info.labels = xgboost::linalg::Tensor<float, 2>{
      labels.cbegin(), labels.cend(), {labels.size(), static_cast<size_t>(1)}, -1};
  info.weights_.HostVector() = weights;
  info.group_ptr_ = groups;

  CheckObjFunctionImpl(obj, preds, labels, weights, info, out_grad, out_hess);
}

xgboost::bst_float GetMetricEval(xgboost::Metric* metric,
                                 xgboost::HostDeviceVector<xgboost::bst_float> const& preds,
                                 std::vector<xgboost::bst_float> labels,
                                 std::vector<xgboost::bst_float> weights,
                                 std::vector<xgboost::bst_uint> groups,
                                 xgboost::DataSplitMode data_split_mode) {
  return GetMultiMetricEval(
      metric, preds,
      xgboost::linalg::Tensor<float, 2>{labels.begin(), labels.end(), {labels.size()}, -1}, weights,
      groups, data_split_mode);
}

double GetMultiMetricEval(xgboost::Metric* metric,
                          xgboost::HostDeviceVector<xgboost::bst_float> const& preds,
                          xgboost::linalg::Tensor<float, 2> const& labels,
                          std::vector<xgboost::bst_float> weights,
                          std::vector<xgboost::bst_uint> groups,
                          xgboost::DataSplitMode data_split_mode) {
  std::shared_ptr<xgboost::DMatrix> p_fmat{xgboost::RandomDataGenerator{0, 0, 0}.GenerateDMatrix()};
  auto& info = p_fmat->Info();
  info.num_row_ = labels.Shape(0);
  info.labels.Reshape(labels.Shape()[0], labels.Shape()[1]);
  info.labels.Data()->Copy(*labels.Data());
  info.weights_.HostVector() = weights;
  info.group_ptr_ = groups;
  info.data_split_mode = data_split_mode;
<<<<<<< HEAD

  if (info.IsVerticalFederated() && xgboost::collective::GetRank() != 0) {
    info.labels.Reshape(0);
  }
=======
>>>>>>> ba9d24ff

  return metric->Evaluate(preds, p_fmat);
}

namespace xgboost {

float GetBaseScore(Json const &config) {
  return std::stof(get<String const>(config["learner"]["learner_model_param"]["base_score"]));
}

SimpleLCG::StateType SimpleLCG::operator()() {
  state_ = (alpha_ * state_ + (state_ == 0 ? kDefaultInit : 0)) % mod_;
  return state_;
}
SimpleLCG::StateType SimpleLCG::Min() const { return min(); }
SimpleLCG::StateType SimpleLCG::Max() const { return max(); }
// Make sure it's compile time constant.
static_assert(SimpleLCG::max() - SimpleLCG::min());

void RandomDataGenerator::GenerateDense(HostDeviceVector<float> *out) const {
  xgboost::SimpleRealUniformDistribution<bst_float> dist(lower_, upper_);
  CHECK(out);

  SimpleLCG lcg{lcg_};
  out->Resize(rows_ * cols_, 0);
  auto &h_data = out->HostVector();
  float sparsity = sparsity_ * (upper_ - lower_) + lower_;
  for (auto &v : h_data) {
    auto g = dist(&lcg);
    if (g < sparsity) {
      v = std::numeric_limits<float>::quiet_NaN();
    } else {
      v = dist(&lcg);
    }
  }
  if (device_ >= 0) {
    out->SetDevice(device_);
    out->DeviceSpan();
  }
}

Json RandomDataGenerator::ArrayInterfaceImpl(HostDeviceVector<float> *storage,
                                             size_t rows, size_t cols) const {
  this->GenerateDense(storage);
  return GetArrayInterface(storage, rows, cols);
}

std::string RandomDataGenerator::GenerateArrayInterface(
    HostDeviceVector<float> *storage) const {
  auto array_interface = this->ArrayInterfaceImpl(storage, rows_, cols_);
  std::string out;
  Json::Dump(array_interface, &out);
  return out;
}

std::pair<std::vector<std::string>, std::string> MakeArrayInterfaceBatch(
    HostDeviceVector<float> const* storage, std::size_t n_samples, bst_feature_t n_features,
    std::size_t batches, std::int32_t device) {
  std::vector<std::string> result(batches);
  std::vector<Json> objects;

  size_t const rows_per_batch = n_samples / batches;

  auto make_interface = [storage, device, n_features](std::size_t offset, std::size_t rows) {
    Json array_interface{Object()};
    array_interface["data"] = std::vector<Json>(2);
    if (device >= 0) {
      array_interface["data"][0] =
          Integer(reinterpret_cast<int64_t>(storage->DevicePointer() + offset));
      array_interface["stream"] = Null{};
    } else {
      array_interface["data"][0] =
          Integer(reinterpret_cast<int64_t>(storage->HostPointer() + offset));
    }

    array_interface["data"][1] = Boolean(false);

    array_interface["shape"] = std::vector<Json>(2);
    array_interface["shape"][0] = rows;
    array_interface["shape"][1] = n_features;

    array_interface["typestr"] = String("<f4");
    array_interface["version"] = 3;
    return array_interface;
  };

  auto j_interface = make_interface(0, n_samples);
  size_t offset = 0;
  for (size_t i = 0; i < batches - 1; ++i) {
    objects.emplace_back(make_interface(offset, rows_per_batch));
    offset += rows_per_batch * n_features;
  }

  size_t const remaining = n_samples - offset / n_features;
  CHECK_LE(offset, n_samples * n_features);
  objects.emplace_back(make_interface(offset, remaining));

  for (size_t i = 0; i < batches; ++i) {
    Json::Dump(objects[i], &result[i]);
  }

  std::string interface_str;
  Json::Dump(j_interface, &interface_str);
  return {result, interface_str};
}

std::pair<std::vector<std::string>, std::string> RandomDataGenerator::GenerateArrayInterfaceBatch(
    HostDeviceVector<float>* storage, size_t batches) const {
  this->GenerateDense(storage);
  return MakeArrayInterfaceBatch(storage, rows_, cols_, batches, device_);
}

std::string RandomDataGenerator::GenerateColumnarArrayInterface(
    std::vector<HostDeviceVector<float>> *data) const {
  CHECK(data);
  CHECK_EQ(data->size(), cols_);
  auto& storage = *data;
  Json arr { Array() };
  for (size_t i = 0; i < cols_; ++i) {
    auto column = this->ArrayInterfaceImpl(&storage[i], rows_, 1);
    get<Array>(arr).emplace_back(column);
  }
  std::string out;
  Json::Dump(arr, &out);
  return out;
}

void RandomDataGenerator::GenerateCSR(
    HostDeviceVector<float>* value, HostDeviceVector<bst_row_t>* row_ptr,
    HostDeviceVector<bst_feature_t>* columns) const {
  auto& h_value = value->HostVector();
  auto& h_rptr = row_ptr->HostVector();
  auto& h_cols = columns->HostVector();
  SimpleLCG lcg{lcg_};

  xgboost::SimpleRealUniformDistribution<bst_float> dist(lower_, upper_);
  float sparsity = sparsity_ * (upper_ - lower_) + lower_;
  SimpleRealUniformDistribution<bst_float> cat(0.0, max_cat_);

  h_rptr.emplace_back(0);
  for (size_t i = 0; i < rows_; ++i) {
    size_t rptr = h_rptr.back();
    for (size_t j = 0; j < cols_; ++j) {
      auto g = dist(&lcg);
      if (g >= sparsity) {
        if (common::IsCat(ft_, j)) {
          g = common::AsCat(cat(&lcg));
        } else {
          g = dist(&lcg);
        }
        h_value.emplace_back(g);
        rptr++;
        h_cols.emplace_back(j);
      }
    }
    h_rptr.emplace_back(rptr);
  }

  if (device_ >= 0) {
    value->SetDevice(device_);
    value->DeviceSpan();
    row_ptr->SetDevice(device_);
    row_ptr->DeviceSpan();
    columns->SetDevice(device_);
    columns->DeviceSpan();
  }

  CHECK_LE(h_value.size(), rows_ * cols_);
  CHECK_EQ(value->Size(), h_rptr.back());
  CHECK_EQ(columns->Size(), value->Size());
}

std::shared_ptr<DMatrix> RandomDataGenerator::GenerateDMatrix(bool with_label, bool float_label,
                                                              size_t classes) const {
  HostDeviceVector<float> data;
  HostDeviceVector<bst_row_t> rptrs;
  HostDeviceVector<bst_feature_t> columns;
  this->GenerateCSR(&data, &rptrs, &columns);
  data::CSRAdapter adapter(rptrs.HostPointer(), columns.HostPointer(), data.HostPointer(), rows_,
                           data.Size(), cols_);
  std::shared_ptr<DMatrix> out{
      DMatrix::Create(&adapter, std::numeric_limits<float>::quiet_NaN(), 1)};

  if (with_label) {
    RandomDataGenerator gen{rows_, n_targets_, 0.0f};
    if (!float_label) {
      gen.Lower(0).Upper(classes).GenerateDense(out->Info().labels.Data());
      out->Info().labels.Reshape(this->rows_, this->n_targets_);
      auto& h_labels = out->Info().labels.Data()->HostVector();
      for (auto& v : h_labels) {
        v = static_cast<float>(static_cast<uint32_t>(v));
      }
    } else {
      gen.GenerateDense(out->Info().labels.Data());
      CHECK_EQ(out->Info().labels.Size(), this->rows_ * this->n_targets_);
      out->Info().labels.Reshape(this->rows_, this->n_targets_);
    }
  }
  if (device_ >= 0) {
    out->Info().labels.SetDevice(device_);
    out->Info().feature_types.SetDevice(device_);
    for (auto const& page : out->GetBatches<SparsePage>()) {
      page.data.SetDevice(device_);
      page.offset.SetDevice(device_);
    }
  }
  if (!ft_.empty()) {
    out->Info().feature_types.HostVector() = ft_;
  }
  return out;
}

std::shared_ptr<DMatrix> RandomDataGenerator::GenerateQuantileDMatrix() {
  NumpyArrayIterForTest iter{this->sparsity_, this->rows_, this->cols_, 1};
  auto m = std::make_shared<data::IterativeDMatrix>(
      &iter, iter.Proxy(), nullptr, Reset, Next, std::numeric_limits<float>::quiet_NaN(), 0, bins_);
  return m;
}

NumpyArrayIterForTest::NumpyArrayIterForTest(float sparsity, size_t rows, size_t cols,
                                             size_t batches)
    : ArrayIterForTest{sparsity, rows, cols, batches} {
  rng_->Device(Context::kCpuId);
  std::tie(batches_, interface_) = rng_->GenerateArrayInterfaceBatch(&data_, n_batches_);
  this->Reset();
}

int NumpyArrayIterForTest::Next() {
  if (iter_ == n_batches_) {
    return 0;
  }
  XGProxyDMatrixSetDataDense(proxy_, batches_[iter_].c_str());
  iter_++;
  return 1;
}

std::shared_ptr<DMatrix> GetDMatrixFromData(const std::vector<float>& x, std::size_t num_rows,
                                            bst_feature_t num_columns) {
  data::DenseAdapter adapter(x.data(), num_rows, num_columns);
  auto p_fmat = std::shared_ptr<DMatrix>(
      new data::SimpleDMatrix(&adapter, std::numeric_limits<float>::quiet_NaN(), 1));
  CHECK_EQ(p_fmat->Info().num_row_, num_rows);
  CHECK_EQ(p_fmat->Info().num_col_, num_columns);
  return p_fmat;
}

std::unique_ptr<DMatrix> CreateSparsePageDMatrix(bst_row_t n_samples, bst_feature_t n_features,
                                                 size_t n_batches, std::string prefix) {
  CHECK_GE(n_samples, n_batches);
  NumpyArrayIterForTest iter(0, n_samples, n_features, n_batches);

  std::unique_ptr<DMatrix> dmat{
      DMatrix::Create(static_cast<DataIterHandle>(&iter), iter.Proxy(), Reset, Next,
                      std::numeric_limits<float>::quiet_NaN(), omp_get_max_threads(), prefix)};

  auto row_page_path =
      data::MakeId(prefix, dynamic_cast<data::SparsePageDMatrix*>(dmat.get())) + ".row.page";
  EXPECT_TRUE(FileExists(row_page_path)) << row_page_path;

  // Loop over the batches and count the number of pages
  int64_t batch_count = 0;
  int64_t row_count = 0;
  for (const auto& batch : dmat->GetBatches<xgboost::SparsePage>()) {
    batch_count++;
    row_count += batch.Size();
  }

  EXPECT_GE(batch_count, n_batches);
  EXPECT_EQ(row_count, dmat->Info().num_row_);
  return dmat;
}

std::unique_ptr<DMatrix> CreateSparsePageDMatrix(size_t n_entries,
                                                 std::string prefix) {
  size_t n_columns = 3;
  size_t n_rows = n_entries / n_columns;
  NumpyArrayIterForTest iter(0, n_rows, n_columns, 2);

  std::unique_ptr<DMatrix> dmat{
      DMatrix::Create(static_cast<DataIterHandle>(&iter), iter.Proxy(), Reset, Next,
                      std::numeric_limits<float>::quiet_NaN(), 0, prefix)};
  auto row_page_path =
      data::MakeId(prefix,
                   dynamic_cast<data::SparsePageDMatrix *>(dmat.get())) +
      ".row.page";
  EXPECT_TRUE(FileExists(row_page_path)) << row_page_path;

  // Loop over the batches and count the records
  int64_t batch_count = 0;
  int64_t row_count = 0;
  for (const auto &batch : dmat->GetBatches<xgboost::SparsePage>()) {
    batch_count++;
    row_count += batch.Size();
  }
  EXPECT_GE(batch_count, 2);
  EXPECT_EQ(row_count, dmat->Info().num_row_);
  return dmat;
}

std::unique_ptr<DMatrix> CreateSparsePageDMatrixWithRC(
    size_t n_rows, size_t n_cols, size_t page_size, bool deterministic,
    const dmlc::TemporaryDirectory& tempdir) {
  if (!n_rows || !n_cols) {
    return nullptr;
  }

  // Create the svm file in a temp dir
  const std::string tmp_file = tempdir.path + "/big.libsvm";

  std::ofstream fo(tmp_file.c_str());
  size_t cols_per_row = ((std::max(n_rows, n_cols) - 1) / std::min(n_rows, n_cols)) + 1;
  int64_t rem_cols = n_cols;
  size_t col_idx = 0;

  // Random feature id generator
  std::random_device rdev;
  std::unique_ptr<std::mt19937> gen;
  if (deterministic) {
     // Seed it with a constant value for this configuration - without getting too fancy
     // like ordered pairing functions and its likes to make it truely unique
     gen.reset(new std::mt19937(n_rows * n_cols));
  } else {
     gen.reset(new std::mt19937(rdev()));
  }
  std::uniform_int_distribution<size_t> label(0, 1);
  std::uniform_int_distribution<size_t> dis(1, n_cols);

  for (size_t i = 0; i < n_rows; ++i) {
    // Make sure that all cols are slotted in the first few rows; randomly distribute the
    // rest
    std::stringstream row_data;
    size_t j = 0;
    if (rem_cols > 0) {
      for (; j < std::min(static_cast<size_t>(rem_cols), cols_per_row); ++j) {
        row_data << label(*gen) << " " << (col_idx + j) << ":"
                 << (col_idx + j + 1) * 10 * i;
      }
      rem_cols -= cols_per_row;
    } else {
      // Take some random number of colums in [1, n_cols] and slot them here
      std::vector<size_t> random_columns;
      size_t ncols = dis(*gen);
      for (; j < ncols; ++j) {
        size_t fid = (col_idx + j) % n_cols;
        random_columns.push_back(fid);
      }
      std::sort(random_columns.begin(), random_columns.end());
      for (auto fid : random_columns) {
        row_data << label(*gen) << " " << fid << ":" << (fid + 1) * 10 * i;
      }
    }
    col_idx += j;

    fo << row_data.str() << "\n";
  }
  fo.close();

  std::string uri = tmp_file;
  if (page_size > 0) {
    uri += "#" + tmp_file + ".cache";
  }
  std::unique_ptr<DMatrix> dmat(DMatrix::Load(uri));
  return dmat;
}

std::unique_ptr<GradientBooster> CreateTrainedGBM(std::string name, Args kwargs, size_t kRows,
                                                  size_t kCols,
                                                  LearnerModelParam const* learner_model_param,
                                                  Context const* ctx) {
  auto caches = std::make_shared<PredictionContainer>();
  std::unique_ptr<GradientBooster> gbm{GradientBooster::Create(name, ctx, learner_model_param)};
  gbm->Configure(kwargs);
  auto p_dmat = RandomDataGenerator(kRows, kCols, 0).GenerateDMatrix();

  std::vector<float> labels(kRows);
  for (size_t i = 0; i < kRows; ++i) {
    labels[i] = i;
  }
  p_dmat->Info().labels =
      linalg::Tensor<float, 2>{labels.cbegin(), labels.cend(), {labels.size()}, -1};
  HostDeviceVector<GradientPair> gpair;
  auto& h_gpair = gpair.HostVector();
  h_gpair.resize(kRows);
  for (size_t i = 0; i < kRows; ++i) {
    h_gpair[i] = GradientPair{static_cast<float>(i), 1};
  }

  PredictionCacheEntry predts;

  gbm->DoBoost(p_dmat.get(), &gpair, &predts, nullptr);

  return gbm;
}

ArrayIterForTest::ArrayIterForTest(float sparsity, size_t rows, size_t cols, size_t batches)
    : rows_{rows}, cols_{cols}, n_batches_{batches} {
  XGProxyDMatrixCreate(&proxy_);
  rng_.reset(new RandomDataGenerator{rows_, cols_, sparsity});
  std::tie(batches_, interface_) = rng_->GenerateArrayInterfaceBatch(&data_, n_batches_);
}

ArrayIterForTest::ArrayIterForTest(Context const* ctx, HostDeviceVector<float> const& data,
                                   std::size_t n_samples, bst_feature_t n_features,
                                   std::size_t n_batches)
    : rows_{n_samples}, cols_{n_features}, n_batches_{n_batches} {
  XGProxyDMatrixCreate(&proxy_);
  this->data_.Resize(data.Size());
  CHECK_EQ(this->data_.Size(), rows_ * cols_ * n_batches);
  this->data_.Copy(data);
  std::tie(batches_, interface_) =
      MakeArrayInterfaceBatch(&data_, rows_, cols_, n_batches_, ctx->gpu_id);
}

ArrayIterForTest::~ArrayIterForTest() { XGDMatrixFree(proxy_); }

void DMatrixToCSR(DMatrix *dmat, std::vector<float> *p_data,
                  std::vector<size_t> *p_row_ptr,
                  std::vector<bst_feature_t> *p_cids) {
  auto &data = *p_data;
  auto &row_ptr = *p_row_ptr;
  auto &cids = *p_cids;

  data.resize(dmat->Info().num_nonzero_);
  cids.resize(data.size());
  row_ptr.resize(dmat->Info().num_row_ + 1);
  SparsePage page;
  for (const auto &batch : dmat->GetBatches<SparsePage>()) {
    page.Push(batch);
  }

  auto const& in_offset = page.offset.HostVector();
  auto const& in_data = page.data.HostVector();

  CHECK_EQ(in_offset.size(), row_ptr.size());
  std::copy(in_offset.cbegin(), in_offset.cend(), row_ptr.begin());
  ASSERT_EQ(in_data.size(), data.size());
  std::transform(in_data.cbegin(), in_data.cend(), data.begin(), [](Entry const& e) {
    return e.fvalue;
  });
  ASSERT_EQ(in_data.size(), cids.size());
  std::transform(in_data.cbegin(), in_data.cend(), cids.begin(), [](Entry const& e) {
    return e.index;
  });
}

#if defined(XGBOOST_USE_RMM) && XGBOOST_USE_RMM == 1

using CUDAMemoryResource = rmm::mr::cuda_memory_resource;
using PoolMemoryResource = rmm::mr::pool_memory_resource<CUDAMemoryResource>;
class RMMAllocator {
 public:
  std::vector<std::unique_ptr<CUDAMemoryResource>> cuda_mr;
  std::vector<std::unique_ptr<PoolMemoryResource>> pool_mr;
  int n_gpu;
  RMMAllocator() : n_gpu(common::AllVisibleGPUs()) {
    int current_device;
    CHECK_EQ(cudaGetDevice(&current_device), cudaSuccess);
    for (int i = 0; i < n_gpu; ++i) {
      CHECK_EQ(cudaSetDevice(i), cudaSuccess);
      cuda_mr.push_back(std::make_unique<CUDAMemoryResource>());
      pool_mr.push_back(std::make_unique<PoolMemoryResource>(cuda_mr[i].get()));
    }
    CHECK_EQ(cudaSetDevice(current_device), cudaSuccess);
  }
  ~RMMAllocator() = default;
};

void DeleteRMMResource(RMMAllocator* r) {
  delete r;
}

RMMAllocatorPtr SetUpRMMResourceForCppTests(int argc, char** argv) {
  bool use_rmm_pool = false;
  for (int i = 1; i < argc; ++i) {
    if (argv[i] == std::string("--use-rmm-pool")) {
      use_rmm_pool = true;
    }
  }
  if (!use_rmm_pool) {
    return RMMAllocatorPtr(nullptr, DeleteRMMResource);
  }
  LOG(INFO) << "Using RMM memory pool";
  auto ptr = RMMAllocatorPtr(new RMMAllocator(), DeleteRMMResource);
  for (int i = 0; i < ptr->n_gpu; ++i) {
    rmm::mr::set_per_device_resource(rmm::cuda_device_id(i), ptr->pool_mr[i].get());
  }
  return ptr;
}
#else  // defined(XGBOOST_USE_RMM) && XGBOOST_USE_RMM == 1
class RMMAllocator {};

void DeleteRMMResource(RMMAllocator*) {}

RMMAllocatorPtr SetUpRMMResourceForCppTests(int, char**) { return {nullptr, DeleteRMMResource}; }
#endif  // !defined(XGBOOST_USE_RMM) || XGBOOST_USE_RMM != 1
} // namespace xgboost<|MERGE_RESOLUTION|>--- conflicted
+++ resolved
@@ -189,14 +189,9 @@
   info.weights_.HostVector() = weights;
   info.group_ptr_ = groups;
   info.data_split_mode = data_split_mode;
-<<<<<<< HEAD
-
   if (info.IsVerticalFederated() && xgboost::collective::GetRank() != 0) {
     info.labels.Reshape(0);
   }
-=======
->>>>>>> ba9d24ff
-
   return metric->Evaluate(preds, p_fmat);
 }
 
