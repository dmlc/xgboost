--- conflicted
+++ resolved
@@ -6,13 +6,8 @@
 #include <vector>
 
 int main(int argc, char ** argv) {
-<<<<<<< HEAD
-  std::vector<std::pair<std::string, std::string>> args {{"verbosity", "3"}};
-  xgboost::ConsoleLogger::Configure(args.begin(), args.end());
-=======
   xgboost::Args args {{"verbosity", "2"}};
   xgboost::ConsoleLogger::Configure(args);
->>>>>>> 185e3f19
   testing::InitGoogleTest(&argc, argv);
   testing::FLAGS_gtest_death_test_style = "threadsafe";
   return RUN_ALL_TESTS();
