--- conflicted
+++ resolved
@@ -291,7 +291,6 @@
 }
 
 namespace {
-<<<<<<< HEAD
 template <typename GradientSumT>
 void ValidateCategoricalHistogram(size_t n_categories,
                                   common::Span<GradientSumT> onehot,
@@ -312,10 +311,7 @@
   }
 }
 
-void TestHistogramCategorical(size_t n_categories) {
-=======
 void TestHistogramCategorical(size_t n_categories, bool force_read_by_column) {
->>>>>>> 8d247f0d
   size_t constexpr kRows = 340;
   int32_t constexpr kBins = 256;
   auto x = GenerateRandomCategoricalSingleColumn(kRows, n_categories);
