/*!
 * Copyright 2017-2019 XGBoost contributors
 */
#include <thrust/device_vector.h>
#include <xgboost/base.h>
#include <random>
#include <string>
#include <vector>

#include "../helpers.h"
#include "gtest/gtest.h"

#include "../../../src/data/sparse_page_source.h"
#include "../../../src/gbm/gbtree_model.h"
#include "../../../src/tree/updater_gpu_hist.cu"
#include "../../../src/tree/updater_gpu_common.cuh"
#include "../../../src/common/common.h"
#include "../../../src/tree/constraints.cuh"

namespace xgboost {
namespace tree {

TEST(GpuHist, DeviceHistogram) {
  // Ensures that node allocates correctly after reaching `kStopGrowingSize`.
  dh::SaveCudaContext{
    [&]() {
      dh::safe_cuda(cudaSetDevice(0));
      constexpr size_t kNBins = 128;
      constexpr size_t kNNodes = 4;
      constexpr size_t kStopGrowing = kNNodes * kNBins * 2u;
      DeviceHistogram<GradientPairPrecise, kStopGrowing> histogram;
      histogram.Init(0, kNBins);
      for (size_t i = 0; i < kNNodes; ++i) {
        histogram.AllocateHistogram(i);
      }
      histogram.Reset();
      ASSERT_EQ(histogram.Data().size(), kStopGrowing);

      // Use allocated memory but do not erase nidx_map.
      for (size_t i = 0; i < kNNodes; ++i) {
        histogram.AllocateHistogram(i);
      }
      for (size_t i = 0; i < kNNodes; ++i) {
        ASSERT_TRUE(histogram.HistogramExists(i));
      }

      // Erase existing nidx_map.
      for (size_t i = kNNodes; i < kNNodes * 2; ++i) {
        histogram.AllocateHistogram(i);
      }
      for (size_t i = 0; i < kNNodes; ++i) {
        ASSERT_FALSE(histogram.HistogramExists(i));
      }
    }
  };
}

namespace {
class HistogramCutsWrapper : public common::HistogramCuts {
 public:
  using SuperT = common::HistogramCuts;
  void SetValues(std::vector<float> cuts) {
    SuperT::cut_values_ = cuts;
  }
  void SetPtrs(std::vector<uint32_t> ptrs) {
    SuperT::cut_ptrs_ = ptrs;
  }
  void SetMins(std::vector<float> mins) {
    SuperT::min_vals_ = mins;
  }
};
}  //  anonymous namespace


template <typename GradientSumT>
void BuildGidx(DeviceShard<GradientSumT>* shard, int n_rows, int n_cols,
               bst_float sparsity=0) {
  auto dmat = CreateDMatrix(n_rows, n_cols, sparsity, 3);
<<<<<<< HEAD
  const SparsePage& batch = *(*dmat)->GetRowBatches().begin();
  ASSERT_EQ((*dmat)->Info().num_nonzero_, batch.data.Size());
=======
  const SparsePage& batch = *(*dmat)->GetBatches<xgboost::SparsePage>().begin();
>>>>>>> 6edddd79

  HistogramCutsWrapper cmat;
  cmat.SetPtrs({0, 3, 6, 9, 12, 15, 18, 21, 24});
  // 24 cut fields, 3 cut fields for each feature (column).
  cmat.SetValues({0.30f, 0.67f, 1.64f,
          0.32f, 0.77f, 1.95f,
          0.29f, 0.70f, 1.80f,
          0.32f, 0.75f, 1.85f,
          0.18f, 0.59f, 1.69f,
          0.25f, 0.74f, 2.00f,
          0.26f, 0.74f, 1.98f,
          0.26f, 0.71f, 1.83f});
  cmat.SetMins({0.1f, 0.2f, 0.3f, 0.1f, 0.2f, 0.3f, 0.2f, 0.2f});

  auto is_dense = (*dmat)->Info().num_nonzero_ ==
                  (*dmat)->Info().num_row_ * (*dmat)->Info().num_col_;
  size_t row_stride = 0;
  const auto &offset_vec = batch.offset.ConstHostVector();
  for (size_t i = 1; i < offset_vec.size(); ++i) {
    row_stride = std::max(row_stride, offset_vec[i] - offset_vec[i-1]);
  }

  RowStateOnDevice rsod(batch.Size(), batch.Size());
  shard->ComputeItemsInShard(batch, rsod);
  shard->InitCompressedData(cmat, row_stride, is_dense);
  shard->CreateHistIndices(batch, cmat, rsod, -1);

  delete dmat;
}

TEST(GpuHist, BuildGidxDense) {
  int constexpr kNRows = 16, kNCols = 8;

  tree::TrainParam param;
  std::vector<std::pair<std::string, std::string>> args {
    {"max_depth", "1"},
    {"max_leaves", "0"},
  };
  param.Init(args);

  DeviceShard<GradientPairPrecise> shard(0, 0, 0, kNRows, param, kNCols, kNCols);
  BuildGidx(&shard, kNRows, kNCols);

  std::vector<common::CompressedByteT> h_gidx_buffer(shard.gidx_buffer.size());
  dh::CopyDeviceSpanToVector(&h_gidx_buffer, shard.gidx_buffer);
  common::CompressedIterator<uint32_t> gidx(h_gidx_buffer.data(), 25);

  ASSERT_EQ(shard.row_stride, kNCols);

  std::vector<uint32_t> solution = {
    0, 3, 8,  9, 14, 17, 20, 21,
    0, 4, 7, 10, 14, 16, 19, 22,
    1, 3, 7, 11, 14, 15, 19, 21,
    2, 3, 7,  9, 13, 16, 20, 22,
    2, 3, 6,  9, 12, 16, 20, 21,
    1, 5, 6, 10, 13, 16, 20, 21,
    2, 5, 8,  9, 13, 17, 19, 22,
    2, 4, 6, 10, 14, 17, 19, 21,
    2, 5, 7,  9, 13, 16, 19, 22,
    0, 3, 8, 10, 12, 16, 19, 22,
    1, 3, 7, 10, 13, 16, 19, 21,
    1, 3, 8, 10, 13, 17, 20, 22,
    2, 4, 6,  9, 14, 15, 19, 22,
    1, 4, 6,  9, 13, 16, 19, 21,
    2, 4, 8, 10, 14, 15, 19, 22,
    1, 4, 7, 10, 14, 16, 19, 21,
  };
  for (size_t i = 0; i < kNRows * kNCols; ++i) {
    ASSERT_EQ(solution[i], gidx[i]);
  }
}

TEST(GpuHist, BuildGidxSparse) {
  int constexpr kNRows = 16, kNCols = 8;
  TrainParam param;
  std::vector<std::pair<std::string, std::string>> args {
    {"max_depth", "1"},
    {"max_leaves", "0"}
  };
  param.Init(args);

  DeviceShard<GradientPairPrecise> shard(0, 0, 0, kNRows, param, kNCols, kNCols);
  BuildGidx(&shard, kNRows, kNCols, 0.9f);

  std::vector<common::CompressedByteT> h_gidx_buffer(shard.gidx_buffer.size());
  dh::CopyDeviceSpanToVector(&h_gidx_buffer, shard.gidx_buffer);
  common::CompressedIterator<uint32_t> gidx(h_gidx_buffer.data(), 25);

  ASSERT_EQ(shard.gidx_buffer.size(), shard.n_items);
  ASSERT_LE(shard.row_stride, 3);
  ASSERT_EQ(shard.ellpack_matrix->is_dense, false);
  ASSERT_EQ(shard.ellpack_matrix->data_layout, CompressedDataLayout::kCSR);

  // Sparse matrices have dense gidx representations with row_ptrs delineating
  // the different row elements
  std::vector<uint32_t> solution = {15, 0, 20, 5, 0, 16, 15, 7, 14, 16, 4, 9, 1};

  ASSERT_EQ(shard.gidx_buffer.size(), solution.size());
  for (size_t i = 0; i < shard.n_items; ++i) {
    ASSERT_EQ(solution[i], gidx[i]);
  }
}

std::vector<GradientPairPrecise> GetHostHistGpair() {
  // 24 bins, 3 bins for each feature (column).
  std::vector<GradientPairPrecise> hist_gpair = {
    {0.8314f, 0.7147f}, {1.7989f, 3.7312f}, {3.3846f, 3.4598f},
    {2.9277f, 3.5886f}, {1.8429f, 2.4152f}, {1.2443f, 1.9019f},
    {1.6380f, 2.9174f}, {1.5657f, 2.5107f}, {2.8111f, 2.4776f},
    {2.1322f, 3.0651f}, {3.2927f, 3.8540f}, {0.5899f, 0.9866f},
    {1.5185f, 1.6263f}, {2.0686f, 3.1844f}, {2.4278f, 3.0950f},
    {1.5105f, 2.1403f}, {2.6922f, 4.2217f}, {1.8122f, 1.5437f},
    {0.0000f, 0.0000f}, {4.3245f, 5.7955f}, {1.6903f, 2.1103f},
    {2.4012f, 4.4754f}, {3.6136f, 3.4303f}, {0.0000f, 0.0000f}
  };
  return hist_gpair;
}

template <typename GradientSumT>
void TestBuildHist(bool use_shared_memory_histograms) {
  int const kNRows = 16, kNCols = 8;

  TrainParam param;
  std::vector<std::pair<std::string, std::string>> args {
    {"max_depth", "6"},
    {"max_leaves", "0"},
  };
  param.Init(args);

  DeviceShard<GradientSumT> shard(0, 0, 0, kNRows, param, kNCols, kNCols);
  BuildGidx(&shard, kNRows, kNCols);

  xgboost::SimpleLCG gen;
  xgboost::SimpleRealUniformDistribution<bst_float> dist(0.0f, 1.0f);
  std::vector<GradientPair> h_gpair(kNRows);
  for (auto &gpair : h_gpair) {
    bst_float grad = dist(&gen);
    bst_float hess = dist(&gen);
    gpair = GradientPair(grad, hess);
  }

  thrust::host_vector<common::CompressedByteT> h_gidx_buffer (
      shard.gidx_buffer.size());

  common::CompressedByteT* d_gidx_buffer_ptr = shard.gidx_buffer.data();
  dh::safe_cuda(cudaMemcpy(h_gidx_buffer.data(), d_gidx_buffer_ptr,
                           sizeof(common::CompressedByteT) * shard.gidx_buffer.size(),
                           cudaMemcpyDeviceToHost));

  shard.row_partitioner.reset(new RowPartitioner(0, kNRows));
  shard.hist.AllocateHistogram(0);
  auto distribution = GPUDistribution::Block(GPUSet::Range(0, 1));
  HostDeviceVector<GradientPair> d_gpair(h_gpair, distribution);
  shard.gpair = d_gpair.DeviceSpan(0);

  shard.use_shared_memory_histograms = use_shared_memory_histograms;
  shard.BuildHist(0);
  DeviceHistogram<GradientSumT> d_hist = shard.hist;

  auto node_histogram = d_hist.GetNodeHistogram(0);
  // d_hist.data stored in float, not gradient pair
  thrust::host_vector<GradientSumT> h_result (d_hist.Data().size() / 2);
  size_t data_size =
      sizeof(GradientSumT) /
      (sizeof(GradientSumT) / sizeof(typename GradientSumT::ValueT));
  data_size *= d_hist.Data().size();
  dh::safe_cuda(cudaMemcpy(h_result.data(), node_histogram.data(), data_size,
                           cudaMemcpyDeviceToHost));

  std::vector<GradientPairPrecise> solution = GetHostHistGpair();
  std::cout << std::fixed;
  for (size_t i = 0; i < h_result.size(); ++i) {
    EXPECT_NEAR(h_result[i].GetGrad(), solution[i].GetGrad(), 0.01f);
    EXPECT_NEAR(h_result[i].GetHess(), solution[i].GetHess(), 0.01f);
  }
}

TEST(GpuHist, BuildHistGlobalMem) {
  TestBuildHist<GradientPairPrecise>(false);
  TestBuildHist<GradientPair>(false);
}

TEST(GpuHist, BuildHistSharedMem) {
  TestBuildHist<GradientPairPrecise>(true);
  TestBuildHist<GradientPair>(true);
}

HistogramCutsWrapper GetHostCutMatrix () {
  HistogramCutsWrapper cmat;
  cmat.SetPtrs({0, 3, 6, 9, 12, 15, 18, 21, 24});
  cmat.SetMins({0.1f, 0.2f, 0.3f, 0.1f, 0.2f, 0.3f, 0.2f, 0.2f});
  // 24 cut fields, 3 cut fields for each feature (column).
  // Each row of the cut represents the cuts for a data column.
  cmat.SetValues({0.30f, 0.67f, 1.64f,
              0.32f, 0.77f, 1.95f,
              0.29f, 0.70f, 1.80f,
              0.32f, 0.75f, 1.85f,
              0.18f, 0.59f, 1.69f,
              0.25f, 0.74f, 2.00f,
              0.26f, 0.74f, 1.98f,
              0.26f, 0.71f, 1.83f});
  return cmat;
}

// TODO(trivialfis): This test is over simplified.
TEST(GpuHist, EvaluateSplits) {
  constexpr int kNRows = 16;
  constexpr int kNCols = 8;

  TrainParam param;

  std::vector<std::pair<std::string, std::string>> args {
    {"max_depth", "1"},
    {"max_leaves", "0"},

    // Disable all other parameters.
    {"colsample_bynode", "1"},
    {"colsample_bylevel", "1"},
    {"colsample_bytree", "1"},
    {"min_child_weight", "0.01"},
    {"reg_alpha", "0"},
    {"reg_lambda", "0"},
    {"max_delta_step", "0"}
  };
  param.Init(args);
  for (size_t i = 0; i < kNCols; ++i) {
    param.monotone_constraints.emplace_back(0);
  }

  int max_bins = 4;

  // Initialize DeviceShard
  std::unique_ptr<DeviceShard<GradientPairPrecise>> shard{
    new DeviceShard<GradientPairPrecise>(0, 0, 0, kNRows, param, kNCols, kNCols)};
  // Initialize DeviceShard::node_sum_gradients
  shard->node_sum_gradients = {{6.4f, 12.8f}};

  // Initialize DeviceShard::cut
  auto cmat = GetHostCutMatrix();

  // Copy cut matrix to device.
  shard->ba.Allocate(0,
                     &(shard->feature_segments), cmat.Ptrs().size(),
                     &(shard->min_fvalue), cmat.MinValues().size(),
                     &(shard->gidx_fvalue_map), 24,
                     &(shard->monotone_constraints), kNCols);
  dh::CopyVectorToDeviceSpan(shard->feature_segments, cmat.Ptrs());
  dh::CopyVectorToDeviceSpan(shard->gidx_fvalue_map, cmat.Values());
  dh::CopyVectorToDeviceSpan(shard->monotone_constraints,
                             param.monotone_constraints);
  dh::CopyVectorToDeviceSpan(shard->min_fvalue, cmat.MinValues());
  shard->ellpack_matrix.reset(
    new ELLPackMatrix(shard->feature_segments, shard->min_fvalue, shard->gidx_fvalue_map,
                      common::CompressedBufferWriter(0),
                      common::CompressedIterator<uint32_t>(shard->gidx_buffer.data(), 0),
                      shard->gidx_buffer,
                      common::CompressedBufferWriter(0),
                      common::CompressedIterator<uint32_t>(shard->gidx_row_buffer.data(), 0),
                      shard->gidx_row_buffer,
                      0, true, 0, kNRows, 0, CompressedDataLayout::kRowStride));

  // Initialize DeviceShard::hist
  shard->hist.Init(0, (max_bins - 1) * kNCols);
  shard->hist.AllocateHistogram(0);
  // Each row of hist_gpair represents gpairs for one feature.
  // Each entry represents a bin.
  std::vector<GradientPairPrecise> hist_gpair = GetHostHistGpair();
  std::vector<bst_float> hist;
  for (auto pair : hist_gpair) {
    hist.push_back(pair.GetGrad());
    hist.push_back(pair.GetHess());
  }

  ASSERT_EQ(shard->hist.Data().size(), hist.size());
  thrust::copy(hist.begin(), hist.end(),
               shard->hist.Data().begin());

  shard->column_sampler.Init(kNCols,
                                  param.colsample_bynode,
                                  param.colsample_bylevel,
                                  param.colsample_bytree,
                                  false);

  RegTree tree;
  MetaInfo info;
  info.num_row_ = kNRows;
  info.num_col_ = kNCols;

  shard->node_value_constraints.resize(1);
  shard->node_value_constraints[0].lower_bound = -1.0;
  shard->node_value_constraints[0].upper_bound = 1.0;

  std::vector<DeviceSplitCandidate> res =
    shard->EvaluateSplits({ 0,0 }, tree, kNCols);

  ASSERT_EQ(res[0].findex, 7);
  ASSERT_EQ(res[1].findex, 7);
  ASSERT_NEAR(res[0].fvalue, 0.26, xgboost::kRtEps);
  ASSERT_NEAR(res[1].fvalue, 0.26, xgboost::kRtEps);
}

void TestHistogramIndexImpl(int n_gpus) {
  // Test if the compressed histogram index matches when using a sparse
  // dmatrix with and without using external memory

  int constexpr kNRows = 1000, kNCols = 10;

  // Build 2 matrices and build a histogram maker with that
  tree::GPUHistMakerSpecialised<GradientPairPrecise> hist_maker, hist_maker_ext;
  std::unique_ptr<DMatrix> hist_maker_dmat(
    CreateSparsePageDMatrixWithRC(kNRows, kNCols, 0, true));
  std::unique_ptr<DMatrix> hist_maker_ext_dmat(
    CreateSparsePageDMatrixWithRC(kNRows, kNCols, 128UL, true));

  std::vector<std::pair<std::string, std::string>> training_params = {
    {"max_depth", "10"},
    {"max_leaves", "0"}
  };

  GenericParameter generic_param(CreateEmptyGenericParam(0, n_gpus));
  hist_maker.Configure(training_params, &generic_param);
  hist_maker.InitDataOnce(hist_maker_dmat.get());

  GenericParameter generic_param_ext(CreateEmptyGenericParam(0, n_gpus));
  generic_param_ext.external_memory = true;
  hist_maker_ext.Configure(training_params, &generic_param_ext);
  hist_maker_ext.InitDataOnce(hist_maker_ext_dmat.get());

  ASSERT_EQ(hist_maker.shards_.size(), hist_maker_ext.shards_.size());

  // Extract the device shards from the histogram makers and from that its compressed
  // histogram index
  for (size_t i = 0; i < hist_maker.shards_.size(); ++i) {
    const auto &dev_shard = hist_maker.shards_[i];
    std::vector<common::CompressedByteT> h_gidx_buffer(dev_shard->gidx_buffer.size());
    dh::CopyDeviceSpanToVector(&h_gidx_buffer, dev_shard->gidx_buffer);

    const auto &dev_shard_ext = hist_maker_ext.shards_[i];
    std::vector<common::CompressedByteT> h_gidx_buffer_ext(dev_shard_ext->gidx_buffer.size());
    dh::CopyDeviceSpanToVector(&h_gidx_buffer_ext, dev_shard_ext->gidx_buffer);

    ASSERT_EQ(dev_shard->ellpack_matrix->data_layout, dev_shard->ellpack_matrix->data_layout);
    ASSERT_EQ(dev_shard->ellpack_matrix->is_dense, dev_shard_ext->ellpack_matrix->is_dense);
    ASSERT_EQ(dev_shard->n_bins, dev_shard_ext->n_bins);
    ASSERT_EQ(dev_shard->n_items, dev_shard_ext->n_items);
    ASSERT_EQ(dev_shard->n_rows, dev_shard_ext->n_rows);
    ASSERT_EQ(h_gidx_buffer.size(), h_gidx_buffer_ext.size());
    ASSERT_EQ(h_gidx_buffer, h_gidx_buffer_ext);
  }
}

TEST(GpuHist, TestHistogramIndex) {
  TestHistogramIndexImpl(1);
}

#if defined(XGBOOST_USE_NCCL)
TEST(GpuHist, MGPU_TestHistogramIndex) {
  auto devices = GPUSet::AllVisible();
  CHECK_GT(devices.Size(), 1);
  TestHistogramIndexImpl(-1);
}
#endif

}  // namespace tree
}  // namespace xgboost<|MERGE_RESOLUTION|>--- conflicted
+++ resolved
@@ -76,12 +76,8 @@
 void BuildGidx(DeviceShard<GradientSumT>* shard, int n_rows, int n_cols,
                bst_float sparsity=0) {
   auto dmat = CreateDMatrix(n_rows, n_cols, sparsity, 3);
-<<<<<<< HEAD
-  const SparsePage& batch = *(*dmat)->GetRowBatches().begin();
+  const SparsePage& batch = *(*dmat)->GetBatches<xgboost::SparsePage>().begin();
   ASSERT_EQ((*dmat)->Info().num_nonzero_, batch.data.Size());
-=======
-  const SparsePage& batch = *(*dmat)->GetBatches<xgboost::SparsePage>().begin();
->>>>>>> 6edddd79
 
   HistogramCutsWrapper cmat;
   cmat.SetPtrs({0, 3, 6, 9, 12, 15, 18, 21, 24});
