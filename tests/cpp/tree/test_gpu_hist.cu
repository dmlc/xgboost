/**
 * Copyright 2017-2024, XGBoost contributors
 */
#include <gtest/gtest.h>
#include <thrust/device_vector.h>
#include <thrust/host_vector.h>
#include <xgboost/base.h>

#include <string>
#include <vector>

#include "../../../src/common/common.h"
#include "../../../src/data/ellpack_page.cuh"  // for EllpackPageImpl
#include "../../../src/data/ellpack_page.h"    // for EllpackPage
#include "../../../src/tree/param.h"           // for TrainParam
#include "../../../src/tree/updater_gpu_hist.cu"
#include "../collective/test_worker.h"  // for BaseMGPUTest
#include "../filesystem.h"              // dmlc::TemporaryDirectory
#include "../helpers.h"
#include "../histogram_helpers.h"
#include "xgboost/context.h"
#include "xgboost/json.h"

namespace xgboost::tree {
<<<<<<< HEAD
TEST(GpuHist, DeviceHistogramStorage) {
  // Ensures that node allocates correctly after reaching `kStopGrowingSize`.
  dh::safe_cuda(cudaSetDevice(0));
  constexpr size_t kNBins = 128;
  constexpr int kNNodes = 4;
  constexpr size_t kStopGrowing = kNNodes * kNBins * 2u;
  DeviceHistogramStorage<kStopGrowing> histogram;
  histogram.Init(FstCU(), kNBins);
  for (int i = 0; i < kNNodes; ++i) {
    histogram.AllocateHistograms({i});
  }
  histogram.Reset();
  ASSERT_EQ(histogram.Data().size(), kStopGrowing);

  // Use allocated memory but do not erase nidx_map.
  for (int i = 0; i < kNNodes; ++i) {
    histogram.AllocateHistograms({i});
  }
  for (int i = 0; i < kNNodes; ++i) {
    ASSERT_TRUE(histogram.HistogramExists(i));
  }

  // Add two new nodes
  histogram.AllocateHistograms({kNNodes});
  histogram.AllocateHistograms({kNNodes + 1});

  // Old cached nodes should still exist
  for (int i = 0; i < kNNodes; ++i) {
    ASSERT_TRUE(histogram.HistogramExists(i));
  }

  // Should be deleted
  ASSERT_FALSE(histogram.HistogramExists(kNNodes));
  // Most recent node should exist
  ASSERT_TRUE(histogram.HistogramExists(kNNodes + 1));

  // Add same node again - should fail
  EXPECT_ANY_THROW(histogram.AllocateHistograms({kNNodes + 1}););
}

=======
>>>>>>> 6d9fcb77
std::vector<GradientPairPrecise> GetHostHistGpair() {
  // 24 bins, 3 bins for each feature (column).
  std::vector<GradientPairPrecise> hist_gpair = {
    {0.8314f, 0.7147f}, {1.7989f, 3.7312f}, {3.3846f, 3.4598f},
    {2.9277f, 3.5886f}, {1.8429f, 2.4152f}, {1.2443f, 1.9019f},
    {1.6380f, 2.9174f}, {1.5657f, 2.5107f}, {2.8111f, 2.4776f},
    {2.1322f, 3.0651f}, {3.2927f, 3.8540f}, {0.5899f, 0.9866f},
    {1.5185f, 1.6263f}, {2.0686f, 3.1844f}, {2.4278f, 3.0950f},
    {1.5105f, 2.1403f}, {2.6922f, 4.2217f}, {1.8122f, 1.5437f},
    {0.0000f, 0.0000f}, {4.3245f, 5.7955f}, {1.6903f, 2.1103f},
    {2.4012f, 4.4754f}, {3.6136f, 3.4303f}, {0.0000f, 0.0000f}
  };
  return hist_gpair;
}

template <typename GradientSumT>
void TestBuildHist(bool use_shared_memory_histograms) {
  int const kNRows = 16, kNCols = 8;
  Context ctx{MakeCUDACtx(0)};

  TrainParam param;
  Args args{
      {"max_depth", "6"},
      {"max_leaves", "0"},
  };
  param.Init(args);

  auto page = BuildEllpackPage(&ctx, kNRows, kNCols);
  BatchParam batch_param{};
  auto cs = std::make_shared<common::ColumnSampler>(0);
  GPUHistMakerDevice maker(&ctx, /*is_external_memory=*/false, {}, kNRows, param, cs, kNCols,
                           batch_param, MetaInfo());
  xgboost::SimpleLCG gen;
  xgboost::SimpleRealUniformDistribution<bst_float> dist(0.0f, 1.0f);
  HostDeviceVector<GradientPair> gpair(kNRows);
  for (auto& gp : gpair.HostVector()) {
    float grad = dist(&gen);
    float hess = dist(&gen);
    gp = GradientPair{grad, hess};
  }
  gpair.SetDevice(ctx.Device());

<<<<<<< HEAD
  thrust::host_vector<common::CompressedByteT> h_gidx_buffer(page->gidx_buffer.HostVector());
  maker.row_partitioner = std::make_unique<RowPartitioner>(&ctx, kNRows, 0);

  maker.hist.Init(ctx.Device(), page->Cuts().TotalBins());
  maker.hist.AllocateHistograms({0});
=======
  maker.row_partitioner = std::make_unique<RowPartitioner>(&ctx, kNRows, 0);

  maker.hist.Init(ctx.Device(), page->Cuts().TotalBins());
  maker.hist.AllocateHistograms(&ctx, {0});
>>>>>>> 6d9fcb77

  maker.gpair = gpair.DeviceSpan();
  maker.quantiser = std::make_unique<GradientQuantiser>(&ctx, maker.gpair, MetaInfo());
  maker.page = page.get();

  maker.InitFeatureGroupsOnce();

  DeviceHistogramBuilder builder;
  builder.Reset(&ctx, maker.feature_groups->DeviceAccessor(ctx.Device()),
                !use_shared_memory_histograms);
  builder.BuildHistogram(ctx.CUDACtx(), page->GetDeviceAccessor(ctx.Device()),
                         maker.feature_groups->DeviceAccessor(ctx.Device()), gpair.DeviceSpan(),
                         maker.row_partitioner->GetRows(0), maker.hist.GetNodeHistogram(0),
                         *maker.quantiser);

  DeviceHistogramStorage<>& d_hist = maker.hist;

  auto node_histogram = d_hist.GetNodeHistogram(0);
  // d_hist.data stored in float, not gradient pair
  thrust::host_vector<GradientPairInt64> h_result (node_histogram.size());
  dh::safe_cuda(cudaMemcpy(h_result.data(), node_histogram.data(), node_histogram.size_bytes(),
                           cudaMemcpyDeviceToHost));

  std::vector<GradientPairPrecise> solution = GetHostHistGpair();
  for (size_t i = 0; i < h_result.size(); ++i) {
    auto result = maker.quantiser->ToFloatingPoint(h_result[i]);
    ASSERT_NEAR(result.GetGrad(), solution[i].GetGrad(), 0.01f);
    ASSERT_NEAR(result.GetHess(), solution[i].GetHess(), 0.01f);
  }
}

TEST(GpuHist, BuildHistGlobalMem) {
  TestBuildHist<GradientPairPrecise>(false);
}

TEST(GpuHist, BuildHistSharedMem) {
  TestBuildHist<GradientPairPrecise>(true);
}

std::shared_ptr<detail::HistogramCutsWrapper> GetHostCutMatrix () {
  auto cmat = std::make_shared<detail::HistogramCutsWrapper>();
  cmat->SetPtrs({0, 3, 6, 9, 12, 15, 18, 21, 24});
  cmat->SetMins({0.1f, 0.2f, 0.3f, 0.1f, 0.2f, 0.3f, 0.2f, 0.2f});
  // 24 cut fields, 3 cut fields for each feature (column).
  // Each row of the cut represents the cuts for a data column.
  cmat->SetValues({0.30f, 0.67f, 1.64f,
              0.32f, 0.77f, 1.95f,
              0.29f, 0.70f, 1.80f,
              0.32f, 0.75f, 1.85f,
              0.18f, 0.59f, 1.69f,
              0.25f, 0.74f, 2.00f,
              0.26f, 0.74f, 1.98f,
              0.26f, 0.71f, 1.83f});
  return cmat;
}

void TestHistogramIndexImpl() {
  // Test if the compressed histogram index matches when using a sparse
  // dmatrix with and without using external memory

  int constexpr kNRows = 1000, kNCols = 10;

  // Build 2 matrices and build a histogram maker with that
  Context ctx(MakeCUDACtx(0));
  ObjInfo task{ObjInfo::kRegression};
  tree::GPUHistMaker hist_maker{&ctx, &task}, hist_maker_ext{&ctx, &task};
  std::unique_ptr<DMatrix> hist_maker_dmat(
    CreateSparsePageDMatrixWithRC(kNRows, kNCols, 0, true));

  dmlc::TemporaryDirectory tempdir;
  std::unique_ptr<DMatrix> hist_maker_ext_dmat(
    CreateSparsePageDMatrixWithRC(kNRows, kNCols, 128UL, true, tempdir));

  Args training_params = {{"max_depth", "10"}, {"max_leaves", "0"}};
  TrainParam param;
  param.UpdateAllowUnknown(training_params);

  hist_maker.Configure(training_params);
  hist_maker.InitDataOnce(&param, hist_maker_dmat.get());
  hist_maker_ext.Configure(training_params);
  hist_maker_ext.InitDataOnce(&param, hist_maker_ext_dmat.get());

  // Extract the device maker from the histogram makers and from that its compressed
  // histogram index
  const auto &maker = hist_maker.maker;
  auto grad = GenerateRandomGradients(kNRows);
  grad.SetDevice(DeviceOrd::CUDA(0));
  maker->Reset(&grad, hist_maker_dmat.get(), kNCols);

  const auto &maker_ext = hist_maker_ext.maker;
  maker_ext->Reset(&grad, hist_maker_ext_dmat.get(), kNCols);

  ASSERT_EQ(maker->page->Cuts().TotalBins(), maker_ext->page->Cuts().TotalBins());
  ASSERT_EQ(maker->page->gidx_buffer.size(), maker_ext->page->gidx_buffer.size());
}

TEST(GpuHist, TestHistogramIndex) {
  TestHistogramIndexImpl();
}

void UpdateTree(Context const* ctx, linalg::Matrix<GradientPair>* gpair, DMatrix* dmat,
                size_t gpu_page_size, RegTree* tree, HostDeviceVector<bst_float>* preds,
                float subsample = 1.0f, const std::string& sampling_method = "uniform",
                int max_bin = 2) {
  if (gpu_page_size > 0) {
    // Loop over the batches and count the records
    int64_t batch_count = 0;
    int64_t row_count = 0;
    for (const auto& batch : dmat->GetBatches<EllpackPage>(
             ctx, BatchParam{max_bin, TrainParam::DftSparseThreshold()})) {
      EXPECT_LT(batch.Size(), dmat->Info().num_row_);
      batch_count++;
      row_count += batch.Size();
    }
    EXPECT_GE(batch_count, 2);
    EXPECT_EQ(row_count, dmat->Info().num_row_);
  }

  Args args{
      {"max_depth", "2"},
      {"max_bin", std::to_string(max_bin)},
      {"min_child_weight", "0.0"},
      {"reg_alpha", "0"},
      {"reg_lambda", "0"},
      {"subsample", std::to_string(subsample)},
      {"sampling_method", sampling_method},
  };
  TrainParam param;
  param.UpdateAllowUnknown(args);

  ObjInfo task{ObjInfo::kRegression};
  tree::GPUHistMaker hist_maker{ctx, &task};
  hist_maker.Configure(Args{});

  std::vector<HostDeviceVector<bst_node_t>> position(1);
  hist_maker.Update(&param, gpair, dmat, common::Span<HostDeviceVector<bst_node_t>>{position},
                    {tree});
  auto cache = linalg::MakeTensorView(ctx, preds->DeviceSpan(), preds->Size(), 1);
  hist_maker.UpdatePredictionCache(dmat, cache);
}

TEST(GpuHist, UniformSampling) {
  constexpr size_t kRows = 4096;
  constexpr size_t kCols = 2;
  constexpr float kSubsample = 0.9999;
  common::GlobalRandom().seed(1994);

  // Create an in-memory DMatrix.
  std::unique_ptr<DMatrix> dmat(CreateSparsePageDMatrixWithRC(kRows, kCols, 0, true));

  linalg::Matrix<GradientPair> gpair({kRows}, Context{}.MakeCUDA().Device());
  gpair.Data()->Copy(GenerateRandomGradients(kRows));

  // Build a tree using the in-memory DMatrix.
  RegTree tree;
  HostDeviceVector<bst_float> preds(kRows, 0.0, DeviceOrd::CUDA(0));
  Context ctx(MakeCUDACtx(0));
  UpdateTree(&ctx, &gpair, dmat.get(), 0, &tree, &preds, 1.0, "uniform", kRows);
  // Build another tree using sampling.
  RegTree tree_sampling;
  HostDeviceVector<bst_float> preds_sampling(kRows, 0.0, DeviceOrd::CUDA(0));
  UpdateTree(&ctx, &gpair, dmat.get(), 0, &tree_sampling, &preds_sampling, kSubsample, "uniform",
             kRows);

  // Make sure the predictions are the same.
  auto preds_h = preds.ConstHostVector();
  auto preds_sampling_h = preds_sampling.ConstHostVector();
  for (size_t i = 0; i < kRows; i++) {
    EXPECT_NEAR(preds_h[i], preds_sampling_h[i], 1e-8);
  }
}

TEST(GpuHist, GradientBasedSampling) {
  constexpr size_t kRows = 4096;
  constexpr size_t kCols = 2;
  constexpr float kSubsample = 0.9999;
  common::GlobalRandom().seed(1994);

  // Create an in-memory DMatrix.
  std::unique_ptr<DMatrix> dmat(CreateSparsePageDMatrixWithRC(kRows, kCols, 0, true));

  linalg::Matrix<GradientPair> gpair({kRows}, MakeCUDACtx(0).Device());
  gpair.Data()->Copy(GenerateRandomGradients(kRows));

  // Build a tree using the in-memory DMatrix.
  RegTree tree;
  HostDeviceVector<bst_float> preds(kRows, 0.0, DeviceOrd::CUDA(0));
  Context ctx(MakeCUDACtx(0));
  UpdateTree(&ctx, &gpair, dmat.get(), 0, &tree, &preds, 1.0, "uniform", kRows);

  // Build another tree using sampling.
  RegTree tree_sampling;
  HostDeviceVector<bst_float> preds_sampling(kRows, 0.0, DeviceOrd::CUDA(0));
  UpdateTree(&ctx, &gpair, dmat.get(), 0, &tree_sampling, &preds_sampling, kSubsample,
             "gradient_based", kRows);

  // Make sure the predictions are the same.
  auto preds_h = preds.ConstHostVector();
  auto preds_sampling_h = preds_sampling.ConstHostVector();
  for (size_t i = 0; i < kRows; i++) {
    EXPECT_NEAR(preds_h[i], preds_sampling_h[i], 1e-3);
  }
}

TEST(GpuHist, ExternalMemory) {
  constexpr size_t kRows = 4096;
  constexpr size_t kCols = 2;
  constexpr size_t kPageSize = 1024;

  dmlc::TemporaryDirectory tmpdir;

  // Create a DMatrix with multiple batches.
  std::unique_ptr<DMatrix> dmat_ext(
      CreateSparsePageDMatrix(kRows, kCols, kRows / kPageSize, tmpdir.path + "/cache"));

  // Create a single batch DMatrix.
  std::unique_ptr<DMatrix> dmat(CreateSparsePageDMatrix(kRows, kCols, 1, tmpdir.path + "/cache"));

  Context ctx(MakeCUDACtx(0));
  linalg::Matrix<GradientPair> gpair({kRows}, ctx.Device());
  gpair.Data()->Copy(GenerateRandomGradients(kRows));

  // Build a tree using the in-memory DMatrix.
  RegTree tree;
  HostDeviceVector<bst_float> preds(kRows, 0.0, DeviceOrd::CUDA(0));
  UpdateTree(&ctx, &gpair, dmat.get(), 0, &tree, &preds, 1.0, "uniform", kRows);
  // Build another tree using multiple ELLPACK pages.
  RegTree tree_ext;
  HostDeviceVector<bst_float> preds_ext(kRows, 0.0, DeviceOrd::CUDA(0));
  UpdateTree(&ctx, &gpair, dmat_ext.get(), kPageSize, &tree_ext, &preds_ext, 1.0, "uniform", kRows);

  // Make sure the predictions are the same.
  auto preds_h = preds.ConstHostVector();
  auto preds_ext_h = preds_ext.ConstHostVector();
  for (size_t i = 0; i < kRows; i++) {
    EXPECT_NEAR(preds_h[i], preds_ext_h[i], 1e-6);
  }
}

TEST(GpuHist, ExternalMemoryWithSampling) {
  constexpr size_t kRows = 4096;
  constexpr size_t kCols = 2;
  constexpr size_t kPageSize = 1024;
  constexpr float kSubsample = 0.5;
  const std::string kSamplingMethod = "gradient_based";
  common::GlobalRandom().seed(0);

  dmlc::TemporaryDirectory tmpdir;

  // Create a single batch DMatrix.
  std::unique_ptr<DMatrix> dmat(CreateSparsePageDMatrix(kRows, kCols, 1, tmpdir.path + "/cache"));

  // Create a DMatrix with multiple batches.
  std::unique_ptr<DMatrix> dmat_ext(
      CreateSparsePageDMatrix(kRows, kCols, kRows / kPageSize, tmpdir.path + "/cache"));

  Context ctx(MakeCUDACtx(0));
  linalg::Matrix<GradientPair> gpair({kRows}, ctx.Device());
  gpair.Data()->Copy(GenerateRandomGradients(kRows));

  // Build a tree using the in-memory DMatrix.
  auto rng = common::GlobalRandom();

  RegTree tree;
  HostDeviceVector<bst_float> preds(kRows, 0.0, DeviceOrd::CUDA(0));
  UpdateTree(&ctx, &gpair, dmat.get(), 0, &tree, &preds, kSubsample, kSamplingMethod, kRows);

  // Build another tree using multiple ELLPACK pages.
  common::GlobalRandom() = rng;
  RegTree tree_ext;
  HostDeviceVector<bst_float> preds_ext(kRows, 0.0, DeviceOrd::CUDA(0));
  UpdateTree(&ctx, &gpair, dmat_ext.get(), kPageSize, &tree_ext, &preds_ext, kSubsample,
             kSamplingMethod, kRows);

  // Make sure the predictions are the same.
  auto preds_h = preds.ConstHostVector();
  auto preds_ext_h = preds_ext.ConstHostVector();
  for (size_t i = 0; i < kRows; i++) {
    ASSERT_NEAR(preds_h[i], preds_ext_h[i], 1e-3);
  }
}

TEST(GpuHist, ConfigIO) {
  Context ctx(MakeCUDACtx(0));
  ObjInfo task{ObjInfo::kRegression};
  std::unique_ptr<TreeUpdater> updater{TreeUpdater::Create("grow_gpu_hist", &ctx, &task)};
  updater->Configure(Args{});

  Json j_updater{Object{}};
  updater->SaveConfig(&j_updater);
  ASSERT_TRUE(IsA<Object>(j_updater["hist_train_param"]));
  updater->LoadConfig(j_updater);

  Json j_updater_roundtrip{Object{}};
  updater->SaveConfig(&j_updater_roundtrip);
  ASSERT_TRUE(IsA<Object>(j_updater_roundtrip["hist_train_param"]));

  ASSERT_EQ(j_updater, j_updater_roundtrip);
}

TEST(GpuHist, MaxDepth) {
  Context ctx(MakeCUDACtx(0));
  size_t constexpr kRows = 16;
  size_t constexpr kCols = 4;
  auto p_mat = RandomDataGenerator{kRows, kCols, 0}.GenerateDMatrix();

  auto learner = std::unique_ptr<Learner>(Learner::Create({p_mat}));
  learner->SetParam("max_depth", "32");
  learner->Configure();

  ASSERT_THROW({learner->UpdateOneIter(0, p_mat);}, dmlc::Error);
}

namespace {
RegTree GetHistTree(Context const* ctx, DMatrix* dmat) {
  ObjInfo task{ObjInfo::kRegression};
  std::unique_ptr<TreeUpdater> hist_maker {TreeUpdater::Create("grow_gpu_hist", ctx, &task)};
  hist_maker->Configure(Args{});

  TrainParam param;
  param.UpdateAllowUnknown(Args{});

  linalg::Matrix<GradientPair> gpair({dmat->Info().num_row_}, ctx->Device());
  gpair.Data()->Copy(GenerateRandomGradients(dmat->Info().num_row_));

  std::vector<HostDeviceVector<bst_node_t>> position(1);
  RegTree tree;
  hist_maker->Update(&param, &gpair, dmat, common::Span<HostDeviceVector<bst_node_t>>{position},
                     {&tree});
  return tree;
}

void VerifyHistColumnSplit(bst_idx_t rows, bst_feature_t cols, RegTree const& expected_tree) {
  Context ctx(MakeCUDACtx(GPUIDX));

  auto Xy = RandomDataGenerator{rows, cols, 0}.GenerateDMatrix(true);
  auto const world_size = collective::GetWorldSize();
  auto const rank = collective::GetRank();
  std::unique_ptr<DMatrix> sliced{Xy->SliceCol(world_size, rank)};

  RegTree tree = GetHistTree(&ctx, sliced.get());

  Json json{Object{}};
  tree.SaveModel(&json);
  Json expected_json{Object{}};
  expected_tree.SaveModel(&expected_json);
  ASSERT_EQ(json, expected_json);
}
}  // anonymous namespace

class MGPUHistTest : public collective::BaseMGPUTest {};

TEST_F(MGPUHistTest, HistColumnSplit) {
  auto constexpr kRows = 32;
  auto constexpr kCols = 16;

  Context ctx(MakeCUDACtx(0));
  auto dmat = RandomDataGenerator{kRows, kCols, 0}.GenerateDMatrix(true);
  RegTree expected_tree = GetHistTree(&ctx, dmat.get());

  this->DoTest([&] { VerifyHistColumnSplit(kRows, kCols, expected_tree); }, true);
  this->DoTest([&] { VerifyHistColumnSplit(kRows, kCols, expected_tree); }, false);
}

namespace {
RegTree GetApproxTree(Context const* ctx, DMatrix* dmat) {
  ObjInfo task{ObjInfo::kRegression};
  std::unique_ptr<TreeUpdater> approx_maker{TreeUpdater::Create("grow_gpu_approx", ctx, &task)};
  approx_maker->Configure(Args{});

  TrainParam param;
  param.UpdateAllowUnknown(Args{});

  linalg::Matrix<GradientPair> gpair({dmat->Info().num_row_}, ctx->Device());
  gpair.Data()->Copy(GenerateRandomGradients(dmat->Info().num_row_));

  std::vector<HostDeviceVector<bst_node_t>> position(1);
  RegTree tree;
  approx_maker->Update(&param, &gpair, dmat, common::Span<HostDeviceVector<bst_node_t>>{position},
                       {&tree});
  return tree;
}

void VerifyApproxColumnSplit(bst_idx_t rows, bst_feature_t cols, RegTree const& expected_tree) {
  auto ctx = MakeCUDACtx(DistGpuIdx());

  auto Xy = RandomDataGenerator{rows, cols, 0}.GenerateDMatrix(true);
  auto const world_size = collective::GetWorldSize();
  auto const rank = collective::GetRank();
  std::unique_ptr<DMatrix> sliced{Xy->SliceCol(world_size, rank)};

  RegTree tree = GetApproxTree(&ctx, sliced.get());

  Json json{Object{}};
  tree.SaveModel(&json);
  Json expected_json{Object{}};
  expected_tree.SaveModel(&expected_json);
  ASSERT_EQ(json, expected_json);
}
}  // anonymous namespace

class MGPUApproxTest : public collective::BaseMGPUTest {};

TEST_F(MGPUApproxTest, GPUApproxColumnSplit) {
  auto constexpr kRows = 32;
  auto constexpr kCols = 16;

  Context ctx(MakeCUDACtx(0));
  auto dmat = RandomDataGenerator{kRows, kCols, 0}.GenerateDMatrix(true);
  RegTree expected_tree = GetApproxTree(&ctx, dmat.get());

  this->DoTest([&] { VerifyApproxColumnSplit(kRows, kCols, expected_tree); }, true);
  this->DoTest([&] { VerifyApproxColumnSplit(kRows, kCols, expected_tree); }, false);
}
}  // namespace xgboost::tree<|MERGE_RESOLUTION|>--- conflicted
+++ resolved
@@ -10,9 +10,10 @@
 #include <vector>
 
 #include "../../../src/common/common.h"
-#include "../../../src/data/ellpack_page.cuh"  // for EllpackPageImpl
-#include "../../../src/data/ellpack_page.h"    // for EllpackPage
-#include "../../../src/tree/param.h"           // for TrainParam
+#include "../../../src/data/ellpack_page.cuh"        // for EllpackPageImpl
+#include "../../../src/data/ellpack_page.h"          // for EllpackPage
+#include "../../../src/tree/gpu_hist/histogram.cuh"  // for DeviceHistogramStorage
+#include "../../../src/tree/param.h"                 // for TrainParam
 #include "../../../src/tree/updater_gpu_hist.cu"
 #include "../collective/test_worker.h"  // for BaseMGPUTest
 #include "../filesystem.h"              // dmlc::TemporaryDirectory
@@ -22,49 +23,6 @@
 #include "xgboost/json.h"
 
 namespace xgboost::tree {
-<<<<<<< HEAD
-TEST(GpuHist, DeviceHistogramStorage) {
-  // Ensures that node allocates correctly after reaching `kStopGrowingSize`.
-  dh::safe_cuda(cudaSetDevice(0));
-  constexpr size_t kNBins = 128;
-  constexpr int kNNodes = 4;
-  constexpr size_t kStopGrowing = kNNodes * kNBins * 2u;
-  DeviceHistogramStorage<kStopGrowing> histogram;
-  histogram.Init(FstCU(), kNBins);
-  for (int i = 0; i < kNNodes; ++i) {
-    histogram.AllocateHistograms({i});
-  }
-  histogram.Reset();
-  ASSERT_EQ(histogram.Data().size(), kStopGrowing);
-
-  // Use allocated memory but do not erase nidx_map.
-  for (int i = 0; i < kNNodes; ++i) {
-    histogram.AllocateHistograms({i});
-  }
-  for (int i = 0; i < kNNodes; ++i) {
-    ASSERT_TRUE(histogram.HistogramExists(i));
-  }
-
-  // Add two new nodes
-  histogram.AllocateHistograms({kNNodes});
-  histogram.AllocateHistograms({kNNodes + 1});
-
-  // Old cached nodes should still exist
-  for (int i = 0; i < kNNodes; ++i) {
-    ASSERT_TRUE(histogram.HistogramExists(i));
-  }
-
-  // Should be deleted
-  ASSERT_FALSE(histogram.HistogramExists(kNNodes));
-  // Most recent node should exist
-  ASSERT_TRUE(histogram.HistogramExists(kNNodes + 1));
-
-  // Add same node again - should fail
-  EXPECT_ANY_THROW(histogram.AllocateHistograms({kNNodes + 1}););
-}
-
-=======
->>>>>>> 6d9fcb77
 std::vector<GradientPairPrecise> GetHostHistGpair() {
   // 24 bins, 3 bins for each feature (column).
   std::vector<GradientPairPrecise> hist_gpair = {
@@ -107,18 +65,10 @@
   }
   gpair.SetDevice(ctx.Device());
 
-<<<<<<< HEAD
-  thrust::host_vector<common::CompressedByteT> h_gidx_buffer(page->gidx_buffer.HostVector());
-  maker.row_partitioner = std::make_unique<RowPartitioner>(&ctx, kNRows, 0);
-
-  maker.hist.Init(ctx.Device(), page->Cuts().TotalBins());
-  maker.hist.AllocateHistograms({0});
-=======
   maker.row_partitioner = std::make_unique<RowPartitioner>(&ctx, kNRows, 0);
 
   maker.hist.Init(ctx.Device(), page->Cuts().TotalBins());
   maker.hist.AllocateHistograms(&ctx, {0});
->>>>>>> 6d9fcb77
 
   maker.gpair = gpair.DeviceSpan();
   maker.quantiser = std::make_unique<GradientQuantiser>(&ctx, maker.gpair, MetaInfo());
