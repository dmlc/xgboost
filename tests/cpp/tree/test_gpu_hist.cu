/**
 * Copyright 2017-2023 by XGBoost contributors
 */
#include <gtest/gtest.h>
#include <thrust/device_vector.h>
#include <thrust/host_vector.h>
#include <xgboost/base.h>

#include <random>
#include <string>
#include <vector>

#include "../../../src/common/common.h"
#include "../../../src/data/ellpack_page.cuh"  // for EllpackPageImpl
#include "../../../src/data/ellpack_page.h"    // for EllpackPage
#include "../../../src/tree/param.h"  // for TrainParam
#include "../../../src/tree/updater_gpu_hist.cu"
#include "../filesystem.h"  // dmlc::TemporaryDirectory
#include "../helpers.h"
#include "../histogram_helpers.h"
#include "xgboost/context.h"
#include "xgboost/json.h"

namespace xgboost::tree {
TEST(GpuHist, DeviceHistogram) {
  // Ensures that node allocates correctly after reaching `kStopGrowingSize`.
  dh::safe_cuda(cudaSetDevice(0));
  constexpr size_t kNBins = 128;
  constexpr int kNNodes = 4;
  constexpr size_t kStopGrowing = kNNodes * kNBins * 2u;
  DeviceHistogramStorage<kStopGrowing> histogram;
  histogram.Init(0, kNBins);
  for (int i = 0; i < kNNodes; ++i) {
    histogram.AllocateHistograms({i});
  }
  histogram.Reset();
  ASSERT_EQ(histogram.Data().size(), kStopGrowing);

  // Use allocated memory but do not erase nidx_map.
  for (int i = 0; i < kNNodes; ++i) {
    histogram.AllocateHistograms({i});
  }
  for (int i = 0; i < kNNodes; ++i) {
    ASSERT_TRUE(histogram.HistogramExists(i));
  }

  // Add two new nodes
  histogram.AllocateHistograms({kNNodes});
  histogram.AllocateHistograms({kNNodes + 1});

  // Old cached nodes should still exist
  for (int i = 0; i < kNNodes; ++i) {
    ASSERT_TRUE(histogram.HistogramExists(i));
  }

  // Should be deleted
  ASSERT_FALSE(histogram.HistogramExists(kNNodes));
  // Most recent node should exist
  ASSERT_TRUE(histogram.HistogramExists(kNNodes + 1));

  // Add same node again - should fail
  EXPECT_ANY_THROW(histogram.AllocateHistograms({kNNodes + 1}););
}

std::vector<GradientPairPrecise> GetHostHistGpair() {
  // 24 bins, 3 bins for each feature (column).
  std::vector<GradientPairPrecise> hist_gpair = {
    {0.8314f, 0.7147f}, {1.7989f, 3.7312f}, {3.3846f, 3.4598f},
    {2.9277f, 3.5886f}, {1.8429f, 2.4152f}, {1.2443f, 1.9019f},
    {1.6380f, 2.9174f}, {1.5657f, 2.5107f}, {2.8111f, 2.4776f},
    {2.1322f, 3.0651f}, {3.2927f, 3.8540f}, {0.5899f, 0.9866f},
    {1.5185f, 1.6263f}, {2.0686f, 3.1844f}, {2.4278f, 3.0950f},
    {1.5105f, 2.1403f}, {2.6922f, 4.2217f}, {1.8122f, 1.5437f},
    {0.0000f, 0.0000f}, {4.3245f, 5.7955f}, {1.6903f, 2.1103f},
    {2.4012f, 4.4754f}, {3.6136f, 3.4303f}, {0.0000f, 0.0000f}
  };
  return hist_gpair;
}

template <typename GradientSumT>
void TestBuildHist(bool use_shared_memory_histograms) {
  int const kNRows = 16, kNCols = 8;

  TrainParam param;
  Args args{
      {"max_depth", "6"},
      {"max_leaves", "0"},
  };
  param.Init(args);

  auto page = BuildEllpackPage(kNRows, kNCols);
  BatchParam batch_param{};
  Context ctx{MakeCUDACtx(0)};
<<<<<<< HEAD
  GPUHistMakerDevice<GradientSumT> maker(&ctx, /*is_external_memory=*/false, {}, kNRows, param,
                                         kNCols, kNCols, batch_param, MetaInfo());
=======
  auto cs = std::make_shared<common::ColumnSampler>(0);
  GPUHistMakerDevice maker(&ctx, /*is_external_memory=*/false, {}, kNRows, param, cs, kNCols,
                           batch_param);
>>>>>>> 8c10af45
  xgboost::SimpleLCG gen;
  xgboost::SimpleRealUniformDistribution<bst_float> dist(0.0f, 1.0f);
  HostDeviceVector<GradientPair> gpair(kNRows);
  for (auto &gp : gpair.HostVector()) {
    bst_float grad = dist(&gen);
    bst_float hess = dist(&gen);
    gp = GradientPair(grad, hess);
  }
  gpair.SetDevice(0);

  thrust::host_vector<common::CompressedByteT> h_gidx_buffer (page->gidx_buffer.HostVector());
  maker.row_partitioner = std::make_unique<RowPartitioner>(0, kNRows);

  maker.hist.Init(0, page->Cuts().TotalBins());
  maker.hist.AllocateHistograms({0});

  maker.gpair = gpair.DeviceSpan();
<<<<<<< HEAD
  maker.quantiser.reset(new GradientQuantiser(maker.gpair, MetaInfo()));
=======
  maker.quantiser = std::make_unique<GradientQuantiser>(maker.gpair);
>>>>>>> 8c10af45
  maker.page = page.get();

  maker.InitFeatureGroupsOnce();

  BuildGradientHistogram(ctx.CUDACtx(), page->GetDeviceAccessor(0),
                         maker.feature_groups->DeviceAccessor(0), gpair.DeviceSpan(),
                         maker.row_partitioner->GetRows(0), maker.hist.GetNodeHistogram(0),
                         *maker.quantiser, !use_shared_memory_histograms);

  DeviceHistogramStorage<>& d_hist = maker.hist;

  auto node_histogram = d_hist.GetNodeHistogram(0);
  // d_hist.data stored in float, not gradient pair
  thrust::host_vector<GradientPairInt64> h_result (node_histogram.size());
  dh::safe_cuda(cudaMemcpy(h_result.data(), node_histogram.data(), node_histogram.size_bytes(),
                           cudaMemcpyDeviceToHost));

  std::vector<GradientPairPrecise> solution = GetHostHistGpair();
  for (size_t i = 0; i < h_result.size(); ++i) {
    auto result = maker.quantiser->ToFloatingPoint(h_result[i]);
    ASSERT_NEAR(result.GetGrad(), solution[i].GetGrad(), 0.01f);
    ASSERT_NEAR(result.GetHess(), solution[i].GetHess(), 0.01f);
  }
}

TEST(GpuHist, BuildHistGlobalMem) {
  TestBuildHist<GradientPairPrecise>(false);
}

TEST(GpuHist, BuildHistSharedMem) {
  TestBuildHist<GradientPairPrecise>(true);
}

HistogramCutsWrapper GetHostCutMatrix () {
  HistogramCutsWrapper cmat;
  cmat.SetPtrs({0, 3, 6, 9, 12, 15, 18, 21, 24});
  cmat.SetMins({0.1f, 0.2f, 0.3f, 0.1f, 0.2f, 0.3f, 0.2f, 0.2f});
  // 24 cut fields, 3 cut fields for each feature (column).
  // Each row of the cut represents the cuts for a data column.
  cmat.SetValues({0.30f, 0.67f, 1.64f,
              0.32f, 0.77f, 1.95f,
              0.29f, 0.70f, 1.80f,
              0.32f, 0.75f, 1.85f,
              0.18f, 0.59f, 1.69f,
              0.25f, 0.74f, 2.00f,
              0.26f, 0.74f, 1.98f,
              0.26f, 0.71f, 1.83f});
  return cmat;
}

inline GradientQuantiser DummyRoundingFactor() {
  thrust::device_vector<GradientPair> gpair(1);
  gpair[0] = {1000.f, 1000.f};  // Tests should not exceed sum of 1000
  return GradientQuantiser(dh::ToSpan(gpair), MetaInfo());
}

void TestHistogramIndexImpl() {
  // Test if the compressed histogram index matches when using a sparse
  // dmatrix with and without using external memory

  int constexpr kNRows = 1000, kNCols = 10;

  // Build 2 matrices and build a histogram maker with that
  Context ctx(MakeCUDACtx(0));
  ObjInfo task{ObjInfo::kRegression};
  tree::GPUHistMaker hist_maker{&ctx, &task}, hist_maker_ext{&ctx, &task};
  std::unique_ptr<DMatrix> hist_maker_dmat(
    CreateSparsePageDMatrixWithRC(kNRows, kNCols, 0, true));

  dmlc::TemporaryDirectory tempdir;
  std::unique_ptr<DMatrix> hist_maker_ext_dmat(
    CreateSparsePageDMatrixWithRC(kNRows, kNCols, 128UL, true, tempdir));

  Args training_params = {{"max_depth", "10"}, {"max_leaves", "0"}};
  TrainParam param;
  param.UpdateAllowUnknown(training_params);

  hist_maker.Configure(training_params);
  hist_maker.InitDataOnce(&param, hist_maker_dmat.get());
  hist_maker_ext.Configure(training_params);
  hist_maker_ext.InitDataOnce(&param, hist_maker_ext_dmat.get());

  // Extract the device maker from the histogram makers and from that its compressed
  // histogram index
  const auto &maker = hist_maker.maker;
  auto grad = GenerateRandomGradients(kNRows);
  grad.SetDevice(0);
  maker->Reset(&grad, hist_maker_dmat.get(), kNCols);
  std::vector<common::CompressedByteT> h_gidx_buffer(maker->page->gidx_buffer.HostVector());

  const auto &maker_ext = hist_maker_ext.maker;
  maker_ext->Reset(&grad, hist_maker_ext_dmat.get(), kNCols);
  std::vector<common::CompressedByteT> h_gidx_buffer_ext(maker_ext->page->gidx_buffer.HostVector());

  ASSERT_EQ(maker->page->Cuts().TotalBins(), maker_ext->page->Cuts().TotalBins());
  ASSERT_EQ(maker->page->gidx_buffer.Size(), maker_ext->page->gidx_buffer.Size());
}

TEST(GpuHist, TestHistogramIndex) {
  TestHistogramIndexImpl();
}

void UpdateTree(Context const* ctx, HostDeviceVector<GradientPair>* gpair, DMatrix* dmat,
                size_t gpu_page_size, RegTree* tree, HostDeviceVector<bst_float>* preds,
                float subsample = 1.0f, const std::string& sampling_method = "uniform",
                int max_bin = 2) {
  if (gpu_page_size > 0) {
    // Loop over the batches and count the records
    int64_t batch_count = 0;
    int64_t row_count = 0;
    for (const auto& batch : dmat->GetBatches<EllpackPage>(
             ctx, BatchParam{max_bin, TrainParam::DftSparseThreshold()})) {
      EXPECT_LT(batch.Size(), dmat->Info().num_row_);
      batch_count++;
      row_count += batch.Size();
    }
    EXPECT_GE(batch_count, 2);
    EXPECT_EQ(row_count, dmat->Info().num_row_);
  }

  Args args{
      {"max_depth", "2"},
      {"max_bin", std::to_string(max_bin)},
      {"min_child_weight", "0.0"},
      {"reg_alpha", "0"},
      {"reg_lambda", "0"},
      {"subsample", std::to_string(subsample)},
      {"sampling_method", sampling_method},
  };
  TrainParam param;
  param.UpdateAllowUnknown(args);

  ObjInfo task{ObjInfo::kRegression};
  tree::GPUHistMaker hist_maker{ctx, &task};
  hist_maker.Configure(Args{});

  std::vector<HostDeviceVector<bst_node_t>> position(1);
  hist_maker.Update(&param, gpair, dmat, common::Span<HostDeviceVector<bst_node_t>>{position},
                    {tree});
  auto cache = linalg::MakeTensorView(ctx, preds->DeviceSpan(), preds->Size(), 1);
  hist_maker.UpdatePredictionCache(dmat, cache);
}

TEST(GpuHist, UniformSampling) {
  constexpr size_t kRows = 4096;
  constexpr size_t kCols = 2;
  constexpr float kSubsample = 0.9999;
  common::GlobalRandom().seed(1994);

  // Create an in-memory DMatrix.
  std::unique_ptr<DMatrix> dmat(CreateSparsePageDMatrixWithRC(kRows, kCols, 0, true));

  auto gpair = GenerateRandomGradients(kRows);

  // Build a tree using the in-memory DMatrix.
  RegTree tree;
  HostDeviceVector<bst_float> preds(kRows, 0.0, 0);
  Context ctx(MakeCUDACtx(0));
  UpdateTree(&ctx, &gpair, dmat.get(), 0, &tree, &preds, 1.0, "uniform", kRows);
  // Build another tree using sampling.
  RegTree tree_sampling;
  HostDeviceVector<bst_float> preds_sampling(kRows, 0.0, 0);
  UpdateTree(&ctx, &gpair, dmat.get(), 0, &tree_sampling, &preds_sampling, kSubsample, "uniform",
             kRows);

  // Make sure the predictions are the same.
  auto preds_h = preds.ConstHostVector();
  auto preds_sampling_h = preds_sampling.ConstHostVector();
  for (size_t i = 0; i < kRows; i++) {
    EXPECT_NEAR(preds_h[i], preds_sampling_h[i], 1e-8);
  }
}

TEST(GpuHist, GradientBasedSampling) {
  constexpr size_t kRows = 4096;
  constexpr size_t kCols = 2;
  constexpr float kSubsample = 0.9999;
  common::GlobalRandom().seed(1994);

  // Create an in-memory DMatrix.
  std::unique_ptr<DMatrix> dmat(CreateSparsePageDMatrixWithRC(kRows, kCols, 0, true));

  auto gpair = GenerateRandomGradients(kRows);

  // Build a tree using the in-memory DMatrix.
  RegTree tree;
  HostDeviceVector<bst_float> preds(kRows, 0.0, 0);
  Context ctx(MakeCUDACtx(0));
  UpdateTree(&ctx, &gpair, dmat.get(), 0, &tree, &preds, 1.0, "uniform", kRows);

  // Build another tree using sampling.
  RegTree tree_sampling;
  HostDeviceVector<bst_float> preds_sampling(kRows, 0.0, 0);
  UpdateTree(&ctx, &gpair, dmat.get(), 0, &tree_sampling, &preds_sampling, kSubsample,
             "gradient_based", kRows);

  // Make sure the predictions are the same.
  auto preds_h = preds.ConstHostVector();
  auto preds_sampling_h = preds_sampling.ConstHostVector();
  for (size_t i = 0; i < kRows; i++) {
    EXPECT_NEAR(preds_h[i], preds_sampling_h[i], 1e-3);
  }
}

TEST(GpuHist, ExternalMemory) {
  constexpr size_t kRows = 4096;
  constexpr size_t kCols = 2;
  constexpr size_t kPageSize = 1024;

  dmlc::TemporaryDirectory tmpdir;

  // Create a DMatrix with multiple batches.
  std::unique_ptr<DMatrix> dmat_ext(
      CreateSparsePageDMatrix(kRows, kCols, kRows / kPageSize, tmpdir.path + "/cache"));

  // Create a single batch DMatrix.
  std::unique_ptr<DMatrix> dmat(CreateSparsePageDMatrix(kRows, kCols, 1, tmpdir.path + "/cache"));

  auto gpair = GenerateRandomGradients(kRows);

  // Build a tree using the in-memory DMatrix.
  RegTree tree;
  Context ctx(MakeCUDACtx(0));
  HostDeviceVector<bst_float> preds(kRows, 0.0, 0);
  UpdateTree(&ctx, &gpair, dmat.get(), 0, &tree, &preds, 1.0, "uniform", kRows);
  // Build another tree using multiple ELLPACK pages.
  RegTree tree_ext;
  HostDeviceVector<bst_float> preds_ext(kRows, 0.0, 0);
  UpdateTree(&ctx, &gpair, dmat_ext.get(), kPageSize, &tree_ext, &preds_ext, 1.0, "uniform", kRows);

  // Make sure the predictions are the same.
  auto preds_h = preds.ConstHostVector();
  auto preds_ext_h = preds_ext.ConstHostVector();
  for (size_t i = 0; i < kRows; i++) {
    EXPECT_NEAR(preds_h[i], preds_ext_h[i], 1e-6);
  }
}

TEST(GpuHist, ExternalMemoryWithSampling) {
  constexpr size_t kRows = 4096;
  constexpr size_t kCols = 2;
  constexpr size_t kPageSize = 1024;
  constexpr float kSubsample = 0.5;
  const std::string kSamplingMethod = "gradient_based";
  common::GlobalRandom().seed(0);

  dmlc::TemporaryDirectory tmpdir;

  // Create a single batch DMatrix.
  std::unique_ptr<DMatrix> dmat(CreateSparsePageDMatrix(kRows, kCols, 1, tmpdir.path + "/cache"));

  // Create a DMatrix with multiple batches.
  std::unique_ptr<DMatrix> dmat_ext(
      CreateSparsePageDMatrix(kRows, kCols, kRows / kPageSize, tmpdir.path + "/cache"));

  auto gpair = GenerateRandomGradients(kRows);

  // Build a tree using the in-memory DMatrix.
  auto rng = common::GlobalRandom();

  Context ctx(MakeCUDACtx(0));
  RegTree tree;
  HostDeviceVector<bst_float> preds(kRows, 0.0, 0);
  UpdateTree(&ctx, &gpair, dmat.get(), 0, &tree, &preds, kSubsample, kSamplingMethod, kRows);

  // Build another tree using multiple ELLPACK pages.
  common::GlobalRandom() = rng;
  RegTree tree_ext;
  HostDeviceVector<bst_float> preds_ext(kRows, 0.0, 0);
  UpdateTree(&ctx, &gpair, dmat_ext.get(), kPageSize, &tree_ext, &preds_ext, kSubsample,
             kSamplingMethod, kRows);

  // Make sure the predictions are the same.
  auto preds_h = preds.ConstHostVector();
  auto preds_ext_h = preds_ext.ConstHostVector();
  for (size_t i = 0; i < kRows; i++) {
    ASSERT_NEAR(preds_h[i], preds_ext_h[i], 1e-3);
  }
}

TEST(GpuHist, ConfigIO) {
  Context ctx(MakeCUDACtx(0));
  ObjInfo task{ObjInfo::kRegression};
  std::unique_ptr<TreeUpdater> updater{TreeUpdater::Create("grow_gpu_hist", &ctx, &task)};
  updater->Configure(Args{});

  Json j_updater{Object{}};
  updater->SaveConfig(&j_updater);
  ASSERT_TRUE(IsA<Object>(j_updater["hist_train_param"]));
  updater->LoadConfig(j_updater);

  Json j_updater_roundtrip{Object{}};
  updater->SaveConfig(&j_updater_roundtrip);
  ASSERT_TRUE(IsA<Object>(j_updater_roundtrip["hist_train_param"]));

  ASSERT_EQ(j_updater, j_updater_roundtrip);
}

TEST(GpuHist, MaxDepth) {
  Context ctx(MakeCUDACtx(0));
  size_t constexpr kRows = 16;
  size_t constexpr kCols = 4;
  auto p_mat = RandomDataGenerator{kRows, kCols, 0}.GenerateDMatrix();

  auto learner = std::unique_ptr<Learner>(Learner::Create({p_mat}));
  learner->SetParam("max_depth", "32");
  learner->Configure();

  ASSERT_THROW({learner->UpdateOneIter(0, p_mat);}, dmlc::Error);
}

namespace {
void VerifyColumnSplit(bst_row_t rows, bst_feature_t cols, RegTree const& expected_tree) {
  auto const world_size = collective::GetWorldSize();
  auto const rank = collective::GetRank();
  auto Xy = RandomDataGenerator{rows, cols, 0}.GenerateDMatrix(true);
  auto p_gradients = GenerateGradients(rows);
  Context ctx = MakeCUDACtx(rank);
  ObjInfo task{ObjInfo::kRegression};
  std::unique_ptr<TreeUpdater> updater{TreeUpdater::Create("grow_gpu_hist", &ctx, &task)};
  std::vector<HostDeviceVector<bst_node_t>> position(1);

  std::unique_ptr<DMatrix> sliced{Xy->SliceCol(world_size, rank)};

  RegTree tree{1, cols};
  TrainParam param;
  param.Init(Args{});
  updater->Update(&param, p_gradients.get(), sliced.get(), position, {&tree});

  Json json{Object{}};
  tree.SaveModel(&json);
  Json expected_json{Object{}};
  expected_tree.SaveModel(&expected_json);
  ASSERT_EQ(json, expected_json);
}

void TestColumnSplit(int n_gpus) {
  auto constexpr kRows = 32;
  auto constexpr kCols = 16;

  RegTree expected_tree{1, kCols};
  ObjInfo task{ObjInfo::kRegression};
  {
    auto Xy = RandomDataGenerator{kRows, kCols, 0}.GenerateDMatrix(true);
    auto p_gradients = GenerateGradients(kRows);
    Context ctx = MakeCUDACtx(0);
    std::unique_ptr<TreeUpdater> updater{TreeUpdater::Create("grow_gpu_hist", &ctx, &task)};
    std::vector<HostDeviceVector<bst_node_t>> position(1);
    TrainParam param;
    param.Init(Args{});
    updater->Update(&param, p_gradients.get(), Xy.get(), position, {&expected_tree});
  }

  RunWithInMemoryCommunicator(n_gpus, VerifyColumnSplit, kRows, kCols, expected_tree);
}
}  // anonymous namespace

TEST(GpuHist, MGPUColumnSplit) {
  auto const n_gpus = common::AllVisibleGPUs();
  if (n_gpus <= 1) {
    GTEST_SKIP() << "Skipping MGPUColumnSplit test with # GPUs = " << n_gpus;
  }
  TestColumnSplit(n_gpus);
}
}  // namespace xgboost::tree<|MERGE_RESOLUTION|>--- conflicted
+++ resolved
@@ -91,14 +91,9 @@
   auto page = BuildEllpackPage(kNRows, kNCols);
   BatchParam batch_param{};
   Context ctx{MakeCUDACtx(0)};
-<<<<<<< HEAD
-  GPUHistMakerDevice<GradientSumT> maker(&ctx, /*is_external_memory=*/false, {}, kNRows, param,
-                                         kNCols, kNCols, batch_param, MetaInfo());
-=======
   auto cs = std::make_shared<common::ColumnSampler>(0);
   GPUHistMakerDevice maker(&ctx, /*is_external_memory=*/false, {}, kNRows, param, cs, kNCols,
-                           batch_param);
->>>>>>> 8c10af45
+                           batch_param, MetaInfo());
   xgboost::SimpleLCG gen;
   xgboost::SimpleRealUniformDistribution<bst_float> dist(0.0f, 1.0f);
   HostDeviceVector<GradientPair> gpair(kNRows);
@@ -116,11 +111,7 @@
   maker.hist.AllocateHistograms({0});
 
   maker.gpair = gpair.DeviceSpan();
-<<<<<<< HEAD
-  maker.quantiser.reset(new GradientQuantiser(maker.gpair, MetaInfo()));
-=======
-  maker.quantiser = std::make_unique<GradientQuantiser>(maker.gpair);
->>>>>>> 8c10af45
+  maker.quantiser = std::make_unique<GradientQuantiser>(maker.gpair, MetaInfo());
   maker.page = page.get();
 
   maker.InitFeatureGroupsOnce();
@@ -456,8 +447,11 @@
   expected_tree.SaveModel(&expected_json);
   ASSERT_EQ(json, expected_json);
 }
-
-void TestColumnSplit(int n_gpus) {
+}  // anonymous namespace
+
+class MGPUHistTest : public BaseMGPUTest {};
+
+TEST_F(MGPUHistTest, GPUHistColumnSplit) {
   auto constexpr kRows = 32;
   auto constexpr kCols = 16;
 
@@ -474,15 +468,6 @@
     updater->Update(&param, p_gradients.get(), Xy.get(), position, {&expected_tree});
   }
 
-  RunWithInMemoryCommunicator(n_gpus, VerifyColumnSplit, kRows, kCols, expected_tree);
-}
-}  // anonymous namespace
-
-TEST(GpuHist, MGPUColumnSplit) {
-  auto const n_gpus = common::AllVisibleGPUs();
-  if (n_gpus <= 1) {
-    GTEST_SKIP() << "Skipping MGPUColumnSplit test with # GPUs = " << n_gpus;
-  }
-  TestColumnSplit(n_gpus);
+  DoTest(VerifyColumnSplit, kRows, kCols, expected_tree);
 }
 }  // namespace xgboost::tree