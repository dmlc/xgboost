--- conflicted
+++ resolved
@@ -91,15 +91,6 @@
   int const kNRows = 16, kNCols = 8;
 
   TrainParam param;
-<<<<<<< HEAD
-  param.max_depth = 6;
-  param.max_leaves = 0;
-
-  DeviceShard<GradientSumT> shard(0, 0, 0, kNRows, param, kNCols);
-
-  BuildGidx(&shard, kNRows, kNCols);
-
-=======
   std::vector<std::pair<std::string, std::string>> args {
     {"max_depth", "6"},
     {"max_leaves", "0"},
@@ -109,7 +100,6 @@
   GPUHistMakerDevice<GradientSumT> maker(0, page.get(), kNRows, param, kNCols, kNCols);
   maker.InitHistogram();
   
->>>>>>> 185e3f19
   xgboost::SimpleLCG gen;
   xgboost::SimpleRealUniformDistribution<bst_float> dist(0.0f, 1.0f);
   std::vector<GradientPair> h_gpair(kNRows);
@@ -130,14 +120,9 @@
   maker.hist.AllocateHistogram(0);
   dh::CopyVectorToDeviceSpan(maker.gpair, h_gpair);
 
-<<<<<<< HEAD
-  builder.Build(&shard, 0);
-  DeviceHistogram<GradientSumT> d_hist = shard.hist;
-=======
   maker.use_shared_memory_histograms = use_shared_memory_histograms;
   maker.BuildHist(0);
   DeviceHistogram<GradientSumT> d_hist = maker.hist;
->>>>>>> 185e3f19
 
   auto node_histogram = d_hist.GetNodeHistogram(0);
   // d_hist.data stored in float, not gradient pair
@@ -274,18 +259,9 @@
   ASSERT_NEAR(res[1].fvalue, 0.26, xgboost::kRtEps);
 }
 
-<<<<<<< HEAD
-TEST(GpuHist, ApplySplit) {
-  GPUHistMakerSpecialised<GradientPairPrecise> hist_maker =
-      GPUHistMakerSpecialised<GradientPairPrecise>();
-  int constexpr kNId = 0;
-  int constexpr kNRows = 16;
-  int constexpr kNCols = 8;
-=======
 void TestHistogramIndexImpl() {
   // Test if the compressed histogram index matches when using a sparse
   // dmatrix with and without using external memory
->>>>>>> 185e3f19
 
   int constexpr kNRows = 1000, kNCols = 10;
 
@@ -296,26 +272,6 @@
   std::unique_ptr<DMatrix> hist_maker_ext_dmat(
     CreateSparsePageDMatrixWithRC(kNRows, kNCols, 128UL, true));
 
-<<<<<<< HEAD
-  hist_maker.shards_.resize(1);
-  hist_maker.shards_[0].reset(
-      new DeviceShard<GradientPairPrecise>(0, 0, 0, kNRows, param, kNCols));
-
-  auto& shard = hist_maker.shards_.at(0);
-  shard->ridx_segments.resize(3);  // 3 nodes.
-  shard->node_sum_gradients.resize(3);
-
-  shard->ridx_segments[0] = Segment(0, kNRows);
-  shard->ba.Allocate(0, &(shard->ridx), kNRows,
-                     &(shard->position), kNRows);
-  shard->ellpack_matrix.row_stride = kNCols;
-  thrust::sequence(
-      thrust::device_pointer_cast(shard->ridx.Current()),
-      thrust::device_pointer_cast(shard->ridx.Current() + shard->ridx.Size()));
-  // Initialize GPUHistMaker
-  hist_maker.param_ = param;
-  RegTree tree;
-=======
   std::vector<std::pair<std::string, std::string>> training_params = {
     {"max_depth", "10"},
     {"max_leaves", "0"}
@@ -327,7 +283,6 @@
   hist_maker.InitDataOnce(hist_maker_dmat.get());
   hist_maker_ext.Configure(training_params, &generic_param);
   hist_maker_ext.InitDataOnce(hist_maker_ext_dmat.get());
->>>>>>> 185e3f19
 
   // Extract the device maker from the histogram makers and from that its compressed
   // histogram index
@@ -335,62 +290,6 @@
   std::vector<common::CompressedByteT> h_gidx_buffer(maker->page->gidx_buffer.size());
   dh::CopyDeviceSpanToVector(&h_gidx_buffer, maker->page->gidx_buffer);
 
-<<<<<<< HEAD
-  // Used to get bin_id in update position.
-  common::HistCutMatrix cmat = GetHostCutMatrix();
-  hist_maker.hmat_ = cmat;
-
-  MetaInfo info;
-  info.num_row_ = kNRows;
-  info.num_col_ = kNCols;
-  info.num_nonzero_ = kNRows * kNCols;  // Dense
-
-  // Initialize gidx
-  int n_bins = 24;
-  int row_stride = kNCols;
-  int num_symbols = n_bins + 1;
-  size_t compressed_size_bytes =
-      common::CompressedBufferWriter::CalculateBufferSize(row_stride * kNRows,
-                                                          num_symbols);
-  shard->ba.Allocate(0, &(shard->gidx_buffer), compressed_size_bytes,
-                     &(shard->feature_segments), cmat.row_ptr.size(),
-                     &(shard->min_fvalue), cmat.min_val.size(),
-                     &(shard->gidx_fvalue_map), 24);
-  dh::CopyVectorToDeviceSpan(shard->feature_segments, cmat.row_ptr);
-  dh::CopyVectorToDeviceSpan(shard->gidx_fvalue_map, cmat.cut);
-  shard->ellpack_matrix.feature_segments = shard->feature_segments;
-  shard->ellpack_matrix.gidx_fvalue_map = shard->gidx_fvalue_map;
-  dh::CopyVectorToDeviceSpan(shard->min_fvalue, cmat.min_val);
-  shard->ellpack_matrix.min_fvalue = shard->min_fvalue;
-  shard->ellpack_matrix.is_dense = true;
-
-  common::CompressedBufferWriter wr(num_symbols);
-  // gidx 14 should go right, 12 goes left
-  std::vector<int> h_gidx (kNRows * row_stride, 14);
-  h_gidx[4] = 12;
-  h_gidx[12] = 12;
-  std::vector<common::CompressedByteT> h_gidx_compressed (compressed_size_bytes);
-
-  wr.Write(h_gidx_compressed.data(), h_gidx.begin(), h_gidx.end());
-  dh::CopyVectorToDeviceSpan(shard->gidx_buffer, h_gidx_compressed);
-
-  shard->ellpack_matrix.gidx_iter = common::CompressedIterator<uint32_t>(
-      shard->gidx_buffer.data(), num_symbols);
-
-  hist_maker.info_ = &info;
-  shard->ApplySplit(candidate_entry, &tree);
-  shard->UpdatePosition(candidate_entry.nid, tree[candidate_entry.nid]);
-
-  ASSERT_FALSE(tree[kNId].IsLeaf());
-
-  int left_nidx = tree[kNId].LeftChild();
-  int right_nidx = tree[kNId].RightChild();
-
-  ASSERT_EQ(shard->ridx_segments[left_nidx].begin, 0);
-  ASSERT_EQ(shard->ridx_segments[left_nidx].end, 2);
-  ASSERT_EQ(shard->ridx_segments[right_nidx].begin, 2);
-  ASSERT_EQ(shard->ridx_segments[right_nidx].end, 16);
-=======
   const auto &maker_ext = hist_maker_ext.maker_;
   std::vector<common::CompressedByteT> h_gidx_buffer_ext(maker_ext->page->gidx_buffer.size());
   dh::CopyDeviceSpanToVector(&h_gidx_buffer_ext, maker_ext->page->gidx_buffer);
@@ -399,7 +298,6 @@
   ASSERT_EQ(maker->page->gidx_buffer.size(), maker_ext->page->gidx_buffer.size());
 
   ASSERT_EQ(h_gidx_buffer, h_gidx_buffer_ext);
->>>>>>> 185e3f19
 }
 
 TEST(GpuHist, TestHistogramIndex) {
