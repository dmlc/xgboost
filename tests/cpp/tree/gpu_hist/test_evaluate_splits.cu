--- conflicted
+++ resolved
@@ -61,16 +61,10 @@
                                           dh::ToSpan(feature_histogram)};
 
   GPUHistEvaluator<GradientPair> evaluator{
-<<<<<<< HEAD
       tparam, static_cast<bst_feature_t>(feature_set.size()), 0};
   evaluator.Reset(cuts, dh::ToSpan(feature_types), feature_set.size(), tparam, 0);
   DeviceSplitCandidate result =
-      evaluator.EvaluateSingleSplit(input, 0, ObjInfo{ObjInfo::kRegression}).split;
-=======
-      tparam, static_cast<bst_feature_t>(feature_min_values.size()), 0};
-  dh::device_vector<common::CatBitField::value_type> out_cats;
-  DeviceSplitCandidate result = evaluator.EvaluateSingleSplit(input, 0).split;
->>>>>>> 8ab5e13b
+      evaluator.EvaluateSingleSplit(input, 0).split;
 
   EXPECT_EQ(result.findex, 1);
   EXPECT_EQ(result.fvalue, 11.0);
