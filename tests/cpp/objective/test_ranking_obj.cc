// Copyright by Contributors
#include <xgboost/objective.h>
#include <xgboost/generic_parameters.h>
#include "../helpers.h"
#include <xgboost/json.h>

namespace xgboost {

TEST(Objective, DeclareUnifiedTest(PairwiseRankingGPair)) {
  std::vector<std::pair<std::string, std::string>> args;
  xgboost::GenericParameter lparam = xgboost::CreateEmptyGenericParam(GPUIDX);

  std::unique_ptr<xgboost::ObjFunction> obj {
    xgboost::ObjFunction::Create("rank:pairwise", &lparam)
  };
  obj->Configure(args);
  CheckConfigReload(obj, "rank:pairwise");

  // Test with setting sample weight to second query group
  CheckRankingObjFunction(obj,
                          {0, 0.1f, 0, 0.1f},
                          {0,   1, 0, 1},
                          {2.0f, 0.0f},
                          {0, 2, 4},
                          {1.9f, -1.9f, 0.0f, 0.0f},
                          {1.995f, 1.995f, 0.0f, 0.0f});

  CheckRankingObjFunction(obj,
                          {0, 0.1f, 0, 0.1f},
                          {0,   1, 0, 1},
                          {1.0f, 1.0f},
                          {0, 2, 4},
                          {0.95f, -0.95f,  0.95f, -0.95f},
                          {0.9975f, 0.9975f, 0.9975f, 0.9975f});

  ASSERT_NO_THROW(obj->DefaultEvalMetric());
}

TEST(Objective, DeclareUnifiedTest(NDCG_Json_IO)) {
  xgboost::GenericParameter tparam;
  tparam.InitAllowUnknown(Args{});

  std::unique_ptr<xgboost::ObjFunction> obj {
    xgboost::ObjFunction::Create("rank:ndcg", &tparam)
  };

  obj->Configure(Args{});
  Json j_obj {Object()};
  obj->SaveConfig(&j_obj);

  ASSERT_EQ(get<String>(j_obj["name"]), "rank:ndcg");;

  auto const& j_param = j_obj["lambda_rank_param"];

  ASSERT_EQ(get<String>(j_param["num_pairsample"]), "1");
  ASSERT_EQ(get<String>(j_param["fix_list_weight"]), "0");
}

TEST(Objective, DeclareUnifiedTest(PairwiseRankingGPairSameLabels)) {
  std::vector<std::pair<std::string, std::string>> args;
  xgboost::GenericParameter lparam = xgboost::CreateEmptyGenericParam(GPUIDX);

<<<<<<< HEAD
  std::unique_ptr<xgboost::ObjFunction> obj {
    xgboost::ObjFunction::Create("rank:ndcg", &lparam)
=======
  std::unique_ptr<ObjFunction> obj {
    ObjFunction::Create("rank:pairwise", &lparam)
>>>>>>> 299dc0e0
  };
  obj->Configure(args);
  // No computation of gradient/hessian, as there is no diversity in labels
  CheckRankingObjFunction(obj,
                          {0, 0.1f, 0, 0.1f},
                          {1,   1, 1, 1},
                          {2.0f, 0.0f},
                          {0, 2, 4},
                          {0.0f, 0.0f, 0.0f, 0.0f},
                          {0.0f, 0.0f, 0.0f, 0.0f});

  ASSERT_NO_THROW(obj->DefaultEvalMetric());
}
<<<<<<< HEAD
=======

>>>>>>> 299dc0e0
}  // namespace xgboost<|MERGE_RESOLUTION|>--- conflicted
+++ resolved
@@ -60,13 +60,8 @@
   std::vector<std::pair<std::string, std::string>> args;
   xgboost::GenericParameter lparam = xgboost::CreateEmptyGenericParam(GPUIDX);
 
-<<<<<<< HEAD
-  std::unique_ptr<xgboost::ObjFunction> obj {
-    xgboost::ObjFunction::Create("rank:ndcg", &lparam)
-=======
   std::unique_ptr<ObjFunction> obj {
     ObjFunction::Create("rank:pairwise", &lparam)
->>>>>>> 299dc0e0
   };
   obj->Configure(args);
   // No computation of gradient/hessian, as there is no diversity in labels
@@ -80,8 +75,5 @@
 
   ASSERT_NO_THROW(obj->DefaultEvalMetric());
 }
-<<<<<<< HEAD
-=======
 
->>>>>>> 299dc0e0
 }  // namespace xgboost