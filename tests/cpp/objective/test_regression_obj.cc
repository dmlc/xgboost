--- conflicted
+++ resolved
@@ -245,12 +245,7 @@
                    {},  // Empty weight.
                    {   1, 1.09f, 2.24f, 2.45f, 0, 0.10f, 1.33f, 1.55f},
                    {0.89f, 0.98f, 2.02f, 2.21f, 1, 1.08f, 2.11f, 2.30f});
-<<<<<<< HEAD
-
   delete obj;
-=======
-  ASSERT_EQ(obj->DefaultEvalMetric(), std::string{"tweedie-nloglik@1.1"});
->>>>>>> 44469a0c
 }
 
 #if defined(__CUDACC__)
