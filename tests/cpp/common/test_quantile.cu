#include <gtest/gtest.h>
#include "test_quantile.h"
#include "../helpers.h"
#include "../../../src/collective/device_communicator.cuh"
#include "../../../src/common/hist_util.cuh"
#include "../../../src/common/quantile.cuh"

namespace xgboost {
namespace {
struct IsSorted {
  XGBOOST_DEVICE bool operator()(common::SketchEntry const& a, common::SketchEntry const& b) const {
    return a.value < b.value;
  }
};
}
namespace common {
TEST(GPUQuantile, Basic) {
  constexpr size_t kRows = 1000, kCols = 100, kBins = 256;
  HostDeviceVector<FeatureType> ft;
  SketchContainer sketch(ft, kBins, kCols, kRows, 0);
  dh::caching_device_vector<Entry> entries;
  dh::device_vector<bst_row_t> cuts_ptr(kCols+1);
  thrust::fill(cuts_ptr.begin(), cuts_ptr.end(), 0);
  // Push empty
  sketch.Push(dh::ToSpan(entries), dh::ToSpan(cuts_ptr), dh::ToSpan(cuts_ptr), 0);
  ASSERT_EQ(sketch.Data().size(), 0);
}

void TestSketchUnique(float sparsity) {
  constexpr size_t kRows = 1000, kCols = 100;
  RunWithSeedsAndBins(kRows, [kRows, kCols, sparsity](int32_t seed, size_t n_bins, MetaInfo const& info) {
    HostDeviceVector<FeatureType> ft;
    SketchContainer sketch(ft, n_bins, kCols, kRows, 0);

    HostDeviceVector<float> storage;
    std::string interface_str = RandomDataGenerator{kRows, kCols, sparsity}
                                    .Seed(seed)
                                    .Device(0)
                                    .GenerateArrayInterface(&storage);
    data::CupyAdapter adapter(interface_str);
    AdapterDeviceSketch(adapter.Value(), n_bins, info,
                        std::numeric_limits<float>::quiet_NaN(), &sketch);
    auto n_cuts = detail::RequiredSampleCutsPerColumn(n_bins, kRows);

    dh::caching_device_vector<size_t> column_sizes_scan;
    HostDeviceVector<size_t> cut_sizes_scan;
    auto batch = adapter.Value();
    data::IsValidFunctor is_valid(std::numeric_limits<float>::quiet_NaN());
    auto batch_iter = dh::MakeTransformIterator<data::COOTuple>(
        thrust::make_counting_iterator(0llu),
        [=] __device__(size_t idx) { return batch.GetElement(idx); });
    auto end = kCols * kRows;
    detail::GetColumnSizesScan(0, kCols, n_cuts, batch_iter, is_valid, 0, end,
                               &cut_sizes_scan, &column_sizes_scan);
    auto const& cut_sizes = cut_sizes_scan.HostVector();
    ASSERT_LE(sketch.Data().size(), cut_sizes.back());

    std::vector<size_t> h_columns_ptr(sketch.ColumnsPtr().size());
    dh::CopyDeviceSpanToVector(&h_columns_ptr, sketch.ColumnsPtr());
    ASSERT_EQ(sketch.Data().size(), h_columns_ptr.back());

    sketch.Unique();

    std::vector<SketchEntry> h_data(sketch.Data().size());
    thrust::copy(dh::tcbegin(sketch.Data()), dh::tcend(sketch.Data()), h_data.begin());

    for (size_t i = 1; i < h_columns_ptr.size(); ++i) {
      auto begin = h_columns_ptr[i - 1];
      auto column = common::Span<SketchEntry>(h_data).subspan(begin, h_columns_ptr[i] - begin);
      ASSERT_TRUE(std::is_sorted(column.begin(), column.end(), IsSorted{}));
    }
  });
}

TEST(GPUQuantile, Unique) {
  TestSketchUnique(0);
  TestSketchUnique(0.5);
}

// if with_error is true, the test tolerates floating point error
void TestQuantileElemRank(int32_t device, Span<SketchEntry const> in,
                          Span<bst_row_t const> d_columns_ptr, bool with_error = false) {
  dh::safe_cuda(cudaSetDevice(device));
  std::vector<SketchEntry> h_in(in.size());
  dh::CopyDeviceSpanToVector(&h_in, in);
  std::vector<bst_row_t> h_columns_ptr(d_columns_ptr.size());
  dh::CopyDeviceSpanToVector(&h_columns_ptr, d_columns_ptr);

  for (size_t i = 1; i < d_columns_ptr.size(); ++i) {
    auto column_id = i - 1;
    auto beg = h_columns_ptr[column_id];
    auto end = h_columns_ptr[i];

    auto in_column = Span<SketchEntry>{h_in}.subspan(beg, end - beg);
    for (size_t idx = 1; idx < in_column.size(); ++idx) {
      float prev_rmin = in_column[idx - 1].rmin;
      float prev_rmax = in_column[idx - 1].rmax;
      float rmin_next = in_column[idx].RMinNext();
      if (with_error) {
        ASSERT_GE(in_column[idx].rmin + in_column[idx].rmin * kRtEps,
                  prev_rmin);
        ASSERT_GE(in_column[idx].rmax + in_column[idx].rmin * kRtEps, prev_rmax);
        ASSERT_GE(in_column[idx].rmax + in_column[idx].rmin * kRtEps,
                  rmin_next);
      } else {
        ASSERT_GE(in_column[idx].rmin, prev_rmin);
        ASSERT_GE(in_column[idx].rmax, prev_rmax);
        ASSERT_GE(in_column[idx].rmax, rmin_next);
      }
    }
  }
}

TEST(GPUQuantile, Prune) {
  constexpr size_t kRows = 1000, kCols = 100;
  RunWithSeedsAndBins(kRows, [=](int32_t seed, size_t n_bins, MetaInfo const& info) {
    HostDeviceVector<FeatureType> ft;
    SketchContainer sketch(ft, n_bins, kCols, kRows, 0);

    HostDeviceVector<float> storage;
    std::string interface_str = RandomDataGenerator{kRows, kCols, 0}
                                    .Device(0)
                                    .Seed(seed)
                                    .GenerateArrayInterface(&storage);
    data::CupyAdapter adapter(interface_str);
    AdapterDeviceSketch(adapter.Value(), n_bins, info,
                        std::numeric_limits<float>::quiet_NaN(), &sketch);
    auto n_cuts = detail::RequiredSampleCutsPerColumn(n_bins, kRows);
    // LE because kRows * kCols is pushed into sketch, after removing
    // duplicated entries we might not have that much inputs for prune.
    ASSERT_LE(sketch.Data().size(), n_cuts * kCols);

    sketch.Prune(n_bins);
    ASSERT_LE(sketch.Data().size(), kRows * kCols);
    // This is not necessarily true for all inputs without calling unique after
    // prune.
    ASSERT_TRUE(thrust::is_sorted(thrust::device, sketch.Data().data(),
                                  sketch.Data().data() + sketch.Data().size(),
                                  detail::SketchUnique{}));
    TestQuantileElemRank(0, sketch.Data(), sketch.ColumnsPtr());
  });
}

TEST(GPUQuantile, MergeEmpty) {
  constexpr size_t kRows = 1000, kCols = 100;
  size_t n_bins = 10;
  HostDeviceVector<FeatureType> ft;
  SketchContainer sketch_0(ft, n_bins, kCols, kRows, 0);
  HostDeviceVector<float> storage_0;
  std::string interface_str_0 =
      RandomDataGenerator{kRows, kCols, 0}.Device(0).GenerateArrayInterface(
          &storage_0);
  data::CupyAdapter adapter_0(interface_str_0);
  MetaInfo info;
  AdapterDeviceSketch(adapter_0.Value(), n_bins, info,
                      std::numeric_limits<float>::quiet_NaN(), &sketch_0);

  std::vector<SketchEntry> entries_before(sketch_0.Data().size());
  dh::CopyDeviceSpanToVector(&entries_before, sketch_0.Data());
  std::vector<bst_row_t> ptrs_before(sketch_0.ColumnsPtr().size());
  dh::CopyDeviceSpanToVector(&ptrs_before, sketch_0.ColumnsPtr());
  thrust::device_vector<size_t> columns_ptr(kCols + 1);
  // Merge an empty sketch
  sketch_0.Merge(dh::ToSpan(columns_ptr), Span<SketchEntry>{});

  std::vector<SketchEntry> entries_after(sketch_0.Data().size());
  dh::CopyDeviceSpanToVector(&entries_after, sketch_0.Data());
  std::vector<bst_row_t> ptrs_after(sketch_0.ColumnsPtr().size());
  dh::CopyDeviceSpanToVector(&ptrs_after, sketch_0.ColumnsPtr());

  CHECK_EQ(entries_before.size(), entries_after.size());
  CHECK_EQ(ptrs_before.size(), ptrs_after.size());
  for (size_t i = 0; i < entries_before.size(); ++i) {
    CHECK_EQ(entries_before[i].value, entries_after[i].value);
    CHECK_EQ(entries_before[i].rmin, entries_after[i].rmin);
    CHECK_EQ(entries_before[i].rmax, entries_after[i].rmax);
    CHECK_EQ(entries_before[i].wmin, entries_after[i].wmin);
  }
  for (size_t i = 0; i < ptrs_before.size(); ++i) {
    CHECK_EQ(ptrs_before[i], ptrs_after[i]);
  }
}

TEST(GPUQuantile, MergeBasic) {
  constexpr size_t kRows = 1000, kCols = 100;
  RunWithSeedsAndBins(kRows, [=](int32_t seed, size_t n_bins, MetaInfo const &info) {
    HostDeviceVector<FeatureType> ft;
    SketchContainer sketch_0(ft, n_bins, kCols, kRows, 0);
    HostDeviceVector<float> storage_0;
    std::string interface_str_0 = RandomDataGenerator{kRows, kCols, 0}
                                      .Device(0)
                                      .Seed(seed)
                                      .GenerateArrayInterface(&storage_0);
    data::CupyAdapter adapter_0(interface_str_0);
    AdapterDeviceSketch(adapter_0.Value(), n_bins, info,
                        std::numeric_limits<float>::quiet_NaN(), &sketch_0);

    SketchContainer sketch_1(ft, n_bins, kCols, kRows * kRows, 0);
    HostDeviceVector<float> storage_1;
    std::string interface_str_1 = RandomDataGenerator{kRows, kCols, 0}
                                      .Device(0)
                                      .Seed(seed)
                                      .GenerateArrayInterface(&storage_1);
    data::CupyAdapter adapter_1(interface_str_1);
    AdapterDeviceSketch(adapter_1.Value(), n_bins, info,
                        std::numeric_limits<float>::quiet_NaN(), &sketch_1);

    size_t size_before_merge = sketch_0.Data().size();
    sketch_0.Merge(sketch_1.ColumnsPtr(), sketch_1.Data());
    if (info.weights_.Size() != 0) {
      TestQuantileElemRank(0, sketch_0.Data(), sketch_0.ColumnsPtr(), true);
      sketch_0.FixError();
      TestQuantileElemRank(0, sketch_0.Data(), sketch_0.ColumnsPtr(), false);
    } else {
      TestQuantileElemRank(0, sketch_0.Data(), sketch_0.ColumnsPtr());
    }

    auto columns_ptr = sketch_0.ColumnsPtr();
    std::vector<bst_row_t> h_columns_ptr(columns_ptr.size());
    dh::CopyDeviceSpanToVector(&h_columns_ptr, columns_ptr);
    ASSERT_EQ(h_columns_ptr.back(), sketch_1.Data().size() + size_before_merge);

    sketch_0.Unique();
    ASSERT_TRUE(
        thrust::is_sorted(thrust::device, sketch_0.Data().data(),
                          sketch_0.Data().data() + sketch_0.Data().size(),
                          detail::SketchUnique{}));
  });
}

void TestMergeDuplicated(int32_t n_bins, size_t cols, size_t rows, float frac) {
  MetaInfo info;
  int32_t seed = 0;
  HostDeviceVector<FeatureType> ft;
  SketchContainer sketch_0(ft, n_bins, cols, rows, 0);
  HostDeviceVector<float> storage_0;
  std::string interface_str_0 = RandomDataGenerator{rows, cols, 0}
                                    .Device(0)
                                    .Seed(seed)
                                    .GenerateArrayInterface(&storage_0);
  data::CupyAdapter adapter_0(interface_str_0);
  AdapterDeviceSketch(adapter_0.Value(), n_bins, info,
                      std::numeric_limits<float>::quiet_NaN(),
                      &sketch_0);

  size_t f_rows = rows * frac;
  SketchContainer sketch_1(ft, n_bins, cols, f_rows, 0);
  HostDeviceVector<float> storage_1;
  std::string interface_str_1 = RandomDataGenerator{f_rows, cols, 0}
                                    .Device(0)
                                    .Seed(seed)
                                    .GenerateArrayInterface(&storage_1);
  auto data_1 = storage_1.DeviceSpan();
  auto tuple_it = thrust::make_tuple(
      thrust::make_counting_iterator<size_t>(0ul), data_1.data());
  using Tuple = thrust::tuple<size_t, float>;
  auto it = thrust::make_zip_iterator(tuple_it);
  thrust::transform(thrust::device, it, it + data_1.size(), data_1.data(),
                    [=] __device__(Tuple const &tuple) {
                      auto i = thrust::get<0>(tuple);
                      if (thrust::get<0>(tuple) % 2 == 0) {
                        return 0.0f;
                      } else {
                        return thrust::get<1>(tuple);
                      }
                    });
  data::CupyAdapter adapter_1(interface_str_1);
  AdapterDeviceSketch(adapter_1.Value(), n_bins, info,
                      std::numeric_limits<float>::quiet_NaN(),
                      &sketch_1);

  size_t size_before_merge = sketch_0.Data().size();
  sketch_0.Merge(sketch_1.ColumnsPtr(), sketch_1.Data());
  TestQuantileElemRank(0, sketch_0.Data(), sketch_0.ColumnsPtr());

  auto columns_ptr = sketch_0.ColumnsPtr();
  std::vector<bst_row_t> h_columns_ptr(columns_ptr.size());
  dh::CopyDeviceSpanToVector(&h_columns_ptr, columns_ptr);
  ASSERT_EQ(h_columns_ptr.back(), sketch_1.Data().size() + size_before_merge);

  sketch_0.Unique();
  columns_ptr = sketch_0.ColumnsPtr();
  dh::CopyDeviceSpanToVector(&h_columns_ptr, columns_ptr);

  std::vector<SketchEntry> h_data(sketch_0.Data().size());
  dh::CopyDeviceSpanToVector(&h_data, sketch_0.Data());
  for (size_t i = 1; i < h_columns_ptr.size(); ++i) {
    auto begin = h_columns_ptr[i - 1];
    auto column = Span<SketchEntry> {h_data}.subspan(begin, h_columns_ptr[i] - begin);
    ASSERT_TRUE(std::is_sorted(column.begin(), column.end(), IsSorted{}));
  }
}

TEST(GPUQuantile, MergeDuplicated) {
  size_t n_bins = 256;
  constexpr size_t kRows = 1000, kCols = 100;
  for (float frac = 0.5; frac < 2.5; frac += 0.5) {
    TestMergeDuplicated(n_bins, kRows, kCols, frac);
  }
}

TEST(GPUQuantile, MultiMerge) {
  constexpr size_t kRows = 20, kCols = 1;
  int32_t world = 2;
  RunWithSeedsAndBins(kRows, [=](int32_t seed, size_t n_bins,
                                 MetaInfo const &info) {
    // Set up single node version
    HostDeviceVector<FeatureType> ft;
    SketchContainer sketch_on_single_node(ft, n_bins, kCols, kRows, 0);

    size_t intermediate_num_cuts = std::min(
        kRows * world, static_cast<size_t>(n_bins * WQSketch::kFactor));
    std::vector<SketchContainer> containers;
    for (auto rank = 0; rank < world; ++rank) {
      HostDeviceVector<float> storage;
      std::string interface_str = RandomDataGenerator{kRows, kCols, 0}
                                      .Device(0)
                                      .Seed(rank + seed)
                                      .GenerateArrayInterface(&storage);
      data::CupyAdapter adapter(interface_str);
      HostDeviceVector<FeatureType> ft;
      containers.emplace_back(ft, n_bins, kCols, kRows, 0);
      AdapterDeviceSketch(adapter.Value(), n_bins, info,
                          std::numeric_limits<float>::quiet_NaN(),
                          &containers.back());
    }
    for (auto &sketch : containers) {
      sketch.Prune(intermediate_num_cuts);
      sketch_on_single_node.Merge(sketch.ColumnsPtr(), sketch.Data());
      sketch_on_single_node.FixError();
    }
    TestQuantileElemRank(0, sketch_on_single_node.Data(),
                         sketch_on_single_node.ColumnsPtr());

    sketch_on_single_node.Unique();
    TestQuantileElemRank(0, sketch_on_single_node.Data(),
                         sketch_on_single_node.ColumnsPtr());
  });
}

TEST(GPUQuantile, AllReduceBasic) {
  // This test is supposed to run by a python test that setups the environment.
  std::string msg {"Skipping AllReduce test"};
  auto n_gpus = AllVisibleGPUs();
  InitCommunicatorContext(msg, n_gpus);
  auto world = collective::GetWorldSize();
  if (world != 1) {
    ASSERT_EQ(world, n_gpus);
  } else {
    return;
  }

  auto reducer = std::make_shared<dh::AllReducer>();
  reducer->Init(0);

  constexpr size_t kRows = 1000, kCols = 100;
  RunWithSeedsAndBins(kRows, [=](int32_t seed, size_t n_bins, MetaInfo const& info) {
    // Set up single node version;
    HostDeviceVector<FeatureType> ft;
    SketchContainer sketch_on_single_node(ft, n_bins, kCols, kRows, 0);

    size_t intermediate_num_cuts = std::min(
        kRows * world, static_cast<size_t>(n_bins * WQSketch::kFactor));
    std::vector<SketchContainer> containers;
    for (auto rank = 0; rank < world; ++rank) {
      HostDeviceVector<float> storage;
      std::string interface_str = RandomDataGenerator{kRows, kCols, 0}
                                      .Device(0)
                                      .Seed(rank + seed)
                                      .GenerateArrayInterface(&storage);
      data::CupyAdapter adapter(interface_str);
      HostDeviceVector<FeatureType> ft;
      containers.emplace_back(ft, n_bins, kCols, kRows, 0);
      AdapterDeviceSketch(adapter.Value(), n_bins, info,
                          std::numeric_limits<float>::quiet_NaN(),
                          &containers.back());
    }
    for (auto &sketch : containers) {
      sketch.Prune(intermediate_num_cuts);
      sketch_on_single_node.Merge(sketch.ColumnsPtr(), sketch.Data());
      sketch_on_single_node.FixError();
    }
    sketch_on_single_node.Unique();
    TestQuantileElemRank(0, sketch_on_single_node.Data(),
                         sketch_on_single_node.ColumnsPtr(), true);

    // Set up distributed version.  We rely on using rank as seed to generate
    // the exact same copy of data.
<<<<<<< HEAD
    auto rank = collective::GetRank();
    SketchContainer sketch_distributed(ft, n_bins, kCols, kRows, 0);
=======
    auto rank = rabit::GetRank();
    SketchContainer sketch_distributed(ft, n_bins, kCols, kRows, 0, reducer);
>>>>>>> b2bbf490
    HostDeviceVector<float> storage;
    std::string interface_str = RandomDataGenerator{kRows, kCols, 0}
                                    .Device(0)
                                    .Seed(rank + seed)
                                    .GenerateArrayInterface(&storage);
    data::CupyAdapter adapter(interface_str);
    AdapterDeviceSketch(adapter.Value(), n_bins, info,
                        std::numeric_limits<float>::quiet_NaN(),
                        &sketch_distributed);
    sketch_distributed.AllReduce();
    sketch_distributed.Unique();

    ASSERT_EQ(sketch_distributed.ColumnsPtr().size(),
              sketch_on_single_node.ColumnsPtr().size());
    ASSERT_EQ(sketch_distributed.Data().size(),
              sketch_on_single_node.Data().size());

    TestQuantileElemRank(0, sketch_distributed.Data(),
                         sketch_distributed.ColumnsPtr(), true);

    std::vector<SketchEntry> single_node_data(
        sketch_on_single_node.Data().size());
    dh::CopyDeviceSpanToVector(&single_node_data, sketch_on_single_node.Data());

    std::vector<SketchEntry> distributed_data(sketch_distributed.Data().size());
    dh::CopyDeviceSpanToVector(&distributed_data, sketch_distributed.Data());
    float Eps = 2e-4 * world;

    for (size_t i = 0; i < single_node_data.size(); ++i) {
      ASSERT_NEAR(single_node_data[i].value, distributed_data[i].value, Eps);
      ASSERT_NEAR(single_node_data[i].rmax, distributed_data[i].rmax, Eps);
      ASSERT_NEAR(single_node_data[i].rmin, distributed_data[i].rmin, Eps);
      ASSERT_NEAR(single_node_data[i].wmin, distributed_data[i].wmin, Eps);
    }
  });
  collective::Finalize();
}

TEST(GPUQuantile, SameOnAllWorkers) {
  std::string msg {"Skipping SameOnAllWorkers test"};
  auto n_gpus = AllVisibleGPUs();
  InitCommunicatorContext(msg, n_gpus);
  auto world = collective::GetWorldSize();
  if (world != 1) {
    ASSERT_EQ(world, n_gpus);
  } else {
    return;
  }
  auto reducer = std::make_shared<dh::AllReducer>();
  reducer->Init(0);

  constexpr size_t kRows = 1000, kCols = 100;
  RunWithSeedsAndBins(kRows, [=](int32_t seed, size_t n_bins,
                                 MetaInfo const &info) {
    auto rank = collective::GetRank();
    HostDeviceVector<FeatureType> ft;
    SketchContainer sketch_distributed(ft, n_bins, kCols, kRows, 0, reducer);
    HostDeviceVector<float> storage;
    std::string interface_str = RandomDataGenerator{kRows, kCols, 0}
                                    .Device(0)
                                    .Seed(rank + seed)
                                    .GenerateArrayInterface(&storage);
    data::CupyAdapter adapter(interface_str);
    AdapterDeviceSketch(adapter.Value(), n_bins, info,
                        std::numeric_limits<float>::quiet_NaN(),
                        &sketch_distributed);
    sketch_distributed.AllReduce();
    sketch_distributed.Unique();
    TestQuantileElemRank(0, sketch_distributed.Data(), sketch_distributed.ColumnsPtr(), true);

    // Test for all workers having the same sketch.
    size_t n_data = sketch_distributed.Data().size();
    collective::Allreduce<collective::Operation::kMax>(&n_data, 1);
    ASSERT_EQ(n_data, sketch_distributed.Data().size());
    size_t size_as_float =
        sketch_distributed.Data().size_bytes() / sizeof(float);
    auto local_data = Span<float const>{
        reinterpret_cast<float const *>(sketch_distributed.Data().data()),
        size_as_float};

    dh::caching_device_vector<float> all_workers(size_as_float * world);
    thrust::fill(all_workers.begin(), all_workers.end(), 0);
    thrust::copy(thrust::device, local_data.data(),
                 local_data.data() + local_data.size(),
                 all_workers.begin() + local_data.size() * rank);
<<<<<<< HEAD
    collective::DeviceCommunicator* communicator = collective::Communicator::GetDevice(0);

    communicator->AllReduceSum(all_workers.data().get(), all_workers.size());
    communicator->Synchronize();
=======
    reducer->AllReduceSum(all_workers.data().get(), all_workers.data().get(),
                         all_workers.size());
    reducer->Synchronize();
>>>>>>> b2bbf490

    auto base_line = dh::ToSpan(all_workers).subspan(0, size_as_float);
    std::vector<float> h_base_line(base_line.size());
    dh::CopyDeviceSpanToVector(&h_base_line, base_line);

    size_t offset = 0;
    for (decltype(world) i = 0; i < world; ++i) {
      auto comp = dh::ToSpan(all_workers).subspan(offset, size_as_float);
      std::vector<float> h_comp(comp.size());
      dh::CopyDeviceSpanToVector(&h_comp, comp);
      ASSERT_EQ(comp.size(), base_line.size());
      for (size_t j = 0; j < h_comp.size(); ++j) {
        ASSERT_NEAR(h_base_line[j], h_comp[j], kRtEps);
      }
      offset += size_as_float;
    }
  });
}

TEST(GPUQuantile, Push) {
  size_t constexpr kRows = 100;
  std::vector<float> data(kRows);

  std::fill(data.begin(), data.begin() + (data.size() / 2), 0.3f);
  std::fill(data.begin() + (data.size() / 2), data.end(), 0.5f);
  int32_t n_bins = 128;
  bst_feature_t constexpr kCols = 1;

  std::vector<Entry> entries(kRows);
  for (bst_feature_t i = 0; i < entries.size(); ++i) {
    Entry e{i, data[i]};
    entries[i] = e;
  }

  dh::device_vector<Entry> d_entries(entries);
  dh::device_vector<size_t> columns_ptr(2);
  columns_ptr[0] = 0;
  columns_ptr[1] = kRows;

  HostDeviceVector<FeatureType> ft;
  SketchContainer sketch(ft, n_bins, kCols, kRows, 0);
  sketch.Push(dh::ToSpan(d_entries), dh::ToSpan(columns_ptr), dh::ToSpan(columns_ptr), kRows, {});

  auto sketch_data = sketch.Data();

  thrust::host_vector<SketchEntry> h_sketch_data(sketch_data.size());

  auto ptr = thrust::device_ptr<SketchEntry const>(sketch_data.data());
  thrust::copy(ptr, ptr + sketch_data.size(), h_sketch_data.begin());
  ASSERT_EQ(h_sketch_data.size(), 2);

  auto v_0 = h_sketch_data[0];
  ASSERT_EQ(v_0.rmin, 0);
  ASSERT_EQ(v_0.wmin, kRows / 2.0f);
  ASSERT_EQ(v_0.rmax, kRows / 2.0f);

  auto v_1 = h_sketch_data[1];
  ASSERT_EQ(v_1.rmin, kRows / 2.0f);
  ASSERT_EQ(v_1.wmin, kRows / 2.0f);
  ASSERT_EQ(v_1.rmax, static_cast<float>(kRows));
}

TEST(GPUQuantile, MultiColPush) {
  size_t constexpr kRows = 100, kCols = 4;
  std::vector<float> data(kRows * kCols);

  std::fill(data.begin(), data.begin() + (data.size() / 2), 0.3f);

  std::vector<Entry> entries(kRows * kCols);

  for (bst_feature_t c = 0; c < kCols; ++c) {
    for (size_t r = 0; r < kRows; ++r) {
      float v = (r >= kRows / 2) ? 0.7 : 0.4;
      auto e = Entry{c, v};
      entries[c * kRows + r] = e;
    }
  }

  int32_t n_bins = 16;
  HostDeviceVector<FeatureType> ft;
  SketchContainer sketch(ft, n_bins, kCols, kRows, 0);
  dh::device_vector<Entry> d_entries {entries};

  dh::device_vector<size_t> columns_ptr(kCols + 1, 0);
  for (size_t i = 1; i < kCols + 1; ++i) {
    columns_ptr[i] = kRows;
  }
  thrust::inclusive_scan(thrust::device, columns_ptr.begin(), columns_ptr.end(),
                         columns_ptr.begin());
  dh::device_vector<size_t> cuts_ptr(columns_ptr);

  sketch.Push(dh::ToSpan(d_entries), dh::ToSpan(columns_ptr),
              dh::ToSpan(cuts_ptr), kRows * kCols, {});

  auto sketch_data = sketch.Data();
  ASSERT_EQ(sketch_data.size(), kCols * 2);
  auto ptr = thrust::device_ptr<SketchEntry const>(sketch_data.data());
  std::vector<SketchEntry> h_sketch_data(sketch_data.size());
  thrust::copy(ptr, ptr + sketch_data.size(), h_sketch_data.begin());

  for (size_t i = 0; i < kCols; ++i) {
    auto v_0 = h_sketch_data[i * 2];
    ASSERT_EQ(v_0.rmin, 0);
    ASSERT_EQ(v_0.wmin, kRows / 2.0f);
    ASSERT_EQ(v_0.rmax, kRows / 2.0f);

    auto v_1 = h_sketch_data[i * 2 + 1];
    ASSERT_EQ(v_1.rmin, kRows / 2.0f);
    ASSERT_EQ(v_1.wmin, kRows / 2.0f);
    ASSERT_EQ(v_1.rmax, static_cast<float>(kRows));
  }
}
}  // namespace common
}  // namespace xgboost<|MERGE_RESOLUTION|>--- conflicted
+++ resolved
@@ -350,9 +350,6 @@
     return;
   }
 
-  auto reducer = std::make_shared<dh::AllReducer>();
-  reducer->Init(0);
-
   constexpr size_t kRows = 1000, kCols = 100;
   RunWithSeedsAndBins(kRows, [=](int32_t seed, size_t n_bins, MetaInfo const& info) {
     // Set up single node version;
@@ -386,13 +383,8 @@
 
     // Set up distributed version.  We rely on using rank as seed to generate
     // the exact same copy of data.
-<<<<<<< HEAD
     auto rank = collective::GetRank();
     SketchContainer sketch_distributed(ft, n_bins, kCols, kRows, 0);
-=======
-    auto rank = rabit::GetRank();
-    SketchContainer sketch_distributed(ft, n_bins, kCols, kRows, 0, reducer);
->>>>>>> b2bbf490
     HostDeviceVector<float> storage;
     std::string interface_str = RandomDataGenerator{kRows, kCols, 0}
                                     .Device(0)
@@ -441,15 +433,13 @@
   } else {
     return;
   }
-  auto reducer = std::make_shared<dh::AllReducer>();
-  reducer->Init(0);
 
   constexpr size_t kRows = 1000, kCols = 100;
   RunWithSeedsAndBins(kRows, [=](int32_t seed, size_t n_bins,
                                  MetaInfo const &info) {
     auto rank = collective::GetRank();
     HostDeviceVector<FeatureType> ft;
-    SketchContainer sketch_distributed(ft, n_bins, kCols, kRows, 0, reducer);
+    SketchContainer sketch_distributed(ft, n_bins, kCols, kRows, 0);
     HostDeviceVector<float> storage;
     std::string interface_str = RandomDataGenerator{kRows, kCols, 0}
                                     .Device(0)
@@ -478,16 +468,10 @@
     thrust::copy(thrust::device, local_data.data(),
                  local_data.data() + local_data.size(),
                  all_workers.begin() + local_data.size() * rank);
-<<<<<<< HEAD
     collective::DeviceCommunicator* communicator = collective::Communicator::GetDevice(0);
 
     communicator->AllReduceSum(all_workers.data().get(), all_workers.size());
     communicator->Synchronize();
-=======
-    reducer->AllReduceSum(all_workers.data().get(), all_workers.data().get(),
-                         all_workers.size());
-    reducer->Synchronize();
->>>>>>> b2bbf490
 
     auto base_line = dh::ToSpan(all_workers).subspan(0, size_as_float);
     std::vector<float> h_base_line(base_line.size());
