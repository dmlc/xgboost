--- conflicted
+++ resolved
@@ -115,8 +115,6 @@
   LOG(INFO) << "Latest supported CUDA version by the driver:" << major << "." << minor;
   PinnedMemory pinned;
   ASSERT_FALSE(pinned.IsVm());
-<<<<<<< HEAD
-=======
 }
 
 TEST(AtomitFetch, Max) {
@@ -135,6 +133,5 @@
     t.join();
   }
   ASSERT_EQ(n, n_threads - 1 + add - 1);  // 0-based indexing
->>>>>>> 1766d483
 }
 }  // namespace dh