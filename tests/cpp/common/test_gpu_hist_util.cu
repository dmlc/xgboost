<<<<<<< HEAD
=======
#include "gtest/gtest.h"
#include "xgboost/c_api.h"
>>>>>>> c589eff9
#include <algorithm>
#include <cmath>

#include "gtest/gtest.h"

#include <thrust/device_vector.h>
#include <thrust/iterator/counting_iterator.h>

<<<<<<< HEAD
#include "xgboost/c_api.h"

#include "../../../src/common/device_helpers.cuh"
#include "../../../src/common/hist_util.h"

#include "../helpers.h"

=======
#include "../helpers.h"
#include "../../../src/common/device_helpers.cuh"
#include "../../../src/common/hist_util.h"

>>>>>>> c589eff9
namespace xgboost {
namespace common {

void TestDeviceSketch(const GPUSet& devices, bool use_external_memory) {
  // create the data
  int nrows = 10001;
  std::shared_ptr<xgboost::DMatrix> *dmat = nullptr;

  size_t num_cols = 1;
  if (use_external_memory) {
     auto sp_dmat = CreateSparsePageDMatrix(nrows * 3, 128UL); // 3 entries/row
     dmat = new std::shared_ptr<xgboost::DMatrix>(std::move(sp_dmat));
     num_cols = 5;
  } else {
     std::vector<float> test_data(nrows);
     auto count_iter = thrust::make_counting_iterator(0);
     // fill in reverse order
     std::copy(count_iter, count_iter + nrows, test_data.rbegin());

     // create the DMatrix
     DMatrixHandle dmat_handle;
     XGDMatrixCreateFromMat(test_data.data(), nrows, 1, -1,
                            &dmat_handle);
     dmat = static_cast<std::shared_ptr<xgboost::DMatrix> *>(dmat_handle);
  }

  tree::TrainParam p;
  p.max_bin = 20;
<<<<<<< HEAD
  p.gpu_id = 0;
  p.n_gpus = devices.Size();
  int gpu_batch_nrows = 0;
=======
  // ensure that the exact quantiles are found
  int gpu_batch_nrows = nrows * 10;
>>>>>>> c589eff9

  // find quantiles on the CPU
  HistCutMatrix hmat_cpu;
  hmat_cpu.Init((*dmat).get(), p.max_bin);

  // find the cuts on the GPU
  HistCutMatrix hmat_gpu;
<<<<<<< HEAD
  (void)DeviceSketch(p, gpu_batch_nrows, dmat->get(), &hmat_gpu);
=======
  DeviceSketch(batch, (*dmat)->Info(), p, &hmat_gpu, gpu_batch_nrows, devices);
>>>>>>> c589eff9

  // compare the cuts
  double eps = 1e-2;
  ASSERT_EQ(hmat_gpu.min_val.size(), num_cols);
  ASSERT_EQ(hmat_gpu.row_ptr.size(), num_cols + 1);
  ASSERT_EQ(hmat_gpu.cut.size(), hmat_cpu.cut.size());
  ASSERT_LT(fabs(hmat_cpu.min_val[0] - hmat_gpu.min_val[0]), eps * nrows);
  for (int i = 0; i < hmat_gpu.cut.size(); ++i) {
    ASSERT_LT(fabs(hmat_cpu.cut[i] - hmat_gpu.cut[i]), eps * nrows);
  }

  delete dmat;
}

TEST(gpu_hist_util, DeviceSketch) {
  TestDeviceSketch(GPUSet::Range(0, 1), false);
}

TEST(gpu_hist_util, DeviceSketch_ExternalMemory) {
  TestDeviceSketch(GPUSet::Range(0, 1), true);
}

#if defined(XGBOOST_USE_NCCL)
TEST(gpu_hist_util, MGPU_DeviceSketch) {
  auto devices = GPUSet::AllVisible();
  CHECK_GT(devices.Size(), 1);
  TestDeviceSketch(devices, false);
}

TEST(gpu_hist_util, MGPU_DeviceSketch_ExternalMemory) {
  auto devices = GPUSet::AllVisible();
  CHECK_GT(devices.Size(), 1);
  TestDeviceSketch(devices, true);
}
#endif

}  // namespace common
}  // namespace xgboost<|MERGE_RESOLUTION|>--- conflicted
+++ resolved
@@ -1,8 +1,3 @@
-<<<<<<< HEAD
-=======
-#include "gtest/gtest.h"
-#include "xgboost/c_api.h"
->>>>>>> c589eff9
 #include <algorithm>
 #include <cmath>
 
@@ -11,7 +6,6 @@
 #include <thrust/device_vector.h>
 #include <thrust/iterator/counting_iterator.h>
 
-<<<<<<< HEAD
 #include "xgboost/c_api.h"
 
 #include "../../../src/common/device_helpers.cuh"
@@ -19,12 +13,6 @@
 
 #include "../helpers.h"
 
-=======
-#include "../helpers.h"
-#include "../../../src/common/device_helpers.cuh"
-#include "../../../src/common/hist_util.h"
-
->>>>>>> c589eff9
 namespace xgboost {
 namespace common {
 
@@ -53,14 +41,7 @@
 
   tree::TrainParam p;
   p.max_bin = 20;
-<<<<<<< HEAD
-  p.gpu_id = 0;
-  p.n_gpus = devices.Size();
   int gpu_batch_nrows = 0;
-=======
-  // ensure that the exact quantiles are found
-  int gpu_batch_nrows = nrows * 10;
->>>>>>> c589eff9
 
   // find quantiles on the CPU
   HistCutMatrix hmat_cpu;
@@ -68,11 +49,19 @@
 
   // find the cuts on the GPU
   HistCutMatrix hmat_gpu;
-<<<<<<< HEAD
-  (void)DeviceSketch(p, gpu_batch_nrows, dmat->get(), &hmat_gpu);
-=======
-  DeviceSketch(batch, (*dmat)->Info(), p, &hmat_gpu, gpu_batch_nrows, devices);
->>>>>>> c589eff9
+  size_t row_stride = DeviceSketch(p, CreateEmptyGenericParam(0, devices.Size()), gpu_batch_nrows,
+                                   dmat->get(), &hmat_gpu);
+
+  // compare the row stride with the one obtained from the dmatrix
+  size_t expected_row_stride = 0;
+  for (const auto &batch : dmat->get()->GetRowBatches()) {
+    const auto &offset_vec = batch.offset.ConstHostVector();
+    for (int i = 1; i <= offset_vec.size() -1; ++i) {
+      expected_row_stride = std::max(expected_row_stride, offset_vec[i] - offset_vec[i-1]);
+    }
+  }
+
+  ASSERT_EQ(expected_row_stride, row_stride);
 
   // compare the cuts
   double eps = 1e-2;
