--- conflicted
+++ resolved
@@ -10,11 +10,8 @@
 #include "../../../src/collective/allreduce.h"
 #include "../../../src/common/hist_util.h"
 #include "../../../src/data/adapter.h"
-<<<<<<< HEAD
 #include "../../../src/data/simple_dmatrix.h"  // SimpleDMatrix
-=======
-#include "../collective/test_worker.h"  // for TestDistributedGlobal
->>>>>>> 966dc817
+#include "../collective/test_worker.h"         // for TestDistributedGlobal
 #include "xgboost/context.h"
 
 namespace xgboost::common {
@@ -329,7 +326,7 @@
     return dmat->SliceCol(world, rank);
   }()};
 
-  std::vector<bst_row_t> column_size(cols, 0);
+  std::vector<bst_idx_t> column_size(cols, 0);
   auto const slice_size = cols / world;
   auto const slice_start = slice_size * rank;
   auto const slice_end = (rank == world - 1) ? cols : slice_start + slice_size;
@@ -394,7 +391,7 @@
 template <bool use_column>
 void TestColSplitQuantileSecure() {
   auto constexpr kWorkers = 2;
-  RunWithInMemoryCommunicator(kWorkers, DoTestColSplitQuantileSecure<use_column>);
+  collective::TestFederatedGlobal(kWorkers, [&] { DoTestColSplitQuantileSecure<use_column>(); });
 }
 }  // anonymous namespace
 
