/**
 * Copyright 2022-2024, XGBoost contributors
 */
#include <gmock/gmock.h>
#include <gtest/gtest.h>

#include <string>  // for string
#include <thread>  // for thread

#include "../../../../plugin/federated/federated_comm.h"
#include "../../collective/test_worker.h"  // for SocketTest
#include "../../helpers.h"                 // for GMockThrow
#include "test_worker.h"                   // for TestFederated
#include "xgboost/json.h"                  // for Json

namespace xgboost::collective {
namespace {
class FederatedCommTest : public SocketTest {};
auto MakeConfig(std::string host, std::int32_t port, std::int32_t world, std::int32_t rank) {
  Json config{Object{}};
  config["federated_server_address"] = host + ":" + std::to_string(port);
  config["federated_world_size"] = Integer{world};
  config["federated_rank"] = Integer{rank};
  return config;
}
}  // namespace

TEST_F(FederatedCommTest, ThrowOnWorldSizeTooSmall) {
<<<<<<< HEAD
  auto construct = [] { FederatedComm comm{"localhost", 0, 0, 0}; };
=======
  auto config = MakeConfig("localhost", 0, 0, 0);
  auto construct = [config] {
    FederatedComm comm{DefaultRetry(), std::chrono::seconds{DefaultTimeoutSec()}, "", config};
  };
>>>>>>> 0c440677
  ASSERT_THAT(construct, GMockThrow("Invalid world size"));
}

TEST_F(FederatedCommTest, ThrowOnRankTooSmall) {
<<<<<<< HEAD
  auto construct = [] { FederatedComm comm{"localhost", 0, 1, -1}; };
=======
  auto config = MakeConfig("localhost", 0, 1, -1);
  auto construct = [config] {
    FederatedComm comm{DefaultRetry(), std::chrono::seconds{DefaultTimeoutSec()}, "", config};
  };
>>>>>>> 0c440677
  ASSERT_THAT(construct, GMockThrow("Invalid worker rank."));
}

TEST_F(FederatedCommTest, ThrowOnRankTooBig) {
<<<<<<< HEAD
  auto construct = [] {
    FederatedComm comm{"localhost", 0, 1, 1};
=======
  auto config = MakeConfig("localhost", 0, 1, 1);
  auto construct = [config] {
    FederatedComm comm{DefaultRetry(), std::chrono::seconds{DefaultTimeoutSec()}, "", config};
>>>>>>> 0c440677
  };
  ASSERT_THAT(construct, GMockThrow("Invalid worker rank."));
}

TEST_F(FederatedCommTest, ThrowOnWorldSizeNotInteger) {
  auto construct = [] {
    Json config{Object{}};
    config["federated_server_address"] = std::string("localhost:0");
    config["federated_world_size"] = std::string("1");
    config["federated_rank"] = Integer(0);
    FederatedComm comm{DefaultRetry(), std::chrono::seconds{DefaultTimeoutSec()}, "", config};
  };
  ASSERT_THAT(construct, GMockThrow("got: `String`"));
}

TEST_F(FederatedCommTest, ThrowOnRankNotInteger) {
  auto construct = [] {
    Json config{Object{}};
    config["federated_server_address"] = std::string("localhost:0");
    config["federated_world_size"] = 1;
    config["federated_rank"] = std::string("0");
    FederatedComm comm(DefaultRetry(), std::chrono::seconds{DefaultTimeoutSec()}, "", config);
  };
  ASSERT_THAT(construct, GMockThrow("got: `String`"));
}

TEST_F(FederatedCommTest, GetWorldSizeAndRank) {
  Json config{Object{}};
  config["federated_world_size"] = 6;
  config["federated_rank"] = 3;
  config["federated_server_address"] = String{"localhost:0"};
  FederatedComm comm{DefaultRetry(), std::chrono::seconds{DefaultTimeoutSec()}, "", config};
  EXPECT_EQ(comm.World(), 6);
  EXPECT_EQ(comm.Rank(), 3);
}

TEST_F(FederatedCommTest, IsDistributed) {
  FederatedComm comm{DefaultRetry(), std::chrono::seconds{DefaultTimeoutSec()}, "",
                     MakeConfig("localhost", 0, 2, 1)};
  EXPECT_TRUE(comm.IsDistributed());
}

TEST_F(FederatedCommTest, InsecureTracker) {
  std::int32_t n_workers = std::min(std::thread::hardware_concurrency(), 3u);
  TestFederated(n_workers, [=](std::shared_ptr<FederatedComm> comm, std::int32_t rank) {
    ASSERT_EQ(comm->Rank(), rank);
    ASSERT_EQ(comm->World(), n_workers);
  });
}
}  // namespace xgboost::collective<|MERGE_RESOLUTION|>--- conflicted
+++ resolved
@@ -26,38 +26,25 @@
 }  // namespace
 
 TEST_F(FederatedCommTest, ThrowOnWorldSizeTooSmall) {
-<<<<<<< HEAD
-  auto construct = [] { FederatedComm comm{"localhost", 0, 0, 0}; };
-=======
   auto config = MakeConfig("localhost", 0, 0, 0);
   auto construct = [config] {
     FederatedComm comm{DefaultRetry(), std::chrono::seconds{DefaultTimeoutSec()}, "", config};
   };
->>>>>>> 0c440677
   ASSERT_THAT(construct, GMockThrow("Invalid world size"));
 }
 
 TEST_F(FederatedCommTest, ThrowOnRankTooSmall) {
-<<<<<<< HEAD
-  auto construct = [] { FederatedComm comm{"localhost", 0, 1, -1}; };
-=======
   auto config = MakeConfig("localhost", 0, 1, -1);
   auto construct = [config] {
     FederatedComm comm{DefaultRetry(), std::chrono::seconds{DefaultTimeoutSec()}, "", config};
   };
->>>>>>> 0c440677
   ASSERT_THAT(construct, GMockThrow("Invalid worker rank."));
 }
 
 TEST_F(FederatedCommTest, ThrowOnRankTooBig) {
-<<<<<<< HEAD
-  auto construct = [] {
-    FederatedComm comm{"localhost", 0, 1, 1};
-=======
   auto config = MakeConfig("localhost", 0, 1, 1);
   auto construct = [config] {
     FederatedComm comm{DefaultRetry(), std::chrono::seconds{DefaultTimeoutSec()}, "", config};
->>>>>>> 0c440677
   };
   ASSERT_THAT(construct, GMockThrow("Invalid worker rank."));
 }
