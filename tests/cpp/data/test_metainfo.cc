--- conflicted
+++ resolved
@@ -67,62 +67,4 @@
 }
 
 TEST(MetaInfo, LoadQid) {
-<<<<<<< HEAD
-  std::string tmp_file = TempFileName();
-  {
-    std::unique_ptr<dmlc::Stream> fs(
-      dmlc::Stream::Create(tmp_file.c_str(), "w"));
-    dmlc::ostream os(fs.get());
-    os << R"qid(3 qid:1 1:1 2:1 3:0 4:0.2 5:0
-                2 qid:1 1:0 2:0 3:1 4:0.1 5:1
-                1 qid:1 1:0 2:1 3:0 4:0.4 5:0
-                1 qid:1 1:0 2:0 3:1 4:0.3 5:0
-                1 qid:2 1:0 2:0 3:1 4:0.2 5:0
-                2 qid:2 1:1 2:0 3:1 4:0.4 5:0
-                1 qid:2 1:0 2:0 3:1 4:0.1 5:0
-                1 qid:2 1:0 2:0 3:1 4:0.2 5:0
-                2 qid:3 1:0 2:0 3:1 4:0.1 5:1
-                3 qid:3 1:1 2:1 3:0 4:0.3 5:0
-                4 qid:3 1:1 2:0 3:0 4:0.4 5:1
-                1 qid:3 1:0 2:1 3:1 4:0.5 5:0)qid";
-    os.set_stream(nullptr);
-  }
-  std::unique_ptr<xgboost::DMatrix> dmat(
-    xgboost::DMatrix::Load(tmp_file, true, false, "libsvm"));
-  std::remove(tmp_file.c_str());
-
-  const xgboost::MetaInfo& info = dmat->Info();
-  const std::vector<uint64_t> expected_qids{1, 1, 1, 1, 2, 2, 2, 2, 3, 3, 3, 3};
-  const std::vector<xgboost::bst_uint> expected_group_ptr{0, 4, 8, 12};
-  CHECK(info.qids_ == expected_qids);
-  CHECK(info.group_ptr_ == expected_group_ptr);
-  CHECK_GE(info.kVersion, info.kVersionQidAdded);
-
-  const std::vector<size_t> expected_offset{
-    0, 5, 10, 15, 20, 25, 30, 35, 40, 45, 50, 55, 60
-  };
-  const std::vector<xgboost::Entry> expected_data{
-    {1, 1}, {2, 1}, {3, 0}, {4, 0.2}, {5, 0},
-    {1, 0}, {2, 0}, {3, 1}, {4, 0.1}, {5, 1},
-    {1, 0}, {2, 1}, {3, 0}, {4, 0.4}, {5, 0},
-    {1, 0}, {2, 0}, {3, 1}, {4, 0.3}, {5, 0},
-    {1, 0}, {2, 0}, {3, 1}, {4, 0.2}, {5, 0},
-    {1, 1}, {2, 0}, {3, 1}, {4, 0.4}, {5, 0},
-    {1, 0}, {2, 0}, {3, 1}, {4, 0.1}, {5, 0},
-    {1, 0}, {2, 0}, {3, 1}, {4, 0.2}, {5, 0},
-    {1, 0}, {2, 0}, {3, 1}, {4, 0.1}, {5, 1},
-    {1, 1}, {2, 1}, {3, 0}, {4, 0.3}, {5, 0},
-    {1, 1}, {2, 0}, {3, 0}, {4, 0.4}, {5, 1},
-    {1, 0}, {2, 1}, {3, 1}, {4, 0.5}, {5, 0}
-  };
-  dmlc::DataIter<xgboost::SparsePage>* iter = dmat->RowIterator();
-  iter->BeforeFirst();
-  CHECK(iter->Next());
-  const xgboost::SparsePage& batch = iter->Value();
-  CHECK_EQ(batch.base_rowid, 0);
-  CHECK(batch.offset.HostVector() == expected_offset);
-  CHECK(batch.data.HostVector() == expected_data);
-  CHECK(!iter->Next());
-=======
->>>>>>> 96826a35
 }