--- conflicted
+++ resolved
@@ -12,29 +12,7 @@
 rng = np.random.RandomState(1994)
 
 
-<<<<<<< HEAD
-@contextmanager
-def captured_output():
-    """Reassign stdout temporarily in order to test printed statements
-    Taken from:
-    https://stackoverflow.com/questions/4219717/how-to-assert-output-with-nosetest-unittest-in-python
-
-    Also works for pytest.
-
-    """
-    new_out, new_err = StringIO(), StringIO()
-    old_out, old_err = sys.stdout, sys.stderr
-    try:
-        sys.stdout, sys.stderr = new_out, new_err
-        yield sys.stdout, sys.stderr
-    finally:
-        sys.stdout, sys.stderr = old_out, old_err
-
-
 class TestBasic:
-=======
-class TestBasic(unittest.TestCase):
->>>>>>> c763b50d
     def test_compat(self):
         from xgboost.compat import lazy_isinstance
         a = np.array([1, 2, 3])
