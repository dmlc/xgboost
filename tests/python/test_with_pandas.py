--- conflicted
+++ resolved
@@ -120,15 +120,10 @@
 
     def test_cv_as_pandas(self):
         dm = xgb.DMatrix(dpath + 'agaricus.txt.train')
-<<<<<<< HEAD
-        params = {'max_depth': 2, 'eta': 1, 'silent': 1, 'objective': 'binary:logistic', 'seed': 1234}
-=======
         params = {'max_depth': 2, 'eta': 1, 'verbosity': 0,
                   'objective': 'binary:logistic'}
->>>>>>> 09bd9e68
 
-        import pandas as pd
-        cv = xgb.cv(params, dm, num_boost_round=10, nfold=10, seed=1234)
+        cv = xgb.cv(params, dm, num_boost_round=10, nfold=10)
         assert isinstance(cv, pd.DataFrame)
         exp = pd.Index([u'test-error-mean', u'test-error-std',
                         u'train-error-mean', u'train-error-std'])
@@ -136,34 +131,18 @@
 
         # show progress log (result is the same as above)
         cv = xgb.cv(params, dm, num_boost_round=10, nfold=10,
-                    verbose_eval=True, seed=1234)
+                    verbose_eval=True)
         assert isinstance(cv, pd.DataFrame)
         exp = pd.Index([u'test-error-mean', u'test-error-std',
                         u'train-error-mean', u'train-error-std'])
         assert cv.columns.equals(exp)
         cv = xgb.cv(params, dm, num_boost_round=10, nfold=10,
-                    verbose_eval=True, show_stdv=False, seed=1234)
+                    verbose_eval=True, show_stdv=False)
         assert isinstance(cv, pd.DataFrame)
         exp = pd.Index([u'test-error-mean', u'test-error-std',
                         u'train-error-mean', u'train-error-std'])
         assert cv.columns.equals(exp)
 
-<<<<<<< HEAD
-        params = {'max_depth': 2, 'eta': 1, 'silent': 1,
-                  'objective': 'binary:logistic', 'eval_metric': 'auc', 'seed': 1234}
-        cv = xgb.cv(params, dm, num_boost_round=10, nfold=10, as_pandas=True, seed=1234)
-        assert 'eval_metric' in params
-        assert 'auc' in cv.columns[0]
-
-        params = {'max_depth': 2, 'eta': 1, 'silent': 1,
-                  'objective': 'binary:logistic', 'eval_metric': ['auc'], 'seed': 1234}
-        cv = xgb.cv(params, dm, num_boost_round=10, nfold=10, as_pandas=True, seed=1234)
-        assert 'eval_metric' in params
-        assert 'auc' in cv.columns[0]
-
-        params = {'max_depth': 2, 'eta': 1, 'silent': 1,
-                  'objective': 'binary:logistic', 'eval_metric': ['auc'], 'seed': 1234}
-=======
         params = {'max_depth': 2, 'eta': 1, 'verbosity': 0,
                   'objective': 'binary:logistic', 'eval_metric': 'auc'}
         cv = xgb.cv(params, dm, num_boost_round=10, nfold=10, as_pandas=True)
@@ -178,57 +157,41 @@
 
         params = {'max_depth': 2, 'eta': 1, 'verbosity': 0,
                   'objective': 'binary:logistic', 'eval_metric': ['auc']}
->>>>>>> 09bd9e68
         cv = xgb.cv(params, dm, num_boost_round=10, nfold=10,
-                    as_pandas=True, early_stopping_rounds=1, seed=1234)
+                    as_pandas=True, early_stopping_rounds=1)
         assert 'eval_metric' in params
         assert 'auc' in cv.columns[0]
         assert cv.shape[0] < 10
 
-<<<<<<< HEAD
-        params = {'max_depth': 2, 'eta': 1, 'silent': 1,
-                  'objective': 'binary:logistic', 'seed': 1234}
-=======
         params = {'max_depth': 2, 'eta': 1, 'verbosity': 0,
                   'objective': 'binary:logistic'}
->>>>>>> 09bd9e68
         cv = xgb.cv(params, dm, num_boost_round=10, nfold=10,
-                    as_pandas=True, metrics='auc', seed=1234)
+                    as_pandas=True, metrics='auc')
         assert 'auc' in cv.columns[0]
 
-<<<<<<< HEAD
-        params = {'max_depth': 2, 'eta': 1, 'silent': 1,
-                  'objective': 'binary:logistic', 'seed': 1234}
-=======
         params = {'max_depth': 2, 'eta': 1, 'verbosity': 0,
                   'objective': 'binary:logistic'}
->>>>>>> 09bd9e68
         cv = xgb.cv(params, dm, num_boost_round=10, nfold=10,
-                    as_pandas=True, metrics=['auc'], seed=1234)
+                    as_pandas=True, metrics=['auc'])
         assert 'auc' in cv.columns[0]
 
-<<<<<<< HEAD
-        params = {'max_depth': 2, 'eta': 1, 'silent': 1,
-                  'objective': 'binary:logistic', 'eval_metric': ['auc'], 'seed': 1234}
-=======
         params = {'max_depth': 2, 'eta': 1, 'verbosity': 0,
                   'objective': 'binary:logistic', 'eval_metric': ['auc']}
->>>>>>> 09bd9e68
         cv = xgb.cv(params, dm, num_boost_round=10, nfold=10,
-                    as_pandas=True, metrics='error', seed=1234)
+                    as_pandas=True, metrics='error')
         assert 'eval_metric' in params
         assert 'auc' not in cv.columns[0]
         assert 'error' in cv.columns[0]
 
         cv = xgb.cv(params, dm, num_boost_round=10, nfold=10,
-                    as_pandas=True, metrics=['error'], seed=1234)
+                    as_pandas=True, metrics=['error'])
         assert 'eval_metric' in params
         assert 'auc' not in cv.columns[0]
         assert 'error' in cv.columns[0]
 
         params = list(params.items())
         cv = xgb.cv(params, dm, num_boost_round=10, nfold=10,
-                    as_pandas=True, metrics=['error'], seed=1234)
+                    as_pandas=True, metrics=['error'])
         assert isinstance(params, list)
         assert 'auc' not in cv.columns[0]
         assert 'error' in cv.columns[0]