--- conflicted
+++ resolved
@@ -22,9 +22,6 @@
         assert f.result()
 
 
-<<<<<<< HEAD
-class TestInplacePredict:
-=======
 def run_predict_leaf(predictor):
     rows = 100
     cols = 4
@@ -68,8 +65,7 @@
     run_predict_leaf('cpu_predictor')
 
 
-class TestInplacePredict(unittest.TestCase):
->>>>>>> c763b50d
+class TestInplacePredict:
     '''Tests for running inplace prediction'''
     def test_predict(self):
         rows = 1000
