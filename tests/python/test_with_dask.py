import testing as tm
import pytest
import xgboost as xgb
import sys
import numpy as np
import json
import asyncio
from sklearn.datasets import make_classification
<<<<<<< HEAD
=======
import os
import subprocess
from hypothesis import given, settings, note
from test_updaters import hist_parameter_strategy, exact_parameter_strategy
>>>>>>> 927c316a

if sys.platform.startswith("win"):
    pytest.skip("Skipping dask tests on Windows", allow_module_level=True)
if tm.no_dask()['condition']:
    pytest.skip(msg=tm.no_dask()['reason'], allow_module_level=True)


try:
    from distributed import LocalCluster, Client, get_client
    from distributed.utils_test import client, loop, cluster_fixture
    import dask.dataframe as dd
    import dask.array as da
    from xgboost.dask import DaskDMatrix
    import dask
except ImportError:
    LocalCluster = None
    Client = None
    get_client = None
    client = None
    loop = None
    cluster_fixture = None
    dd = None
    da = None
    DaskDMatrix = None
    dask = None

kRows = 1000
kCols = 10
kWorkers = 5


def _get_client_workers(client):
    workers = client.scheduler_info()['workers']
    return workers


def generate_array(with_weights=False):
    partition_size = 20
    X = da.random.random((kRows, kCols), partition_size)
    y = da.random.random(kRows, partition_size)
    if with_weights:
        w = da.random.random(kRows, partition_size)
        return X, y, w
    return X, y


def test_from_dask_dataframe():
    with LocalCluster(n_workers=kWorkers) as cluster:
        with Client(cluster) as client:
            X, y = generate_array()

            X = dd.from_dask_array(X)
            y = dd.from_dask_array(y)

            dtrain = DaskDMatrix(client, X, y)
            booster = xgb.dask.train(
                client, {}, dtrain, num_boost_round=2)['booster']

            prediction = xgb.dask.predict(client, model=booster, data=dtrain)

            assert prediction.ndim == 1
            assert isinstance(prediction, da.Array)
            assert prediction.shape[0] == kRows

            with pytest.raises(ValueError):
                # evals_result is not supported in dask interface.
                xgb.dask.train(
                    client, {}, dtrain, num_boost_round=2, evals_result={})
            # force prediction to be computed
            from_dmatrix = prediction.compute()

            prediction = xgb.dask.predict(client, model=booster, data=X)
            from_df = prediction.compute()

            assert isinstance(prediction, dd.Series)
            assert np.all(prediction.compute().values == from_dmatrix)
            assert np.all(from_dmatrix == from_df.to_numpy())

            series_predictions = xgb.dask.inplace_predict(client, booster, X)
            assert isinstance(series_predictions, dd.Series)
            np.testing.assert_allclose(series_predictions.compute().values,
                                       from_dmatrix)


def test_from_dask_array():
    with LocalCluster(n_workers=kWorkers, threads_per_worker=5) as cluster:
        with Client(cluster) as client:
            X, y = generate_array()
            dtrain = DaskDMatrix(client, X, y)
            # results is {'booster': Booster, 'history': {...}}
            result = xgb.dask.train(client, {}, dtrain)

            prediction = xgb.dask.predict(client, result, dtrain)
            assert prediction.shape[0] == kRows

            assert isinstance(prediction, da.Array)
            # force prediction to be computed
            prediction = prediction.compute()

            booster = result['booster']
            single_node_predt = booster.predict(
                xgb.DMatrix(X.compute())
            )
            np.testing.assert_allclose(prediction, single_node_predt)

            config = json.loads(booster.save_config())
            assert int(config['learner']['generic_param']['nthread']) == 5

            from_arr = xgb.dask.predict(
                client, model=booster, data=X)

            assert isinstance(from_arr, da.Array)
            assert np.all(single_node_predt == from_arr.compute())


def test_dask_predict_shape_infer():
    with LocalCluster(n_workers=kWorkers) as cluster:
        with Client(cluster) as client:
            X, y = make_classification(n_samples=1000, n_informative=5,
                                       n_classes=3)
            X_ = dd.from_array(X, chunksize=100)
            y_ = dd.from_array(y, chunksize=100)
            dtrain = xgb.dask.DaskDMatrix(client, data=X_, label=y_)

            model = xgb.dask.train(
                client,
                {"objective": "multi:softprob", "num_class": 3},
                dtrain=dtrain
            )

            preds = xgb.dask.predict(client, model, dtrain)
            assert preds.shape[0] == preds.compute().shape[0]
            assert preds.shape[1] == preds.compute().shape[1]


<<<<<<< HEAD
=======
@pytest.mark.parametrize("tree_method", ["hist", "approx"])
def test_boost_from_prediction(tree_method):
    if tree_method == 'approx':
        pytest.xfail(reason='test_boost_from_prediction[approx] is flaky')

    from sklearn.datasets import load_breast_cancer
    X, y = load_breast_cancer(return_X_y=True)

    X_ = dd.from_array(X, chunksize=100)
    y_ = dd.from_array(y, chunksize=100)

    with LocalCluster(n_workers=4) as cluster:
        with Client(cluster) as _:
            model_0 = xgb.dask.DaskXGBClassifier(
                learning_rate=0.3,
                random_state=123,
                n_estimators=4,
                tree_method=tree_method,
            )
            model_0.fit(X=X_, y=y_)
            margin = model_0.predict_proba(X_, output_margin=True)

            model_1 = xgb.dask.DaskXGBClassifier(
                learning_rate=0.3,
                random_state=123,
                n_estimators=4,
                tree_method=tree_method,
            )
            model_1.fit(X=X_, y=y_, base_margin=margin)
            predictions_1 = model_1.predict(X_, base_margin=margin)
            proba_1 = model_1.predict_proba(X_, base_margin=margin)

            cls_2 = xgb.dask.DaskXGBClassifier(
                learning_rate=0.3,
                random_state=123,
                n_estimators=8,
                tree_method=tree_method,
            )
            cls_2.fit(X=X_, y=y_)
            predictions_2 = cls_2.predict(X_)
            proba_2 = cls_2.predict_proba(X_)

            cls_3 = xgb.dask.DaskXGBClassifier(
                learning_rate=0.3,
                random_state=123,
                n_estimators=8,
                tree_method=tree_method,
            )
            cls_3.fit(X=X_, y=y_)
            proba_3 = cls_3.predict_proba(X_)

            # compute variance of probability percentages between two of the
            # same model, use this to check to make sure approx is functioning
            # within normal parameters
            expected_variance = np.max(np.abs(proba_3 - proba_2)).compute()

            if expected_variance > 0:
                margin_variance = np.max(np.abs(proba_1 - proba_2)).compute()
                # Ensure the margin variance is less than the expected variance + 10%
                assert np.all(margin_variance <= expected_variance + .1)
            else:
                np.testing.assert_equal(predictions_1.compute(), predictions_2.compute())
                np.testing.assert_almost_equal(proba_1.compute(), proba_2.compute())


>>>>>>> 927c316a
def test_dask_missing_value_reg():
    with LocalCluster(n_workers=kWorkers) as cluster:
        with Client(cluster) as client:
            X_0 = np.ones((20 // 2, kCols))
            X_1 = np.zeros((20 // 2, kCols))
            X = np.concatenate([X_0, X_1], axis=0)
            np.random.shuffle(X)
            X = da.from_array(X)
            X = X.rechunk(20, 1)
            y = da.random.randint(0, 3, size=20)
            y.rechunk(20)
            regressor = xgb.dask.DaskXGBRegressor(verbosity=1, n_estimators=2,
                                                  missing=0.0)
            regressor.client = client
            regressor.set_params(tree_method='hist')
            regressor.fit(X, y, eval_set=[(X, y)])
            dd_predt = regressor.predict(X).compute()

            np_X = X.compute()
            np_predt = regressor.get_booster().predict(
                xgb.DMatrix(np_X, missing=0.0))
            np.testing.assert_allclose(np_predt, dd_predt)


def test_dask_missing_value_cls():
    with LocalCluster() as cluster:
        with Client(cluster) as client:
            X_0 = np.ones((kRows // 2, kCols))
            X_1 = np.zeros((kRows // 2, kCols))
            X = np.concatenate([X_0, X_1], axis=0)
            np.random.shuffle(X)
            X = da.from_array(X)
            X = X.rechunk(20, None)
            y = da.random.randint(0, 3, size=kRows)
            y = y.rechunk(20, 1)
            cls = xgb.dask.DaskXGBClassifier(verbosity=1, n_estimators=2,
                                             tree_method='hist',
                                             missing=0.0)
            cls.client = client
            cls.fit(X, y, eval_set=[(X, y)])
            dd_pred_proba = cls.predict_proba(X).compute()

            np_X = X.compute()
            np_pred_proba = cls.get_booster().predict(
                xgb.DMatrix(np_X, missing=0.0))
            np.testing.assert_allclose(np_pred_proba, dd_pred_proba)

            cls = xgb.dask.DaskXGBClassifier()
            assert hasattr(cls, 'missing')


def test_dask_regressor():
    with LocalCluster(n_workers=kWorkers) as cluster:
        with Client(cluster) as client:
            X, y, w = generate_array(with_weights=True)
            regressor = xgb.dask.DaskXGBRegressor(verbosity=1, n_estimators=2)
            regressor.set_params(tree_method='hist')
            regressor.client = client
            regressor.fit(X, y, sample_weight=w, eval_set=[(X, y)])
            prediction = regressor.predict(X)

            assert prediction.ndim == 1
            assert prediction.shape[0] == kRows

            history = regressor.evals_result()

            assert isinstance(prediction, da.Array)
            assert isinstance(history, dict)

            assert list(history['validation_0'].keys())[0] == 'rmse'
            assert len(history['validation_0']['rmse']) == 2


def test_dask_classifier():
    with LocalCluster(n_workers=kWorkers) as cluster:
        with Client(cluster) as client:
            X, y, w = generate_array(with_weights=True)
            y = (y * 10).astype(np.int32)
            classifier = xgb.dask.DaskXGBClassifier(
                verbosity=1, n_estimators=2, eval_metric='merror')
            classifier.client = client
            classifier.fit(X, y, sample_weight=w, eval_set=[(X, y)])
            prediction = classifier.predict(X)

            assert prediction.ndim == 1
            assert prediction.shape[0] == kRows

            history = classifier.evals_result()

            assert isinstance(prediction, da.Array)
            assert isinstance(history, dict)

            assert list(history.keys())[0] == 'validation_0'
            assert list(history['validation_0'].keys())[0] == 'merror'
            assert len(list(history['validation_0'])) == 1
            assert len(history['validation_0']['merror']) == 2

            # Test .predict_proba()
            probas = classifier.predict_proba(X)
            assert classifier.n_classes_ == 10
            assert probas.ndim == 2
            assert probas.shape[0] == kRows
            assert probas.shape[1] == 10

            cls_booster = classifier.get_booster()
            single_node_proba = cls_booster.inplace_predict(X.compute())

            np.testing.assert_allclose(single_node_proba,
                                       probas.compute())

            # Test with dataframe.
            X_d = dd.from_dask_array(X)
            y_d = dd.from_dask_array(y)
            classifier.fit(X_d, y_d)

            assert classifier.n_classes_ == 10
            prediction = classifier.predict(X_d)

            assert prediction.ndim == 1
            assert prediction.shape[0] == kRows


@pytest.mark.skipif(**tm.no_sklearn())
def test_sklearn_grid_search():
    from sklearn.model_selection import GridSearchCV
    with LocalCluster(n_workers=kWorkers) as cluster:
        with Client(cluster) as client:
            X, y = generate_array()
            reg = xgb.dask.DaskXGBRegressor(learning_rate=0.1,
                                            tree_method='hist')
            reg.client = client
            model = GridSearchCV(reg, {'max_depth': [2, 4],
                                       'n_estimators': [5, 10]},
                                 cv=2, verbose=1)
            model.fit(X, y)
            # Expect unique results for each parameter value This confirms
            # sklearn is able to successfully update the parameter
            means = model.cv_results_['mean_test_score']
            assert len(means) == len(set(means))


def run_empty_dmatrix_reg(client, parameters):
    def _check_outputs(out, predictions):
        assert isinstance(out['booster'], xgb.dask.Booster)
        assert len(out['history']['validation']['rmse']) == 2
        assert isinstance(predictions, np.ndarray)
        assert predictions.shape[0] == 1

    kRows, kCols = 1, 97
    X = dd.from_array(np.random.randn(kRows, kCols))
    y = dd.from_array(np.random.rand(kRows))
    dtrain = xgb.dask.DaskDMatrix(client, X, y)

    out = xgb.dask.train(client, parameters,
                         dtrain=dtrain,
                         evals=[(dtrain, 'validation')],
                         num_boost_round=2)
    predictions = xgb.dask.predict(client=client, model=out,
                                   data=dtrain).compute()
    _check_outputs(out, predictions)

    # train has more rows than evals
    valid = dtrain
    kRows += 1
    X = dd.from_array(np.random.randn(kRows, kCols))
    y = dd.from_array(np.random.rand(kRows))
    dtrain = xgb.dask.DaskDMatrix(client, X, y)

    out = xgb.dask.train(client, parameters,
                         dtrain=dtrain,
                         evals=[(valid, 'validation')],
                         num_boost_round=2)
    predictions = xgb.dask.predict(client=client, model=out,
                                   data=valid).compute()
    _check_outputs(out, predictions)


def run_empty_dmatrix_cls(client, parameters):
    n_classes = 4

    def _check_outputs(out, predictions):
        assert isinstance(out['booster'], xgb.dask.Booster)
        assert len(out['history']['validation']['merror']) == 2
        assert isinstance(predictions, np.ndarray)
        assert predictions.shape[1] == n_classes, predictions.shape

    kRows, kCols = 1, 97
    X = dd.from_array(np.random.randn(kRows, kCols))
    y = dd.from_array(np.random.randint(low=0, high=n_classes, size=kRows))
    dtrain = xgb.dask.DaskDMatrix(client, X, y)
    parameters['objective'] = 'multi:softprob'
    parameters['eval_metric'] = 'merror'
    parameters['num_class'] = n_classes

    out = xgb.dask.train(client, parameters,
                         dtrain=dtrain,
                         evals=[(dtrain, 'validation')],
                         num_boost_round=2)
    predictions = xgb.dask.predict(client=client, model=out,
                                   data=dtrain)
    assert predictions.shape[1] == n_classes
    predictions = predictions.compute()
    _check_outputs(out, predictions)

    # train has more rows than evals
    valid = dtrain
    kRows += 1
    X = dd.from_array(np.random.randn(kRows, kCols))
    y = dd.from_array(np.random.randint(low=0, high=n_classes, size=kRows))
    dtrain = xgb.dask.DaskDMatrix(client, X, y)

    out = xgb.dask.train(client, parameters,
                         dtrain=dtrain,
                         evals=[(valid, 'validation')],
                         num_boost_round=2)
    predictions = xgb.dask.predict(client=client, model=out,
                                   data=valid).compute()
    _check_outputs(out, predictions)


# No test for Exact, as empty DMatrix handling are mostly for distributed
# environment and Exact doesn't support it.

def test_empty_dmatrix_hist():
    with LocalCluster(n_workers=kWorkers) as cluster:
        with Client(cluster) as client:
            parameters = {'tree_method': 'hist'}
            run_empty_dmatrix_reg(client, parameters)
            run_empty_dmatrix_cls(client, parameters)


def test_empty_dmatrix_approx():
    with LocalCluster(n_workers=kWorkers) as cluster:
        with Client(cluster) as client:
            parameters = {'tree_method': 'approx'}
            run_empty_dmatrix_reg(client, parameters)
            run_empty_dmatrix_cls(client, parameters)


async def run_from_dask_array_asyncio(scheduler_address):
    async with Client(scheduler_address, asynchronous=True) as client:
        X, y = generate_array()
        m = await DaskDMatrix(client, X, y)
        output = await xgb.dask.train(client, {}, dtrain=m)

        with_m = await xgb.dask.predict(client, output, m)
        with_X = await xgb.dask.predict(client, output, X)
        inplace = await xgb.dask.inplace_predict(client, output, X)
        assert isinstance(with_m, da.Array)
        assert isinstance(with_X, da.Array)
        assert isinstance(inplace, da.Array)

        np.testing.assert_allclose(await client.compute(with_m),
                                   await client.compute(with_X))
        np.testing.assert_allclose(await client.compute(with_m),
                                   await client.compute(inplace))

        client.shutdown()
        return output


async def run_dask_regressor_asyncio(scheduler_address):
    async with Client(scheduler_address, asynchronous=True) as client:
        X, y = generate_array()
        regressor = await xgb.dask.DaskXGBRegressor(verbosity=1,
                                                    n_estimators=2)
        regressor.set_params(tree_method='hist')
        regressor.client = client
        await regressor.fit(X, y, eval_set=[(X, y)])
        prediction = await regressor.predict(X)

        assert prediction.ndim == 1
        assert prediction.shape[0] == kRows

        history = regressor.evals_result()

        assert isinstance(prediction, da.Array)
        assert isinstance(history, dict)

        assert list(history['validation_0'].keys())[0] == 'rmse'
        assert len(history['validation_0']['rmse']) == 2


async def run_dask_classifier_asyncio(scheduler_address):
    async with Client(scheduler_address, asynchronous=True) as client:
        X, y = generate_array()
        y = (y * 10).astype(np.int32)
        classifier = await xgb.dask.DaskXGBClassifier(
            verbosity=1, n_estimators=2, eval_metric='merror')
        classifier.client = client
        await classifier.fit(X, y, eval_set=[(X, y)])
        prediction = await classifier.predict(X)

        assert prediction.ndim == 1
        assert prediction.shape[0] == kRows

        history = classifier.evals_result()

        assert isinstance(prediction, da.Array)
        assert isinstance(history, dict)

        assert list(history.keys())[0] == 'validation_0'
        assert list(history['validation_0'].keys())[0] == 'merror'
        assert len(list(history['validation_0'])) == 1
        assert len(history['validation_0']['merror']) == 2

        # Test .predict_proba()
        probas = await classifier.predict_proba(X)
        assert classifier.n_classes_ == 10
        assert probas.ndim == 2
        assert probas.shape[0] == kRows
        assert probas.shape[1] == 10
<<<<<<< HEAD

=======
>>>>>>> 927c316a

        # Test with dataframe.
        X_d = dd.from_dask_array(X)
        y_d = dd.from_dask_array(y)
        await classifier.fit(X_d, y_d)

        assert classifier.n_classes_ == 10
        prediction = await classifier.predict(X_d)

        assert prediction.ndim == 1
        assert prediction.shape[0] == kRows


def test_with_asyncio():
    with LocalCluster() as cluster:
        with Client(cluster) as client:
            address = client.scheduler.address
            output = asyncio.run(run_from_dask_array_asyncio(address))
            assert isinstance(output['booster'], xgb.Booster)
            assert isinstance(output['history'], dict)

            asyncio.run(run_dask_regressor_asyncio(address))
            asyncio.run(run_dask_classifier_asyncio(address))


def test_predict():
    with LocalCluster(n_workers=kWorkers) as cluster:
        with Client(cluster) as client:
            X, y = generate_array()
            dtrain = DaskDMatrix(client, X, y)
            booster = xgb.dask.train(
                client, {}, dtrain, num_boost_round=2)['booster']

            pred = xgb.dask.predict(client, model=booster, data=dtrain)
            assert pred.ndim == 1
            assert pred.shape[0] == kRows

            margin = xgb.dask.predict(client, model=booster, data=dtrain,
                                      output_margin=True)
            assert margin.ndim == 1
            assert margin.shape[0] == kRows

            shap = xgb.dask.predict(client, model=booster, data=dtrain,
                                    pred_contribs=True)
            assert shap.ndim == 2
            assert shap.shape[0] == kRows
            assert shap.shape[1] == kCols + 1


def test_predict_with_meta(client):
    X, y, w = generate_array(with_weights=True)
    partition_size = 20
    margin = da.random.random(kRows, partition_size) + 1e4

    dtrain = DaskDMatrix(client, X, y, weight=w, base_margin=margin)
    booster = xgb.dask.train(
        client, {}, dtrain, num_boost_round=4)['booster']

    prediction = xgb.dask.predict(client, model=booster, data=dtrain)
    assert prediction.ndim == 1
    assert prediction.shape[0] == kRows

    prediction = client.compute(prediction).result()
    assert np.all(prediction > 1e3)

    m = xgb.DMatrix(X.compute())
    m.set_info(label=y.compute(), weight=w.compute(), base_margin=margin.compute())
    single = booster.predict(m)  # Make sure the ordering is correct.
    assert np.all(prediction == single)


def run_aft_survival(client, dmatrix_t):
    df = dd.read_csv(os.path.join(tm.PROJECT_ROOT, 'demo', 'data',
                                  'veterans_lung_cancer.csv'))
    y_lower_bound = df['Survival_label_lower_bound']
    y_upper_bound = df['Survival_label_upper_bound']
    X = df.drop(['Survival_label_lower_bound',
                 'Survival_label_upper_bound'], axis=1)
    m = dmatrix_t(client, X, label_lower_bound=y_lower_bound,
                  label_upper_bound=y_upper_bound)
    base_params = {'verbosity': 0,
                   'objective': 'survival:aft',
                   'eval_metric': 'aft-nloglik',
                   'learning_rate': 0.05,
                   'aft_loss_distribution_scale': 1.20,
                   'max_depth': 6,
                   'lambda': 0.01,
                   'alpha': 0.02}

    nloglik_rec = {}
    dists = ['normal', 'logistic', 'extreme']
    for dist in dists:
        params = base_params
        params.update({'aft_loss_distribution': dist})
        evals_result = {}
        out = xgb.dask.train(client, params, m, num_boost_round=100,
                             evals=[(m, 'train')])
        evals_result = out['history']
        nloglik_rec[dist] = evals_result['train']['aft-nloglik']
        # AFT metric (negative log likelihood) improve monotonically
        assert all(p >= q for p, q in zip(nloglik_rec[dist],
                                          nloglik_rec[dist][:1]))
    # For this data, normal distribution works the best
    assert nloglik_rec['normal'][-1] < 4.9
    assert nloglik_rec['logistic'][-1] > 4.9
    assert nloglik_rec['extreme'][-1] > 4.9


def test_aft_survival():
    with LocalCluster(n_workers=kWorkers) as cluster:
        with Client(cluster) as client:
            run_aft_survival(client, DaskDMatrix)


class TestWithDask:
    def run_updater_test(self, client, params, num_rounds, dataset,
                         tree_method):
        params['tree_method'] = tree_method
        params = dataset.set_params(params)
        # It doesn't make sense to distribute a completely
        # empty dataset.
        if dataset.X.shape[0] == 0:
            return

        chunk = 128
        X = da.from_array(dataset.X,
                          chunks=(chunk, dataset.X.shape[1]))
        y = da.from_array(dataset.y, chunks=(chunk,))
        if dataset.w is not None:
            w = da.from_array(dataset.w, chunks=(chunk,))
        else:
            w = None

        m = xgb.dask.DaskDMatrix(
            client, data=X, label=y, weight=w)
        history = xgb.dask.train(client, params=params, dtrain=m,
                                 num_boost_round=num_rounds,
                                 evals=[(m, 'train')])['history']
        note(history)
        history = history['train'][dataset.metric]
        assert tm.non_increasing(history)
        # Make sure that it's decreasing
        assert history[-1] < history[0]

    @given(params=hist_parameter_strategy,
           dataset=tm.dataset_strategy)
    @settings(deadline=None)
    def test_hist(self, params, dataset, client):
        num_rounds = 30
        self.run_updater_test(client, params, num_rounds, dataset, 'hist')

    @given(params=exact_parameter_strategy,
           dataset=tm.dataset_strategy)
    @settings(deadline=None)
    def test_approx(self, client, params, dataset):
        num_rounds = 30
        self.run_updater_test(client, params, num_rounds, dataset, 'approx')

    def run_quantile(self, name):
        if sys.platform.startswith("win"):
            pytest.skip("Skipping dask tests on Windows")

        exe = None
        for possible_path in {'./testxgboost', './build/testxgboost',
                              '../build/testxgboost',
                              '../cpu-build/testxgboost'}:
            if os.path.exists(possible_path):
                exe = possible_path
        if exe is None:
            return

        test = "--gtest_filter=Quantile." + name

        def runit(worker_addr, rabit_args):
            port = None
            # setup environment for running the c++ part.
            for arg in rabit_args:
                if arg.decode('utf-8').startswith('DMLC_TRACKER_PORT'):
                    port = arg.decode('utf-8')
            port = port.split('=')
            env = os.environ.copy()
            env[port[0]] = port[1]
            return subprocess.run([exe, test], env=env, capture_output=True)

        with LocalCluster(n_workers=4) as cluster:
            with Client(cluster) as client:
                workers = list(_get_client_workers(client).keys())
                rabit_args = client.sync(
                    xgb.dask._get_rabit_args, len(workers), client)
                futures = client.map(runit,
                                     workers,
                                     pure=False,
                                     workers=workers,
                                     rabit_args=rabit_args)
                results = client.gather(futures)

                for ret in results:
                    msg = ret.stdout.decode('utf-8')
                    assert msg.find('1 test from Quantile') != -1, msg
                    assert ret.returncode == 0, msg

    @pytest.mark.skipif(**tm.no_dask())
    @pytest.mark.gtest
    def test_quantile_basic(self):
        self.run_quantile('DistributedBasic')

    @pytest.mark.skipif(**tm.no_dask())
    @pytest.mark.gtest
    def test_quantile(self):
        self.run_quantile('Distributed')

    @pytest.mark.skipif(**tm.no_dask())
    @pytest.mark.gtest
    def test_quantile_same_on_all_workers(self):
        self.run_quantile('SameOnAllWorkers')


class TestDaskCallbacks:
    @pytest.mark.skipif(**tm.no_sklearn())
    def test_early_stopping(self, client):
        from sklearn.datasets import load_breast_cancer
        X, y = load_breast_cancer(return_X_y=True)
        X, y = da.from_array(X), da.from_array(y)
        m = xgb.dask.DaskDMatrix(client, X, y)
        early_stopping_rounds = 5
        booster = xgb.dask.train(client, {'objective': 'binary:logistic',
                                          'eval_metric': 'error',
                                          'tree_method': 'hist'}, m,
                                 evals=[(m, 'Train')],
                                 num_boost_round=1000,
                                 early_stopping_rounds=early_stopping_rounds)['booster']
        assert hasattr(booster, 'best_score')
        dump = booster.get_dump(dump_format='json')
        assert len(dump) - booster.best_iteration == early_stopping_rounds + 1

    @pytest.mark.skipif(**tm.no_sklearn())
    def test_early_stopping_custom_eval(self, client):
        from sklearn.datasets import load_breast_cancer
        X, y = load_breast_cancer(return_X_y=True)
        X, y = da.from_array(X), da.from_array(y)
        m = xgb.dask.DaskDMatrix(client, X, y)
        early_stopping_rounds = 5
        booster = xgb.dask.train(
            client, {'objective': 'binary:logistic',
                     'eval_metric': 'error',
                     'tree_method': 'hist'}, m,
            evals=[(m, 'Train')],
            feval=tm.eval_error_metric,
            num_boost_round=1000,
            early_stopping_rounds=early_stopping_rounds)['booster']
        assert hasattr(booster, 'best_score')
        dump = booster.get_dump(dump_format='json')
        assert len(dump) - booster.best_iteration == early_stopping_rounds + 1

    def test_n_workers(self):
        with LocalCluster(n_workers=2) as cluster:
            with Client(cluster) as client:
                workers = list(_get_client_workers(client).keys())
                from sklearn.datasets import load_breast_cancer
                X, y = load_breast_cancer(return_X_y=True)
                dX = client.submit(da.from_array, X, workers=[workers[0]]).result()
                dy = client.submit(da.from_array, y, workers=[workers[0]]).result()
                train = xgb.dask.DaskDMatrix(client, dX, dy)

                dX = dd.from_array(X)
                dX = client.persist(dX, workers={dX: workers[1]})
                dy = dd.from_array(y)
                dy = client.persist(dy, workers={dy: workers[1]})
                valid = xgb.dask.DaskDMatrix(client, dX, dy)

                merged = xgb.dask._get_workers_from_data(train, evals=[(valid, 'Valid')])
                assert len(merged) == 2


    def test_data_initialization(self):
        '''Assert each worker has the correct amount of data, and DMatrix initialization doesn't
        generate unnecessary copies of data.

        '''
        with LocalCluster(n_workers=2) as cluster:
            with Client(cluster) as client:
                X, y = generate_array()
                n_partitions = X.npartitions
                m = xgb.dask.DaskDMatrix(client, X, y)
                workers = list(_get_client_workers(client).keys())
                rabit_args = client.sync(xgb.dask._get_rabit_args, len(workers), client)
                n_workers = len(workers)

                def worker_fn(worker_addr, data_ref):
                    with xgb.dask.RabitContext(rabit_args):
                        local_dtrain = xgb.dask._dmatrix_from_list_of_parts(**data_ref)
                        total = np.array([local_dtrain.num_row()])
                        total = xgb.rabit.allreduce(total, xgb.rabit.Op.SUM)
                        assert total[0] == kRows

                futures = []
                for i in range(len(workers)):
                    futures.append(client.submit(worker_fn, workers[i],
                                                 m.create_fn_args(workers[i]), pure=False,
                                                 workers=[workers[i]]))
                client.gather(futures)

                has_what = client.has_what()
                cnt = 0
                data = set()
                for k, v in has_what.items():
                    for d in v:
                        cnt += 1
                        data.add(d)

                assert len(data) == cnt
                # Subtract the on disk resource from each worker
                assert cnt - n_workers == n_partitions<|MERGE_RESOLUTION|>--- conflicted
+++ resolved
@@ -6,13 +6,10 @@
 import json
 import asyncio
 from sklearn.datasets import make_classification
-<<<<<<< HEAD
-=======
 import os
 import subprocess
 from hypothesis import given, settings, note
 from test_updaters import hist_parameter_strategy, exact_parameter_strategy
->>>>>>> 927c316a
 
 if sys.platform.startswith("win"):
     pytest.skip("Skipping dask tests on Windows", allow_module_level=True)
@@ -148,8 +145,6 @@
             assert preds.shape[1] == preds.compute().shape[1]
 
 
-<<<<<<< HEAD
-=======
 @pytest.mark.parametrize("tree_method", ["hist", "approx"])
 def test_boost_from_prediction(tree_method):
     if tree_method == 'approx':
@@ -215,7 +210,6 @@
                 np.testing.assert_almost_equal(proba_1.compute(), proba_2.compute())
 
 
->>>>>>> 927c316a
 def test_dask_missing_value_reg():
     with LocalCluster(n_workers=kWorkers) as cluster:
         with Client(cluster) as client:
@@ -528,10 +522,6 @@
         assert probas.ndim == 2
         assert probas.shape[0] == kRows
         assert probas.shape[1] == 10
-<<<<<<< HEAD
-
-=======
->>>>>>> 927c316a
 
         # Test with dataframe.
         X_d = dd.from_dask_array(X)
