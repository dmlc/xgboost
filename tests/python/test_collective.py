--- conflicted
+++ resolved
@@ -63,11 +63,7 @@
     world_size = 2
     tracker = multiprocessing.Process(
         target=federated.run_federated_server,
-<<<<<<< HEAD
-        kwargs={"port": port, "n_workers": world_size},
-=======
         kwargs={"port": port, "n_workers": world_size, "blocking": False},
->>>>>>> a8ddbac1
     )
     tracker.start()
     if not tracker.is_alive():
