--- conflicted
+++ resolved
@@ -283,31 +283,30 @@
                 os.remove(f)
 
 
-<<<<<<< HEAD
+@contextmanager
+def captured_output():
+    """Reassign stdout temporarily in order to test printed statements
+    Taken from:
+    https://stackoverflow.com/questions/4219717/how-to-assert-output-with-nosetest-unittest-in-python
+
+    Also works for pytest.
+
+    """
+    new_out, new_err = StringIO(), StringIO()
+    old_out, old_err = sys.stdout, sys.stderr
+    try:
+        sys.stdout, sys.stderr = new_out, new_err
+        yield sys.stdout, sys.stderr
+    finally:
+        sys.stdout, sys.stderr = old_out, old_err
+
+
 try:
     # Python 3.7+
     from contextlib import nullcontext as noop_context
 except ImportError:
     # Python 3.6
     from contextlib import suppress as noop_context
-=======
-@contextmanager
-def captured_output():
-    """Reassign stdout temporarily in order to test printed statements
-    Taken from:
-    https://stackoverflow.com/questions/4219717/how-to-assert-output-with-nosetest-unittest-in-python
-
-    Also works for pytest.
-
-    """
-    new_out, new_err = StringIO(), StringIO()
-    old_out, old_err = sys.stdout, sys.stderr
-    try:
-        sys.stdout, sys.stderr = new_out, new_err
-        yield sys.stdout, sys.stderr
-    finally:
-        sys.stdout, sys.stderr = old_out, old_err
->>>>>>> c763b50d
 
 
 CURDIR = os.path.normpath(os.path.abspath(os.path.dirname(__file__)))
