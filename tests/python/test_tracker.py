import re
import sys

import numpy as np
import pytest
import testing as tm

import xgboost as xgb
from xgboost import RabitTracker, testing

if sys.platform.startswith("win"):
    pytest.skip("Skipping dask tests on Windows", allow_module_level=True)


def test_rabit_tracker():
    tracker = RabitTracker(host_ip="127.0.0.1", n_workers=1)
    tracker.start(1)
<<<<<<< HEAD
    with xgb.collective.CommunicatorContext(**tracker.worker_envs()):
        ret = xgb.collective.broadcast('test1234', 0)
        assert str(ret) == 'test1234'
=======
    worker_env = tracker.worker_envs()
    rabit_env = []
    for k, v in worker_env.items():
        rabit_env.append(f"{k}={v}".encode())
    with xgb.rabit.RabitContext(rabit_env):
        ret = xgb.rabit.broadcast("test1234", 0)
        assert str(ret) == "test1234"
>>>>>>> eb7bbee2


def run_rabit_ops(client, n_workers):
    from test_with_dask import _get_client_workers
<<<<<<< HEAD
    from xgboost.dask import RabitContext, _get_rabit_args
    from xgboost import collective

    workers = _get_client_workers(client)
    rabit_args = client.sync(_get_rabit_args, len(workers), None, client)
    assert not collective.is_distributed()
=======
    from xgboost.dask import RabitContext, _get_dask_config, _get_rabit_args

    from xgboost import rabit

    workers = _get_client_workers(client)
    rabit_args = client.sync(_get_rabit_args, len(workers), _get_dask_config(), client)
    assert not rabit.is_distributed()
>>>>>>> eb7bbee2
    n_workers_from_dask = len(workers)
    assert n_workers == n_workers_from_dask

    def local_test(worker_id):
        with RabitContext(rabit_args):
            a = 1
            assert collective.is_distributed()
            a = np.array([a])
            reduced = collective.allreduce(a, collective.Op.SUM)
            assert reduced[0] == n_workers

            worker_id = np.array([worker_id])
            reduced = collective.allreduce(worker_id, collective.Op.MAX)
            assert reduced == n_workers - 1

            return 1

    futures = client.map(local_test, range(len(workers)), workers=workers)
    results = client.gather(futures)
    assert sum(results) == n_workers


@pytest.mark.skipif(**tm.no_dask())
def test_rabit_ops():
    from distributed import Client, LocalCluster

    n_workers = 3
    with LocalCluster(n_workers=n_workers) as cluster:
        with Client(cluster) as client:
            run_rabit_ops(client, n_workers)


@pytest.mark.skipif(**testing.skip_ipv6())
@pytest.mark.skipif(**tm.no_dask())
def test_rabit_ops_ipv6():
    import dask
    from distributed import Client, LocalCluster

    n_workers = 3
    with dask.config.set({"xgboost.scheduler_address": "[::1]"}):
        with LocalCluster(n_workers=n_workers, host="[::1]") as cluster:
            with Client(cluster) as client:
                run_rabit_ops(client, n_workers)


def test_rank_assignment() -> None:
    from distributed import Client, LocalCluster
    from test_with_dask import _get_client_workers

    def local_test(worker_id):
        with xgb.dask.CommunicatorContext(**args):
            for val in args:
                sval = val.decode("utf-8")
                if sval.startswith("DMLC_TASK_ID"):
                    task_id = sval
                    break
            matched = re.search(".*-([0-9]).*", task_id)
            rank = xgb.collective.get_rank()
            # As long as the number of workers is lesser than 10, rank and worker id
            # should be the same
            assert rank == int(matched.group(1))

    with LocalCluster(n_workers=8) as cluster:
        with Client(cluster) as client:
            workers = _get_client_workers(client)
            args = client.sync(
                xgb.dask._get_rabit_args,
                len(workers),
                None,
                client,
            )

            futures = client.map(local_test, range(len(workers)), workers=workers)
            client.gather(futures)<|MERGE_RESOLUTION|>--- conflicted
+++ resolved
@@ -15,44 +15,25 @@
 def test_rabit_tracker():
     tracker = RabitTracker(host_ip="127.0.0.1", n_workers=1)
     tracker.start(1)
-<<<<<<< HEAD
     with xgb.collective.CommunicatorContext(**tracker.worker_envs()):
-        ret = xgb.collective.broadcast('test1234', 0)
-        assert str(ret) == 'test1234'
-=======
-    worker_env = tracker.worker_envs()
-    rabit_env = []
-    for k, v in worker_env.items():
-        rabit_env.append(f"{k}={v}".encode())
-    with xgb.rabit.RabitContext(rabit_env):
-        ret = xgb.rabit.broadcast("test1234", 0)
+        ret = xgb.collective.broadcast("test1234", 0)
         assert str(ret) == "test1234"
->>>>>>> eb7bbee2
 
 
 def run_rabit_ops(client, n_workers):
     from test_with_dask import _get_client_workers
-<<<<<<< HEAD
-    from xgboost.dask import RabitContext, _get_rabit_args
+    from xgboost.dask import CommunicatorContext, _get_dask_config, _get_rabit_args
+
     from xgboost import collective
 
     workers = _get_client_workers(client)
-    rabit_args = client.sync(_get_rabit_args, len(workers), None, client)
+    rabit_args = client.sync(_get_rabit_args, len(workers), _get_dask_config(), client)
     assert not collective.is_distributed()
-=======
-    from xgboost.dask import RabitContext, _get_dask_config, _get_rabit_args
-
-    from xgboost import rabit
-
-    workers = _get_client_workers(client)
-    rabit_args = client.sync(_get_rabit_args, len(workers), _get_dask_config(), client)
-    assert not rabit.is_distributed()
->>>>>>> eb7bbee2
     n_workers_from_dask = len(workers)
     assert n_workers == n_workers_from_dask
 
     def local_test(worker_id):
-        with RabitContext(rabit_args):
+        with CommunicatorContext(**rabit_args):
             a = 1
             assert collective.is_distributed()
             a = np.array([a])
