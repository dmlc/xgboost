--- conflicted
+++ resolved
@@ -15,13 +15,7 @@
 rm -rf build
 mkdir build
 cd build
-<<<<<<< HEAD
-cmake .. ${cmake_args} -DGOOGLE_TEST=ON -DUSE_DMLC_GTEST=ON -DCMAKE_VERBOSE_MAKEFILE=ON
-make clean
-make -j$(nproc)
-=======
-cmake .. "$@" -DGOOGLE_TEST=ON -DUSE_DMLC_GTEST=ON -DCMAKE_VERBOSE_MAKEFILE=ON -GNinja
+cmake .. ${cmake_args} -DGOOGLE_TEST=ON -DUSE_DMLC_GTEST=ON -DCMAKE_VERBOSE_MAKEFILE=ON -GNinja
 ninja clean
 time ninja -v
->>>>>>> 9b688aca
 cd ..