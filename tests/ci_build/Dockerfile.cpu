FROM ubuntu:18.04

# Environment
ENV DEBIAN_FRONTEND noninteractive
SHELL ["/bin/bash", "-c"]   # Use Bash as shell

# Install all basic requirements
RUN \
    apt-get update && \
<<<<<<< HEAD
    apt-get install -y tar unzip wget git build-essential doxygen graphviz llvm libasan2 libidn11 ninja-build && \
=======
    apt-get install -y tar unzip wget git build-essential doxygen graphviz llvm libasan2 libidn11 liblz4-dev && \
>>>>>>> 3cae287d
    # CMake
    wget -nv -nc https://cmake.org/files/v3.13/cmake-3.13.0-Linux-x86_64.sh --no-check-certificate && \
    bash cmake-3.13.0-Linux-x86_64.sh --skip-license --prefix=/usr && \
    # Python
    wget -O Miniconda3.sh https://repo.anaconda.com/miniconda/Miniconda3-latest-Linux-x86_64.sh && \
    bash Miniconda3.sh -b -p /opt/python

ENV PATH=/opt/python/bin:$PATH

ENV GOSU_VERSION 1.10

# Install Python packages in default env
RUN \
    pip install pyyaml cpplint pylint astroid sphinx numpy scipy pandas matplotlib sh \
    		recommonmark guzzle_sphinx_theme mock breathe graphviz hypothesis\
		pytest scikit-learn wheel kubernetes urllib3 jsonschema boto3 && \
    pip install https://h2o-release.s3.amazonaws.com/datatable/stable/datatable-0.7.0/datatable-0.7.0-cp37-cp37m-linux_x86_64.whl && \
    pip install "dask[complete]"

# Install lightweight sudo (not bound to TTY)
RUN set -ex; \
    wget -O /usr/local/bin/gosu "https://github.com/tianon/gosu/releases/download/$GOSU_VERSION/gosu-amd64" && \
    chmod +x /usr/local/bin/gosu && \
    gosu nobody true

# Default entry-point to use if running locally
# It will preserve attributes of created files
COPY entrypoint.sh /scripts/

WORKDIR /workspace
ENTRYPOINT ["/scripts/entrypoint.sh"]<|MERGE_RESOLUTION|>--- conflicted
+++ resolved
@@ -7,11 +7,7 @@
 # Install all basic requirements
 RUN \
     apt-get update && \
-<<<<<<< HEAD
-    apt-get install -y tar unzip wget git build-essential doxygen graphviz llvm libasan2 libidn11 ninja-build && \
-=======
-    apt-get install -y tar unzip wget git build-essential doxygen graphviz llvm libasan2 libidn11 liblz4-dev && \
->>>>>>> 3cae287d
+    apt-get install -y tar unzip wget git build-essential doxygen graphviz llvm libasan2 libidn11 ninja-build liblz4-dev && \
     # CMake
     wget -nv -nc https://cmake.org/files/v3.13/cmake-3.13.0-Linux-x86_64.sh --no-check-certificate && \
     bash cmake-3.13.0-Linux-x86_64.sh --skip-license --prefix=/usr && \
