FROM ubuntu:22.04

# Environment
ENV DEBIAN_FRONTEND noninteractive
SHELL ["/bin/bash", "-c"]   # Use Bash as shell

# Install all basic requirements
RUN \
    apt-get update && \
    apt-get install -y software-properties-common && \
    add-apt-repository ppa:ubuntu-toolchain-r/test && \
    apt-get update && \
    apt-get install -y tar unzip wget git build-essential doxygen graphviz llvm libidn12 cmake ninja-build gcc-10 g++-10 openjdk-8-jdk-headless && \
    # Python
    wget -nv -O conda.sh https://github.com/conda-forge/miniforge/releases/download/24.3.0-0/Miniforge3-24.3.0-0-Linux-x86_64.sh && \
<<<<<<< HEAD
    bash conda.sh -b -p /opt/mambaforge
=======
    bash conda.sh -b -p /opt/miniforge
>>>>>>> a8ddbac1

ENV PATH=/opt/miniforge/bin:$PATH
ENV CC=gcc-10
ENV CXX=g++-10
ENV CPP=cpp-10

ENV GOSU_VERSION 1.10
ENV JAVA_HOME /usr/lib/jvm/java-8-openjdk-amd64/

# Install gRPC
RUN git clone -b v1.49.1 https://github.com/grpc/grpc.git \
      --recurse-submodules --depth 1 --shallow-submodules && \
    pushd grpc && \
    cmake -S . -B build -GNinja -DCMAKE_INSTALL_PREFIX=/opt/grpc -DCMAKE_CXX_VISIBILITY_PRESET=hidden && \
    cmake --build build --target install && \
    popd && \
    rm -rf grpc

# Create new Conda environment
COPY conda_env/linux_cpu_test.yml /scripts/
RUN mamba create -n linux_cpu_test && \
    mamba env update -n linux_cpu_test --file=/scripts/linux_cpu_test.yml && \
    mamba clean --all --yes && \
    conda run --no-capture-output -n linux_cpu_test pip install buildkite-test-collector

# Install lightweight sudo (not bound to TTY)
RUN set -ex; \
    wget -nv -O /usr/local/bin/gosu "https://github.com/tianon/gosu/releases/download/$GOSU_VERSION/gosu-amd64" && \
    chmod +x /usr/local/bin/gosu && \
    gosu nobody true

# Default entry-point to use if running locally
# It will preserve attributes of created files
COPY entrypoint.sh /scripts/

WORKDIR /workspace
ENTRYPOINT ["/scripts/entrypoint.sh"]<|MERGE_RESOLUTION|>--- conflicted
+++ resolved
@@ -13,11 +13,7 @@
     apt-get install -y tar unzip wget git build-essential doxygen graphviz llvm libidn12 cmake ninja-build gcc-10 g++-10 openjdk-8-jdk-headless && \
     # Python
     wget -nv -O conda.sh https://github.com/conda-forge/miniforge/releases/download/24.3.0-0/Miniforge3-24.3.0-0-Linux-x86_64.sh && \
-<<<<<<< HEAD
-    bash conda.sh -b -p /opt/mambaforge
-=======
     bash conda.sh -b -p /opt/miniforge
->>>>>>> a8ddbac1
 
 ENV PATH=/opt/miniforge/bin:$PATH
 ENV CC=gcc-10
