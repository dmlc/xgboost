ARG CUDA_VERSION_ARG
FROM nvcr.io/nvidia/cuda:$CUDA_VERSION_ARG-devel-rockylinux8
ARG CUDA_VERSION_ARG
ARG NCCL_VERSION_ARG

# Install all basic requirements
RUN \
    curl -fsSL https://developer.download.nvidia.com/compute/cuda/repos/rhel7/x86_64/D42D0685.pub | sed '/^Version/d' \
        > /etc/pki/rpm-gpg/RPM-GPG-KEY-NVIDIA && \
    dnf -y update && \
    dnf -y install dnf-plugins-core && \
    dnf config-manager --set-enabled powertools && \
    dnf install -y tar unzip wget xz git which ninja-build java-1.8.0-openjdk-devel gcc-toolset-10-gcc gcc-toolset-10-binutils gcc-toolset-10-gcc-c++ && \
    # Python
    wget -nv -O conda.sh https://github.com/conda-forge/miniforge/releases/download/24.3.0-0/Miniforge3-24.3.0-0-Linux-x86_64.sh && \
<<<<<<< HEAD
    bash conda.sh -b -p /opt/mambaforge && \
=======
    bash conda.sh -b -p /opt/miniforge && \
>>>>>>> a8ddbac1
    # CMake
    wget -nv -nc https://cmake.org/files/v3.29/cmake-3.29.5-linux-x86_64.sh --no-check-certificate && \
    bash cmake-3.29.5-linux-x86_64.sh --skip-license --prefix=/usr && \
    # Maven
<<<<<<< HEAD
    wget -nv -nc https://archive.apache.org/dist/maven/maven-3/3.6.3/binaries/apache-maven-3.6.3-bin.tar.gz && \
    tar xvf apache-maven-3.6.3-bin.tar.gz -C /opt && \
    ln -s /opt/apache-maven-3.6.3/ /opt/maven
=======
    wget -nv -nc https://archive.apache.org/dist/maven/maven-3/3.9.7/binaries/apache-maven-3.9.7-bin.tar.gz && \
    tar xvf apache-maven-3.9.7-bin.tar.gz -C /opt && \
    ln -s /opt/apache-maven-3.9.7/ /opt/maven
>>>>>>> a8ddbac1

# NCCL2 (License: https://docs.nvidia.com/deeplearning/sdk/nccl-sla/index.html)
RUN \
    export CUDA_SHORT=`echo $CUDA_VERSION_ARG | grep -o -E '[0-9]+\.[0-9]'` && \
    export NCCL_VERSION=$NCCL_VERSION_ARG && \
    dnf config-manager --add-repo https://developer.download.nvidia.com/compute/cuda/repos/rhel7/x86_64/cuda-rhel7.repo && \
    dnf -y update && \
    dnf install -y libnccl-${NCCL_VERSION}+cuda${CUDA_SHORT} libnccl-devel-${NCCL_VERSION}+cuda${CUDA_SHORT} libnccl-static-${NCCL_VERSION}+cuda${CUDA_SHORT}

ENV PATH=/opt/miniforge/bin:/opt/maven/bin:$PATH
ENV CC=/opt/rh/gcc-toolset-10/root/usr/bin/gcc
ENV CXX=/opt/rh/gcc-toolset-10/root/usr/bin/c++
ENV CPP=/opt/rh/gcc-toolset-10/root/usr/bin/cpp

# Install Python packages
RUN pip install numpy pytest scipy scikit-learn wheel kubernetes awscli

ENV GOSU_VERSION 1.10

# Install lightweight sudo (not bound to TTY)
RUN set -ex; \
    wget -nv -nc -O /usr/local/bin/gosu "https://github.com/tianon/gosu/releases/download/$GOSU_VERSION/gosu-amd64" && \
    chmod +x /usr/local/bin/gosu && \
    gosu nobody true

# Default entry-point to use if running locally
# It will preserve attributes of created files
COPY entrypoint.sh /scripts/

WORKDIR /workspace
ENTRYPOINT ["/scripts/entrypoint.sh"]<|MERGE_RESOLUTION|>--- conflicted
+++ resolved
@@ -13,24 +13,14 @@
     dnf install -y tar unzip wget xz git which ninja-build java-1.8.0-openjdk-devel gcc-toolset-10-gcc gcc-toolset-10-binutils gcc-toolset-10-gcc-c++ && \
     # Python
     wget -nv -O conda.sh https://github.com/conda-forge/miniforge/releases/download/24.3.0-0/Miniforge3-24.3.0-0-Linux-x86_64.sh && \
-<<<<<<< HEAD
-    bash conda.sh -b -p /opt/mambaforge && \
-=======
     bash conda.sh -b -p /opt/miniforge && \
->>>>>>> a8ddbac1
     # CMake
     wget -nv -nc https://cmake.org/files/v3.29/cmake-3.29.5-linux-x86_64.sh --no-check-certificate && \
     bash cmake-3.29.5-linux-x86_64.sh --skip-license --prefix=/usr && \
     # Maven
-<<<<<<< HEAD
-    wget -nv -nc https://archive.apache.org/dist/maven/maven-3/3.6.3/binaries/apache-maven-3.6.3-bin.tar.gz && \
-    tar xvf apache-maven-3.6.3-bin.tar.gz -C /opt && \
-    ln -s /opt/apache-maven-3.6.3/ /opt/maven
-=======
     wget -nv -nc https://archive.apache.org/dist/maven/maven-3/3.9.7/binaries/apache-maven-3.9.7-bin.tar.gz && \
     tar xvf apache-maven-3.9.7-bin.tar.gz -C /opt && \
     ln -s /opt/apache-maven-3.9.7/ /opt/maven
->>>>>>> a8ddbac1
 
 # NCCL2 (License: https://docs.nvidia.com/deeplearning/sdk/nccl-sla/index.html)
 RUN \
