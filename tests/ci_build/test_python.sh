#!/bin/bash
set -e
set -x

suite=$1

# Install XGBoost Python package
function install_xgboost {
  wheel_found=0
  for file in python-package/dist/*.whl
  do
    if [ -e "${file}" ]
    then
      pip install --user "${file}"
      wheel_found=1
      break  # need just one
    fi
  done
  if [ "$wheel_found" -eq 0 ]
  then
    pushd .
    cd python-package
    python setup.py install --user
    popd
  fi
}

# Run specified test suite
case "$suite" in
  gpu)
<<<<<<< HEAD
    install_xgboost
    pytest -v -s --fulltrace -m "not mgpu" tests/python-gpu
    ;;

  mgpu)
    install_xgboost
    pytest -v -s --fulltrace -m "mgpu" tests/python-gpu
=======
    source activate gpu_test
    install_xgboost
    pytest -v -s -rxXs --fulltrace -m "not mgpu" tests/python-gpu
    ;;

  mgpu)
    source activate gpu_test
    install_xgboost
    pytest -v -s -rxXs --fulltrace -m "mgpu" tests/python-gpu

>>>>>>> 9c1103e0
    cd tests/distributed
    ./runtests-gpu.sh
    cd -
    ;;

  cudf)
    source activate cudf_test
    install_xgboost
<<<<<<< HEAD
    pytest -v -s --fulltrace -m "not mgpu" tests/python-gpu/test_from_columnar.py tests/python-gpu/test_from_cupy.py
=======
    pytest -v -s -rxXs --fulltrace -m "not mgpu" \
           tests/python-gpu/test_from_cudf.py tests/python-gpu/test_from_cupy.py \
	   tests/python-gpu/test_gpu_prediction.py
    ;;

  mgpu-cudf)
    source activate cudf_test
    install_xgboost
    pytest -v -s -rxXs --fulltrace -m "mgpu" tests/python-gpu/test_gpu_with_dask.py
>>>>>>> 9c1103e0
    ;;

  cpu)
    install_xgboost
    pytest -v -s --fulltrace tests/python
    cd tests/distributed
    ./runtests.sh
    ;;

  cpu-py35)
    source activate py35
    install_xgboost
    pytest -v -s --fulltrace tests/python
    ;;

  *)
    echo "Usage: $0 {gpu|mgpu|cudf|cpu|cpu-py35}"
    exit 1
    ;;
esac<|MERGE_RESOLUTION|>--- conflicted
+++ resolved
@@ -28,15 +28,6 @@
 # Run specified test suite
 case "$suite" in
   gpu)
-<<<<<<< HEAD
-    install_xgboost
-    pytest -v -s --fulltrace -m "not mgpu" tests/python-gpu
-    ;;
-
-  mgpu)
-    install_xgboost
-    pytest -v -s --fulltrace -m "mgpu" tests/python-gpu
-=======
     source activate gpu_test
     install_xgboost
     pytest -v -s -rxXs --fulltrace -m "not mgpu" tests/python-gpu
@@ -47,7 +38,6 @@
     install_xgboost
     pytest -v -s -rxXs --fulltrace -m "mgpu" tests/python-gpu
 
->>>>>>> 9c1103e0
     cd tests/distributed
     ./runtests-gpu.sh
     cd -
@@ -56,9 +46,6 @@
   cudf)
     source activate cudf_test
     install_xgboost
-<<<<<<< HEAD
-    pytest -v -s --fulltrace -m "not mgpu" tests/python-gpu/test_from_columnar.py tests/python-gpu/test_from_cupy.py
-=======
     pytest -v -s -rxXs --fulltrace -m "not mgpu" \
            tests/python-gpu/test_from_cudf.py tests/python-gpu/test_from_cupy.py \
 	   tests/python-gpu/test_gpu_prediction.py
@@ -68,7 +55,6 @@
     source activate cudf_test
     install_xgboost
     pytest -v -s -rxXs --fulltrace -m "mgpu" tests/python-gpu/test_gpu_with_dask.py
->>>>>>> 9c1103e0
     ;;
 
   cpu)
