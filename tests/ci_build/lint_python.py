--- conflicted
+++ resolved
@@ -12,19 +12,7 @@
 PROJECT_ROOT = os.path.normpath(os.path.join(CURDIR, os.path.pardir, os.path.pardir))
 
 
-<<<<<<< HEAD
-@record_time
-def run_formatter(rel_path: str) -> bool:
-    path = os.path.join(PROJECT_ROOT, rel_path)
-    isort_ret = subprocess.run(["isort", "--check", "--profile=black", path]).returncode
-    black_ret = subprocess.run(["black", "--check", rel_path]).returncode
-    if isort_ret != 0 or black_ret != 0:
-        msg = (
-            "Please run the following command on your machine to address the format"
-            f" errors:\n isort --profile=black {rel_path}\n black {rel_path}\n"
-        )
-        print(msg, file=sys.stdout)
-=======
+@record_time
 def run_black(rel_path: str) -> bool:
     cmd = ["black", "-q", "--check", rel_path]
     ret = subprocess.run(cmd).returncode
@@ -40,6 +28,7 @@
     return True
 
 
+@record_time
 def run_isort(rel_path: str) -> bool:
     cmd = ["isort", "--check", "--profile=black", rel_path]
     ret = subprocess.run(cmd).returncode
@@ -50,7 +39,6 @@
         """
         msg += " ".join(cmd)
         print(msg, file=sys.stderr)
->>>>>>> 8e76f5f5
         return False
     return True
 
@@ -190,7 +178,7 @@
                 "doc/",
             ]
         ]
-        if not all(black_results):
+        if not all(isort_results):
             sys.exit(-1)
 
     if args.type_check == 1:
