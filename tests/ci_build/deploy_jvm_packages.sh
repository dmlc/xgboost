--- conflicted
+++ resolved
@@ -3,13 +3,12 @@
 set -e
 set -x
 
-if [ $# -ne 2 ]; then
-  echo "Usage: $0 [spark version] [build_gpu? 0 or 1]"
+if [ $# -ne 1 ]; then
+  echo "Usage: $0 [spark version]"
   exit 1
 fi
 
 spark_version=$1
-build_gpu=$2
 
 # Initialize local Maven repository
 ./tests/ci_build/initialize_maven.sh
@@ -20,19 +19,7 @@
 
 # Re-build package without Mock Rabit
 # Deploy to S3 bucket xgboost-maven-repo
-<<<<<<< HEAD
-if [[ "$build_gpu" == "0" ]]
-then
-  # Build CPU artifact
-  mvn --no-transfer-progress package deploy -P release-to-s3 -Dspark.version=${spark_version} -DskipTests
-else
-  # Build GPU artifact
-  sed -i -e 's/<artifactId>xgboost\(.*\)_\(.*\)<\/artifactId>/<artifactId>xgboost\1-gpu_\2<\/artifactId>/' $(find . -name pom.xml)
-  mvn --no-transfer-progress package deploy -Duse.cuda=ON -P release-to-s3 -Dspark.version=${spark_version} -DskipTests
-fi
-=======
 mvn --no-transfer-progress package deploy -Duse.cuda=ON -P release-to-s3 -Dspark.version=${spark_version} -DskipTests
->>>>>>> 927c316a
 
 set +x
 set +e