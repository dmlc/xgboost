--- conflicted
+++ resolved
@@ -27,36 +27,6 @@
         f'federated_client_key={CLIENT_KEY}',
         f'federated_client_cert={CLIENT_CERT}'
     ]
-<<<<<<< HEAD
-    xgb.rabit.init([e.encode() for e in rabit_env])
-
-    # Load file, file will not be sharded in federated mode.
-    dtrain = xgb.DMatrix('agaricus.txt.train-%02d' % rank)
-    dtest = xgb.DMatrix('agaricus.txt.test-%02d' % rank)
-
-    # Specify parameters via map, definition are same as c++ version
-    param = {'max_depth': 2, 'eta': 1, 'objective': 'binary:logistic'}
-    if with_gpu:
-        param['tree_method'] = 'gpu_hist'
-        param['gpu_id'] = rank
-
-    # Specify validations set to watch performance
-    watchlist = [(dtest, 'eval'), (dtrain, 'train')]
-    num_round = 20
-
-    # Run training, all the features in training API is available.
-    # Currently, this script only support calling train once for fault recovery purpose.
-    bst = xgb.train(param, dtrain, num_round, evals=watchlist, early_stopping_rounds=2)
-
-    # Save the model, only ask process 0 to save the model.
-    if xgb.rabit.get_rank() == 0:
-        bst.save_model("test.model.json")
-        xgb.rabit.tracker_print("Finished training\n")
-
-    # Notify the tracker all training has been successful
-    # This is only needed in distributed training.
-    xgb.rabit.finalize()
-=======
     with xgb.rabit.RabitContext([e.encode() for e in rabit_env]):
         # Load file, file will not be sharded in federated mode.
         dtrain = xgb.DMatrix('agaricus.txt.train-%02d' % rank)
@@ -64,6 +34,9 @@
 
         # Specify parameters via map, definition are same as c++ version
         param = {'max_depth': 2, 'eta': 1, 'objective': 'binary:logistic'}
+        if with_gpu:
+            param['tree_method'] = 'gpu_hist'
+            param['gpu_id'] = rank
 
         # Specify validations set to watch performance
         watchlist = [(dtest, 'eval'), (dtrain, 'train')]
@@ -77,7 +50,6 @@
         if xgb.rabit.get_rank() == 0:
             bst.save_model("test.model.json")
             xgb.rabit.tracker_print("Finished training\n")
->>>>>>> 18a38f7c
 
 
 def run_test(with_gpu: bool = False) -> None:
