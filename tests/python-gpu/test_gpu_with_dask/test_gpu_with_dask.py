--- conflicted
+++ resolved
@@ -351,79 +351,6 @@
         )
         parameters = {"tree_method": "gpu_hist", "debug_synchronize": True}
 
-<<<<<<< HEAD
-            ddf = dask_cudf.concat(
-                [dask_cudf.from_cudf(df, npartitions=3)]
-                + [dask_cudf.from_cudf(df, npartitions=3)]
-            )
-            X = ddf[ddf.columns.difference(["y"])]
-            y = ddf[["y"]]
-            dtrain = dxgb.DaskDeviceQuantileDMatrix(client, X, y)
-            bst = xgb.dask.train(client, parameters, dtrain, evals=[(dtrain, "train")])
-
-            predt = dxgb.predict(client, bst, X).compute().values
-            cupy.testing.assert_allclose(predt, predt_empty)
-
-            predt = dxgb.predict(client, bst, dtrain).compute()
-            cupy.testing.assert_allclose(predt, predt_empty)
-
-            predt = dxgb.inplace_predict(client, bst, X).compute().values
-            cupy.testing.assert_allclose(predt, predt_empty)
-
-            df = df.to_pandas()
-            empty = df.iloc[:0]
-            ddf = dd.concat(
-                [dd.from_pandas(empty, npartitions=1)]
-                + [dd.from_pandas(df, npartitions=3)]
-                + [dd.from_pandas(df, npartitions=3)]
-            )
-            X = ddf[ddf.columns.difference(["y"])]
-            y = ddf[["y"]]
-
-            predt_empty = cupy.asnumpy(predt_empty)
-
-            predt = dxgb.predict(client, bst_empty, X).compute().values
-            np.testing.assert_allclose(predt, predt_empty)
-
-            in_predt = dxgb.inplace_predict(client, bst_empty, X).compute().values
-            np.testing.assert_allclose(predt, in_predt)
-
-    def test_empty_dmatrix_auc(self, local_cuda_cluster: LocalCUDACluster) -> None:
-        with Client(local_cuda_cluster) as client:
-            n_workers = len(_get_client_workers(client))
-            run_empty_dmatrix_auc(client, "gpu_hist", n_workers)
-
-    def test_auc(self, local_cuda_cluster: LocalCUDACluster) -> None:
-        with Client(local_cuda_cluster) as client:
-            run_auc(client, "gpu_hist")
-
-    def test_data_initialization(self, local_cuda_cluster: LocalCUDACluster) -> None:
-        with Client(local_cuda_cluster) as client:
-            X, y, _ = generate_array()
-            fw = da.random.random((random_cols, ))
-            fw = fw - fw.min()
-            m = dxgb.DaskDMatrix(client, X, y, feature_weights=fw)
-
-            workers = _get_client_workers(client)
-            rabit_args = client.sync(dxgb._get_rabit_args, len(workers), None, client)
-
-            def worker_fn(worker_addr: str, data_ref: Dict) -> None:
-                with dxgb.CommunicatorContext(**rabit_args):
-                    local_dtrain = dxgb._dmatrix_from_list_of_parts(**data_ref, nthread=7)
-                    fw_rows = local_dtrain.get_float_info("feature_weights").shape[0]
-                    assert fw_rows == local_dtrain.num_col()
-
-            futures = []
-            for i in range(len(workers)):
-                futures.append(
-                    client.submit(
-                        worker_fn,
-                        workers[i],
-                        m._create_fn_args(workers[i]),
-                        pure=False,
-                        workers=[workers[i]]
-                    )
-=======
         empty = df.iloc[:0]
         ddf = dask_cudf.concat(
             [dask_cudf.from_cudf(empty, npartitions=1)]
@@ -498,7 +425,7 @@
         )
 
         def worker_fn(worker_addr: str, data_ref: Dict) -> None:
-            with dxgb.RabitContext(rabit_args):
+            with dxgb.CommunicatorContext(**rabit_args):
                 local_dtrain = dxgb._dmatrix_from_list_of_parts(**data_ref, nthread=7)
                 fw_rows = local_dtrain.get_float_info("feature_weights").shape[0]
                 assert fw_rows == local_dtrain.num_col()
@@ -512,7 +439,6 @@
                     m._create_fn_args(workers[i]),
                     pure=False,
                     workers=[workers[i]],
->>>>>>> b2bbf490
                 )
             )
         local_cuda_client.gather(futures)
@@ -583,15 +509,6 @@
         ) -> subprocess.CompletedProcess:
             port_env = ""
             # setup environment for running the c++ part.
-<<<<<<< HEAD
-=======
-            for arg in rabit_args:
-                if arg.decode("utf-8").startswith("DMLC_TRACKER_PORT"):
-                    port_env = arg.decode("utf-8")
-                if arg.decode("utf-8").startswith("DMLC_TRACKER_URI"):
-                    uri_env = arg.decode("utf-8")
-            port = port_env.split("=")
->>>>>>> b2bbf490
             env = os.environ.copy()
             env['DMLC_TRACKER_PORT'] = str(rabit_args['DMLC_TRACKER_PORT'])
             env["DMLC_TRACKER_URI"] = str(rabit_args["DMLC_TRACKER_URI"])
