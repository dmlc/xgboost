import numpy as np
import sys
import unittest
<<<<<<< HEAD
from nose.plugins.attrib import attr
from sklearn.datasets import load_digits, load_boston, load_breast_cancer, make_regression
import itertools as it

rng = np.random.RandomState(1994)


def non_increasing(L, tolerance):
    return all((y - x) < tolerance for x, y in zip(L, L[1:]))


# Check result is always decreasing and final accuracy is within tolerance
def assert_accuracy(res, tree_method, comparison_tree_method, tolerance, param):
    assert non_increasing(res[tree_method], tolerance)
    assert np.allclose(res[tree_method][-1], res[comparison_tree_method][-1], 2e-2, 1e-2)
=======
>>>>>>> 01aff45f

sys.path.append("tests/python")
import xgboost as xgb
from regression_test_utilities import run_suite, parameter_combinations, \
    assert_results_non_increasing

def train_sparse_weights(param_in, comparison_tree_method):
    n = 10000
    sparsity = 0.25
    X, y = make_regression(n, random_state=rng)
    X = np.array([[np.nan if rng.uniform(0, 1) < sparsity else x for x in x_row] for x_row in X])
    w = np.array([rng.uniform(1, 10) for i in range(n)])
    dtrain = xgb.DMatrix(X, label=y, weight=w)
    param = {}
    param.update(param_in)
    res_tmp = {}
    res = {}
    num_rounds = 10
    bst = xgb.train(param, dtrain, num_rounds, [(dtrain, 'train')], evals_result=res_tmp)
    res[param['tree_method']] = res_tmp['train']['rmse']
    param["tree_method"] = comparison_tree_method
    bst = xgb.train(param, dtrain, num_rounds, [(dtrain, 'train')], evals_result=res_tmp)
    res[comparison_tree_method] = res_tmp['train']['rmse']
    return res


def assert_gpu_results(cpu_results, gpu_results):
    for cpu_res, gpu_res in zip(cpu_results, gpu_results):
        # Check final eval result roughly equivalent
        assert np.allclose(cpu_res["eval"][-1], gpu_res["eval"][-1], 1e-3, 1e-2)


<<<<<<< HEAD
        print(param_tmp, file=sys.stderr)
        assert_accuracy(train_boston(param_tmp, comparison_tree_method),
                        tree_method, comparison_tree_method, tolerance, param_tmp)
        assert_accuracy(train_digits(param_tmp, comparison_tree_method),
                        tree_method, comparison_tree_method, tolerance, param_tmp)
        assert_accuracy(train_cancer(param_tmp, comparison_tree_method),
                        tree_method, comparison_tree_method, tolerance, param_tmp)
        assert_accuracy(train_sparse(param_tmp, comparison_tree_method),
                        tree_method, comparison_tree_method, tolerance, param_tmp)
        assert_accuracy(train_sparse_weights(param_tmp, comparison_tree_method),
                        tree_method, comparison_tree_method, tolerance, param_tmp)
=======
datasets = ["Boston", "Cancer", "Digits", "Sparse regression"]
>>>>>>> 01aff45f


class TestGPU(unittest.TestCase):
    def test_gpu_exact(self):
<<<<<<< HEAD
        variable_param = {'max_depth': [2, 6, 15]}
        assert_updater_accuracy('gpu_exact', 'exact', variable_param, 0.02)
    
=======
        variable_param = {'max_depth': [2, 6, 15], }
        for param in parameter_combinations(variable_param):
            param['tree_method'] = 'gpu_exact'
            gpu_results = run_suite(param, select_datasets=datasets)
            assert_results_non_increasing(gpu_results, 1e-2)
            param['tree_method'] = 'exact'
            cpu_results = run_suite(param, select_datasets=datasets)
            assert_gpu_results(cpu_results, gpu_results)

>>>>>>> 01aff45f
    def test_gpu_hist(self):
        variable_param = {'n_gpus': [1, -1], 'max_depth': [2, 6], 'max_leaves': [255, 4],
                          'max_bin': [2, 16, 1024],
                          'grow_policy': ['depthwise', 'lossguide']}
        for param in parameter_combinations(variable_param):
            param['tree_method'] = 'gpu_hist'
            gpu_results = run_suite(param, select_datasets=datasets)
            assert_results_non_increasing(gpu_results, 1e-2)
            param['tree_method'] = 'hist'
            cpu_results = run_suite(param, select_datasets=datasets)
            assert_gpu_results(cpu_results, gpu_results)<|MERGE_RESOLUTION|>--- conflicted
+++ resolved
@@ -1,80 +1,22 @@
 import numpy as np
 import sys
 import unittest
-<<<<<<< HEAD
-from nose.plugins.attrib import attr
-from sklearn.datasets import load_digits, load_boston, load_breast_cancer, make_regression
-import itertools as it
-
-rng = np.random.RandomState(1994)
-
-
-def non_increasing(L, tolerance):
-    return all((y - x) < tolerance for x, y in zip(L, L[1:]))
-
-
-# Check result is always decreasing and final accuracy is within tolerance
-def assert_accuracy(res, tree_method, comparison_tree_method, tolerance, param):
-    assert non_increasing(res[tree_method], tolerance)
-    assert np.allclose(res[tree_method][-1], res[comparison_tree_method][-1], 2e-2, 1e-2)
-=======
->>>>>>> 01aff45f
 
 sys.path.append("tests/python")
 import xgboost as xgb
 from regression_test_utilities import run_suite, parameter_combinations, \
     assert_results_non_increasing
 
-def train_sparse_weights(param_in, comparison_tree_method):
-    n = 10000
-    sparsity = 0.25
-    X, y = make_regression(n, random_state=rng)
-    X = np.array([[np.nan if rng.uniform(0, 1) < sparsity else x for x in x_row] for x_row in X])
-    w = np.array([rng.uniform(1, 10) for i in range(n)])
-    dtrain = xgb.DMatrix(X, label=y, weight=w)
-    param = {}
-    param.update(param_in)
-    res_tmp = {}
-    res = {}
-    num_rounds = 10
-    bst = xgb.train(param, dtrain, num_rounds, [(dtrain, 'train')], evals_result=res_tmp)
-    res[param['tree_method']] = res_tmp['train']['rmse']
-    param["tree_method"] = comparison_tree_method
-    bst = xgb.train(param, dtrain, num_rounds, [(dtrain, 'train')], evals_result=res_tmp)
-    res[comparison_tree_method] = res_tmp['train']['rmse']
-    return res
-
 
 def assert_gpu_results(cpu_results, gpu_results):
     for cpu_res, gpu_res in zip(cpu_results, gpu_results):
         # Check final eval result roughly equivalent
-        assert np.allclose(cpu_res["eval"][-1], gpu_res["eval"][-1], 1e-3, 1e-2)
+        assert np.allclose(cpu_res["eval"][-1], gpu_res["eval"][-1], 2e-2, 1e-2)
 
-
-<<<<<<< HEAD
-        print(param_tmp, file=sys.stderr)
-        assert_accuracy(train_boston(param_tmp, comparison_tree_method),
-                        tree_method, comparison_tree_method, tolerance, param_tmp)
-        assert_accuracy(train_digits(param_tmp, comparison_tree_method),
-                        tree_method, comparison_tree_method, tolerance, param_tmp)
-        assert_accuracy(train_cancer(param_tmp, comparison_tree_method),
-                        tree_method, comparison_tree_method, tolerance, param_tmp)
-        assert_accuracy(train_sparse(param_tmp, comparison_tree_method),
-                        tree_method, comparison_tree_method, tolerance, param_tmp)
-        assert_accuracy(train_sparse_weights(param_tmp, comparison_tree_method),
-                        tree_method, comparison_tree_method, tolerance, param_tmp)
-=======
 datasets = ["Boston", "Cancer", "Digits", "Sparse regression"]
->>>>>>> 01aff45f
-
 
 class TestGPU(unittest.TestCase):
     def test_gpu_exact(self):
-<<<<<<< HEAD
-        variable_param = {'max_depth': [2, 6, 15]}
-        assert_updater_accuracy('gpu_exact', 'exact', variable_param, 0.02)
-    
-=======
         variable_param = {'max_depth': [2, 6, 15], }
         for param in parameter_combinations(variable_param):
             param['tree_method'] = 'gpu_exact'
@@ -84,7 +26,6 @@
             cpu_results = run_suite(param, select_datasets=datasets)
             assert_gpu_results(cpu_results, gpu_results)
 
->>>>>>> 01aff45f
     def test_gpu_hist(self):
         variable_param = {'n_gpus': [1, -1], 'max_depth': [2, 6], 'max_leaves': [255, 4],
                           'max_bin': [2, 16, 1024],
