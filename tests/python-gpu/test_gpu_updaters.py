--- conflicted
+++ resolved
@@ -126,11 +126,5 @@
         assert_updater_accuracy('gpu_exact', 'exact', variable_param, 0.02)
 
     def test_gpu_hist_experimental(self):
-<<<<<<< HEAD
-        variable_param = {'gpu_id': [1], 'n_gpus': [1], 'max_depth': [2, 6], 'max_leaves': [255, 4], 'max_bin': [2, 16, 1024]}
-        # below will fail with GPU loss guide currently.
-        #variable_param = {'n_gpus': [2], 'max_depth': [2, 6], 'max_leaves': [255, 4], 'max_bin': [2, 16, 1024]}
-=======
         variable_param = {'n_gpus': [1, -1], 'max_depth': [2, 6], 'max_leaves': [255, 4], 'max_bin': [2, 16, 1024]}
->>>>>>> 6d15c02f
         assert_updater_accuracy('gpu_hist_experimental', 'hist', variable_param, 0.01)