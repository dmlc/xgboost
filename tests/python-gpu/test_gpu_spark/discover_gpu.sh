--- conflicted
+++ resolved
@@ -2,11 +2,7 @@
 
 # This script is only made for running XGBoost tests on official CI where we have access
 # to a 4-GPU cluster, the discovery command is for running tests on a local machine where
-<<<<<<< HEAD
-# the driver and the GPU worker might be the same machine.
-=======
 # the driver and the GPU worker might be the same machine for the ease of development.
->>>>>>> 748d516c
 
 if ! command -v nvidia-smi &> /dev/null
 then
