--- conflicted
+++ resolved
@@ -148,13 +148,9 @@
         import cupy as cp
         n = 100
         X = cp.random.random((n, 2))
-<<<<<<< HEAD
-        xgb.DeviceQuantileDMatrix(X.toDlpack())
-=======
         m = xgb.DeviceQuantileDMatrix(X.toDlpack())
         with pytest.raises(xgb.core.XGBoostError):
             m.slice(rindex=[0, 1, 2])
->>>>>>> 0cd0dad0
 
     @pytest.mark.skipif(**tm.no_cupy())
     @pytest.mark.mgpu
