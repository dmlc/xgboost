--- conflicted
+++ resolved
@@ -20,11 +20,7 @@
   cpu)
     ;;
 
-<<<<<<< HEAD
-  gpu|gpu_build_centos7)
-=======
   gpu|gpu_build_rockylinux8)
->>>>>>> a8ddbac1
     BUILD_ARGS="$BUILD_ARGS --build-arg CUDA_VERSION_ARG=$CUDA_VERSION"
     BUILD_ARGS="$BUILD_ARGS --build-arg NCCL_VERSION_ARG=$NCCL_VERSION"
     BUILD_ARGS="$BUILD_ARGS --build-arg RAPIDS_VERSION_ARG=$RAPIDS_VERSION"
