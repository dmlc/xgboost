--- conflicted
+++ resolved
@@ -3,19 +3,17 @@
 set -euo pipefail
 set -x
 
-<<<<<<< HEAD
 CUDA_VERSION=11.0.3
 RAPIDS_VERSION=22.10
 SPARK_VERSION=3.0.1
 JDK_VERSION=8
-=======
+
 if [[ -z ${BUILDKITE:-} ]]
 then
   echo "$0 is not meant to run locally; it should run inside BuildKite."
   echo "Please inspect the content of $0 and locate the desired command manually."
   exit 1
 fi
->>>>>>> 37886a5d
 
 if [[ -n $BUILDKITE_PULL_REQUEST && $BUILDKITE_PULL_REQUEST != "false" ]]
 then
