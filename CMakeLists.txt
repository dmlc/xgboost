--- conflicted
+++ resolved
@@ -109,15 +109,13 @@
     set(NCCL_DIRECTORY ${PROJECT_SOURCE_DIR}/nccl)
     include_directories(${NCCL_DIRECTORY}/src)
     set(LINK_LIBRARIES ${LINK_LIBRARIES} ${CUDA_LIBRARIES})
-
-	#Find cub
-	set(CUB_DIRECTORY ${PROJECT_SOURCE_DIR}/cub/)
-	include_directories(${CUB_DIRECTORY})
-
+    #Find cub
+    set(CUB_DIRECTORY ${PROJECT_SOURCE_DIR}/cub/)
+    include_directories(${CUB_DIRECTORY})
     #Find googletest
     set(GTEST_DIRECTORY "${CACHE_PREFIX}" CACHE PATH "Googletest directory")
     include_directories(${GTEST_DIRECTORY}/include)
-<<<<<<< HEAD
+    #gencode flags
     set(GENCODE_FLAGS "")
     foreach(ver ${GPU_COMPUTE_VER})
       set(GENCODE_FLAGS "${GENCODE_FLAGS}-gencode arch=compute_${ver},code=sm_${ver};")
@@ -126,11 +124,6 @@
     if(NOT MSVC)
       set(CUDA_NVCC_FLAGS "${CUDA_NVCC_FLAGS};-Xcompiler -fPIC")
     endif()
-=======
-
-    # plugin
-    set(CUDA_NVCC_FLAGS "${CUDA_NVCC_FLAGS};-lineinfo;--expt-extended-lambda")
->>>>>>> 41efe32a
     set(CUDA_SOURCES
       plugin/updater_gpu/src/updater_gpu.cu
       plugin/updater_gpu/src/gpu_hist_builder.cu
