# CUDA Accelerated Tree Construction Algorithms
This plugin adds GPU accelerated tree construction algorithms to XGBoost.
## Usage
Specify the 'updater' parameter as one of the following algorithms. 

### Algorithms
| updater | Description |
| --- | --- |
grow_gpu | The standard XGBoost tree construction algorithm. Performs exact search for splits. Slower and uses considerably more memory than 'grow_gpu_hist' |
grow_gpu_hist | Equivalent to the XGBoost fast histogram algorithm. Faster and uses considerably less memory. Splits may be less accurate. |

### Supported parameters 
| parameter | grow_gpu | grow_gpu_hist |
| --- | --- | --- |
subsample | &#10004; | &#10004; |
colsample_bytree | &#10004; | &#10004;|
colsample_bylevel | &#10004; | &#10004; |
max_bin | &#10006; | &#10004; |
gpu_id | &#10004; | &#10004; | 
n_gpus | &#10006; | &#10004; | 

The device ordinal can be selected using the 'gpu_id' parameter, which defaults to 0.

Multiple GPUs can be used with the grow_gpu_hist parameter using the n_gpus parameter, which defaults to -1 (indicating use all visible GPUs).  If gpu_id is specified as non-zero, the gpu device order is mod(gpu_id + i) % n_visible_devices for i=0 to n_gpus-1.  As with GPU vs. CPU, multi-GPU will not always be faster than a single GPU due to PCI bus bandwidth that can limit performance.  For example, when n_features * n_bins * 2^depth divided by time of each round/iteration becomes comparable to the real PCI 16x bus bandwidth of order 4GB/s to 10GB/s, then AllReduce will dominant code speed and multiple GPUs become ineffective at increasing performance.  Also, CPU overhead between GPU calls can limit usefulness of multiple GPUs.

This plugin currently works with the CLI version and python version.

Python example:
```python
param['gpu_id'] = 1
param['max_bin'] = 16
param['updater'] = 'grow_gpu_hist'
```
## Benchmarks
To run benchmarks on synthetic data for binary classification:
```bash
$ python benchmark/benchmark.py
```

Training time time on 1000000 rows x 50 columns with 500 boosting iterations on i7-6700K CPU @ 4.00GHz and Pascal Titan X.

| Updater | Time (s) |
| --- | --- |
| grow_gpu_hist | 11.09 |
| grow_fast_histmaker (histogram XGBoost - CPU) | 41.75 |
| grow_gpu | 193.90 |
| grow_colmaker (standard XGBoost - CPU) | 720.12 |


[See here](http://dmlc.ml/2016/12/14/GPU-accelerated-xgboost.html) for additional performance benchmarks of the 'grow_gpu' updater.

## Test
To run tests:
```bash
$ python -m nose test/python/
```
## Dependencies
A CUDA capable GPU with at least compute capability >= 3.5 (the algorithm depends on shuffle and vote instructions introduced in Kepler).

Building the plug-in requires CUDA Toolkit 7.5 or later (https://developer.nvidia.com/cuda-downloads)

submodule: The plugin also depends on CUB 1.6.4 - https://nvlabs.github.io/cub/ . CUB is a header only cuda library which provides sort/reduce/scan primitives.

submodule: NVIDIA NCCL from https://github.com/NVIDIA/nccl with windows port allowed by git@github.com:h2oai/nccl.git

## Build

From the command line on Linux starting from the xgboost directory:

On Linux, from the xgboost directory:
```bash
$ mkdir build
$ cd build
$ cmake .. -DPLUGIN_UPDATER_GPU=ON
$ make -j
```
On Windows using cmake, see what options for Generators you have for cmake, and choose one with [arch] replaced by Win64:
```bash
cmake -help
```
Then run cmake as:
```bash
$ mkdir build
$ cd build
$ cmake .. -G"Visual Studio 14 2015 Win64" -DPLUGIN_UPDATER_GPU=ON
```
Cmake will generate an xgboost.sln solution file in the build directory. Build this solution in release mode as a x64 build.

Visual studio community 2015, supported by cuda toolkit (http://docs.nvidia.com/cuda/cuda-installation-guide-microsoft-windows/#axzz4isREr2nS), can be downloaded from: https://my.visualstudio.com/Downloads?q=Visual%20Studio%20Community%202015 .  You may also be able to use a later version of visual studio depending on whether the CUDA toolkit supports it.  Note that Mingw cannot be used with cuda.

### For Developers!

In case you want to build only for a specific GPU(s), for eg. GP100 and GP102,
whose compute capability are 60 and 61 respectively:
```bash
$ cmake .. -DPLUGIN_UPDATER_GPU=ON -DGPU_COMPUTE_VER="60;61"
```
By default, the versions will include support for all GPUs in Maxwell and Pascal architectures.

### Using make
Now, it also supports the usual 'make' flow to build gpu-enabled tree construction plugins. It's currently only tested on Linux. From the xgboost directory
```bash
# make sure CUDA SDK bin directory is in the 'PATH' env variable
$ make PLUGIN_UPDATER_GPU=ON
```
<<<<<<< HEAD

Similar to cmake, if you want to build only for a specific GPU(s):
```bash
$ make PLUGIN_UPDATER_GPU=ON GPU_COMPUTE_VER="60 61"
```

### For Developers!

=======
>>>>>>> 41efe32a
Now, some of the code-base inside gpu plugins have googletest unit-tests inside 'tests/'.
They can be enabled run along with other unit-tests inside '<xgboostRoot>/tests/cpp' using:
```bash
# make sure CUDA SDK bin directory is in the 'PATH' env variable
# below 2 commands need only be executed once
$ source ./dmlc-core/scripts/travis/travis_setup_env.sh
$ make -f dmlc-core/scripts/packages.mk gtest
$ make PLUGIN_UPDATER_GPU=ON GTEST_PATH=${CACHE_PREFIX} test
```

## Changelog
##### 2017/6/5

* Multi-GPU support for histogram method using NVIDIA NCCL.

##### 2017/5/31
* Faster version of the grow_gpu plugin
* Added support for building gpu plugin through 'make' flow too

##### 2017/5/19
* Further performance enhancements for histogram method.

##### 2017/5/5
* Histogram performance improvements
* Fix gcc build issues 

##### 2017/4/25
* Add fast histogram algorithm
* Fix Linux build
* Add 'gpu_id' parameter

## References
[Mitchell, Rory, and Eibe Frank. Accelerating the XGBoost algorithm using GPU computing. No. e2911v1. PeerJ Preprints, 2017.](https://peerj.com/preprints/2911/)

## Author
<<<<<<< HEAD
Rory Mitchell,
Jonathan C. McKinney,
Shankara Rao Thejaswi Nanditale,
Vinay Deshpande,
and the rest of the H2O.ai and NVIDIA team.
=======
Rory Mitchell
Jonathan C. McKinney
Shankara Rao Thejaswi Nanditale
Vinay Deshpande
... and the rest of the H2O.ai and NVIDIA team.
>>>>>>> d2fbbdf4a39fa1f0af5cbd59a7912cf5caade34e

Please report bugs to the xgboost/issues page.
<|MERGE_RESOLUTION|>--- conflicted
+++ resolved
@@ -103,7 +103,6 @@
 # make sure CUDA SDK bin directory is in the 'PATH' env variable
 $ make PLUGIN_UPDATER_GPU=ON
 ```
-<<<<<<< HEAD
 
 Similar to cmake, if you want to build only for a specific GPU(s):
 ```bash
@@ -112,8 +111,6 @@
 
 ### For Developers!
 
-=======
->>>>>>> 41efe32a
 Now, some of the code-base inside gpu plugins have googletest unit-tests inside 'tests/'.
 They can be enabled run along with other unit-tests inside '<xgboostRoot>/tests/cpp' using:
 ```bash
@@ -149,18 +146,10 @@
 [Mitchell, Rory, and Eibe Frank. Accelerating the XGBoost algorithm using GPU computing. No. e2911v1. PeerJ Preprints, 2017.](https://peerj.com/preprints/2911/)
 
 ## Author
-<<<<<<< HEAD
-Rory Mitchell,
-Jonathan C. McKinney,
-Shankara Rao Thejaswi Nanditale,
-Vinay Deshpande,
-and the rest of the H2O.ai and NVIDIA team.
-=======
 Rory Mitchell
 Jonathan C. McKinney
 Shankara Rao Thejaswi Nanditale
 Vinay Deshpande
 ... and the rest of the H2O.ai and NVIDIA team.
->>>>>>> d2fbbdf4a39fa1f0af5cbd59a7912cf5caade34e
 
 Please report bugs to the xgboost/issues page.
