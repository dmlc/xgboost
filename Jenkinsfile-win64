--- conflicted
+++ resolved
@@ -66,11 +66,7 @@
 }
 
 def BuildWin64() {
-<<<<<<< HEAD
-  node('win64 && build && cuda9') {
-=======
   node('win64 && build && cuda10') {
->>>>>>> f9b246f5
     unstash name: 'srcs'
     echo "Building XGBoost for Windows AMD64 target..."
     bat "nvcc --version"
