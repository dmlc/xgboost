#!/usr/bin/groovy
// -*- mode: groovy -*-

/* Jenkins pipeline for Windows AMD64 target */

import groovy.transform.Field

@Field
def commit_id   // necessary to pass a variable from one stage to another

pipeline {
  agent none

  // Setup common job properties
  options {
    timestamps()
    timeout(time: 240, unit: 'MINUTES')
    buildDiscarder(logRotator(numToKeepStr: '10'))
    preserveStashes()
  }

  // Build stages
  stages {
    stage('Jenkins Win64: Initialize') {
      agent { label 'job_initializer' }
      steps {
        script {
          checkoutSrcs()
          commit_id = "${GIT_COMMIT}"
        }
        sh 'python3 tests/jenkins_get_approval.py'
        stash name: 'srcs'
        milestone ordinal: 1
      }
    }
    stage('Jenkins Win64: Build') {
      agent none
      steps {
        script {
          parallel ([
<<<<<<< HEAD
            'build-win64-cuda10.0': { BuildWin64() }
=======
            'build-win64-cuda10.1': { BuildWin64() }
>>>>>>> 0cd0dad0
          ])
        }
        milestone ordinal: 2
      }
    }
    stage('Jenkins Win64: Test') {
      agent none
      steps {
        script {
          parallel ([
<<<<<<< HEAD
            'test-win64-cpu': { TestWin64CPU() },
            'test-win64-gpu-cuda10.0': { TestWin64GPU(cuda_target: 'cuda10_0') },
            'test-win64-gpu-cuda10.1': { TestWin64GPU(cuda_target: 'cuda10_1') }
=======
            'test-win64-cuda10.1': { TestWin64() },
>>>>>>> 0cd0dad0
          ])
        }
        milestone ordinal: 3
      }
    }
  }
}

// check out source code from git
def checkoutSrcs() {
  retry(5) {
    try {
      timeout(time: 2, unit: 'MINUTES') {
        checkout scm
        sh 'git submodule update --init'
      }
    } catch (exc) {
      deleteDir()
      error "Failed to fetch source codes"
    }
  }
}

def BuildWin64() {
<<<<<<< HEAD
  node('win64 && build && cuda10') {
=======
  node('win64 && cuda10_unified') {
>>>>>>> 0cd0dad0
    unstash name: 'srcs'
    echo "Building XGBoost for Windows AMD64 target..."
    bat "nvcc --version"
    def arch_flag = ""
    if (env.BRANCH_NAME != 'master' && !(env.BRANCH_NAME.startsWith('release'))) {
      arch_flag = "-DGPU_COMPUTE_VER=75"
    }
    bat """
    mkdir build
    cd build
    cmake .. -G"Visual Studio 15 2017 Win64" -DUSE_CUDA=ON -DCMAKE_VERBOSE_MAKEFILE=ON -DGOOGLE_TEST=ON -DUSE_DMLC_GTEST=ON ${arch_flag}
    """
    bat """
    cd build
    "C:\\Program Files (x86)\\Microsoft Visual Studio\\2017\\Community\\MSBuild\\15.0\\Bin\\MSBuild.exe" xgboost.sln /m /p:Configuration=Release /nodeReuse:false
    """
    bat """
    cd python-package
    conda activate && python setup.py bdist_wheel --universal && for /R %%i in (dist\\*.whl) DO python ../tests/ci_build/rename_whl.py "%%i" ${commit_id} win_amd64
    """
    echo "Insert vcomp140.dll (OpenMP runtime) into the wheel..."
    bat """
    cd python-package\\dist
    COPY /B ..\\..\\tests\\ci_build\\insert_vcomp140.py
    conda activate && python insert_vcomp140.py *.whl
    """
    echo 'Stashing Python wheel...'
    stash name: 'xgboost_whl', includes: 'python-package/dist/*.whl'
    if (env.BRANCH_NAME == 'master' || env.BRANCH_NAME.startsWith('release')) {
      echo 'Uploading Python wheel...'
      path = ("${BRANCH_NAME}" == 'master') ? '' : "${BRANCH_NAME}/"
      s3Upload bucket: 'xgboost-nightly-builds', path: path, acl: 'PublicRead', workingDir: 'python-package/dist', includePathPattern:'**/*.whl'
    }
    echo 'Stashing C++ test executable (testxgboost)...'
    stash name: 'xgboost_cpp_tests', includes: 'build/testxgboost.exe'
    stash name: 'xgboost_cli', includes: 'xgboost.exe'
    deleteDir()
  }
}

def TestWin64() {
  node('win64 && cuda10_unified') {
    unstash name: 'srcs'
    unstash name: 'xgboost_whl'
    unstash name: 'xgboost_cli'
    unstash name: 'xgboost_cpp_tests'
    echo "Test Win64"
    bat "nvcc --version"
    echo "Running C++ tests..."
    bat "build\\testxgboost.exe"
    echo "Installing Python dependencies..."
    def env_name = 'win64_' + UUID.randomUUID().toString().replaceAll('-', '')
    bat "conda env create -n ${env_name} --file=tests/ci_build/conda_env/win64_test.yml"
    echo "Installing Python wheel..."
    bat """
    conda activate ${env_name} && for /R %%i in (python-package\\dist\\*.whl) DO python -m pip install "%%i"
    """
    echo "Running Python tests..."
    bat "conda activate ${env_name} && python -m pytest -v -s -rxXs --fulltrace tests\\python"
    bat """
    conda activate ${env_name} && python -m pytest -v -s -rxXs --fulltrace -m "(not slow) and (not mgpu)" tests\\python-gpu
    """
    bat "conda env remove --name ${env_name}"
    deleteDir()
  }
}<|MERGE_RESOLUTION|>--- conflicted
+++ resolved
@@ -38,11 +38,7 @@
       steps {
         script {
           parallel ([
-<<<<<<< HEAD
-            'build-win64-cuda10.0': { BuildWin64() }
-=======
             'build-win64-cuda10.1': { BuildWin64() }
->>>>>>> 0cd0dad0
           ])
         }
         milestone ordinal: 2
@@ -53,13 +49,7 @@
       steps {
         script {
           parallel ([
-<<<<<<< HEAD
-            'test-win64-cpu': { TestWin64CPU() },
-            'test-win64-gpu-cuda10.0': { TestWin64GPU(cuda_target: 'cuda10_0') },
-            'test-win64-gpu-cuda10.1': { TestWin64GPU(cuda_target: 'cuda10_1') }
-=======
             'test-win64-cuda10.1': { TestWin64() },
->>>>>>> 0cd0dad0
           ])
         }
         milestone ordinal: 3
@@ -84,11 +74,7 @@
 }
 
 def BuildWin64() {
-<<<<<<< HEAD
-  node('win64 && build && cuda10') {
-=======
   node('win64 && cuda10_unified') {
->>>>>>> 0cd0dad0
     unstash name: 'srcs'
     echo "Building XGBoost for Windows AMD64 target..."
     bat "nvcc --version"
