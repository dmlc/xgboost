--- conflicted
+++ resolved
@@ -35,10 +35,7 @@
     cpu: 16
     family: ["c6g", "c7g"]
     image: linux-arm64
-<<<<<<< HEAD
-=======
     spot: "false"
->>>>>>> a7f6187d
   linux-arm64-gpu:
     family: ["g5g.xlarge"]
     image: linux-arm64
