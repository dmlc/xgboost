--- conflicted
+++ resolved
@@ -29,11 +29,7 @@
       with:
         submodules: 'true'
 
-<<<<<<< HEAD
-    - uses: r-lib/actions/setup-r@b7e68d63e51bdf225997973e2add36d551f60f02 # v2.8.7
-=======
     - uses: r-lib/actions/setup-r@929c772977a3a13c8733b363bf5a2f685c25dd91 # v2.9.0
->>>>>>> 966dc817
       with:
         r-version: ${{ matrix.config.r }}
 
@@ -77,11 +73,7 @@
       with:
         submodules: 'true'
 
-<<<<<<< HEAD
-    - uses: r-lib/actions/setup-r@b7e68d63e51bdf225997973e2add36d551f60f02 # v2.8.7
-=======
     - uses: r-lib/actions/setup-r@929c772977a3a13c8733b363bf5a2f685c25dd91 # v2.9.0
->>>>>>> 966dc817
       with:
         r-version: ${{ matrix.config.r }}
 
