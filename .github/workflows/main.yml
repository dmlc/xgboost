# This is a basic workflow to help you get started with Actions

name: XGBoost-CI

# Controls when the action will run. Triggers the workflow on push or pull request
# events but only for the master branch
on: [push, pull_request]

permissions:
  contents: read # to fetch code (actions/checkout)

# A workflow run is made up of one or more jobs that can run sequentially or in parallel
jobs:
  gtest-cpu:
    name: Test Google C++ test (CPU)
    runs-on: ${{ matrix.os }}
    strategy:
      fail-fast: false
      matrix:
        os: [macos-11]
    steps:
    - uses: actions/checkout@e2f20e631ae6d7dd3b768f56a5d2af784dd54791 # v2.5.0
      with:
        submodules: 'true'
    - name: Install system packages
      run: |
        brew install ninja libomp
    - name: Build gtest binary
      run: |
        mkdir build
        cd build
        cmake .. -DGOOGLE_TEST=ON -DUSE_OPENMP=ON -DUSE_DMLC_GTEST=ON -DPLUGIN_DENSE_PARSER=ON -GNinja -DBUILD_DEPRECATED_CLI=ON
        ninja -v
    - name: Run gtest binary
      run: |
        cd build
        ./testxgboost
        ctest -R TestXGBoostCLI --extra-verbose

  gtest-cpu-nonomp:
    name: Test Google C++ unittest (CPU Non-OMP)
    runs-on: ${{ matrix.os }}
    strategy:
      fail-fast: false
      matrix:
        os: [ubuntu-latest]
    steps:
    - uses: actions/checkout@e2f20e631ae6d7dd3b768f56a5d2af784dd54791 # v2.5.0
      with:
        submodules: 'true'
    - name: Install system packages
      run: |
        sudo apt-get install -y --no-install-recommends ninja-build
    - name: Build and install XGBoost
      shell: bash -l {0}
      run: |
        mkdir build
        cd build
        cmake .. -GNinja -DGOOGLE_TEST=ON  -DUSE_DMLC_GTEST=ON -DUSE_OPENMP=OFF -DBUILD_DEPRECATED_CLI=ON
        ninja -v
    - name: Run gtest binary
      run: |
        cd build
        ctest --extra-verbose

  c-api-demo:
    name: Test installing XGBoost lib + building the C API demo
    runs-on: ${{ matrix.os }}
    defaults:
      run:
        shell: bash -l {0}
    strategy:
      fail-fast: false
      matrix:
        os: ["ubuntu-latest"]
        python-version: ["3.8"]
    steps:
    - uses: actions/checkout@e2f20e631ae6d7dd3b768f56a5d2af784dd54791 # v2.5.0
      with:
        submodules: 'true'
    - uses: mamba-org/provision-with-micromamba@f347426e5745fe3dfc13ec5baf20496990d0281f # v14
      with:
        cache-downloads: true
        cache-env: true
        environment-name: cpp_test
        environment-file: tests/ci_build/conda_env/cpp_test.yml
    - name: Display Conda env
      run: |
        conda info
        conda list

    - name: Build and install XGBoost static library
      run: |
        mkdir build
        cd build
        cmake .. -DBUILD_STATIC_LIB=ON -DCMAKE_INSTALL_PREFIX=$CONDA_PREFIX -GNinja
        ninja -v install
        cd -
    - name: Build and run C API demo with static
      run: |
        pushd .
        cd demo/c-api/
        mkdir build
        cd build
        cmake .. -GNinja -DCMAKE_PREFIX_PATH=$CONDA_PREFIX
        ninja -v
        ctest
        cd ..
        rm -rf ./build
        popd

    - name: Build and install XGBoost shared library
      run: |
        cd build
        cmake .. -DBUILD_STATIC_LIB=OFF -DCMAKE_INSTALL_PREFIX=$CONDA_PREFIX -GNinja
        ninja -v install
        cd -
    - name: Build and run C API demo with shared
      run: |
        pushd .
        cd demo/c-api/
        mkdir build
        cd build
        cmake .. -GNinja -DCMAKE_PREFIX_PATH=$CONDA_PREFIX
        ninja -v
        ctest
        popd
        ./tests/ci_build/verify_link.sh ./demo/c-api/build/basic/api-demo
        ./tests/ci_build/verify_link.sh ./demo/c-api/build/external-memory/external-memory-demo

  cpp-lint:
    runs-on: ubuntu-latest
    name: Code linting for C++
    steps:
    - uses: actions/checkout@e2f20e631ae6d7dd3b768f56a5d2af784dd54791 # v2.5.0
      with:
        submodules: 'true'
    - uses: actions/setup-python@7f80679172b057fc5e90d70d197929d454754a5a # v4.3.0
      with:
        python-version: "3.8"
        architecture: 'x64'
    - name: Install Python packages
      run: |
        python -m pip install wheel setuptools cmakelint cpplint pylint
    - name: Run lint
      run: |
        python3 tests/ci_build/lint_cpp.py xgboost cpp R-package/src

<<<<<<< HEAD
        python3 dmlc-core/scripts/lint.py --exclude_path \
            python-package/xgboost/dmlc-core \
            python-package/xgboost/include \
            python-package/xgboost/lib \
            python-package/xgboost/rabit \
            python-package/xgboost/src \
            --pylint-rc python-package/.pylintrc \
            xgboost \
            cpp \
            include src python-package

        sh ./tests/ci_build/lint_cmake.sh || true
=======
        python3 tests/ci_build/lint_cpp.py xgboost cpp include src python-package \
            --exclude_path python-package/xgboost/dmlc-core python-package/xgboost/include \
                           python-package/xgboost/lib python-package/xgboost/rabit \
                           python-package/xgboost/src
>>>>>>> 0ecb4de9
<|MERGE_RESOLUTION|>--- conflicted
+++ resolved
@@ -146,22 +146,9 @@
       run: |
         python3 tests/ci_build/lint_cpp.py xgboost cpp R-package/src
 
-<<<<<<< HEAD
-        python3 dmlc-core/scripts/lint.py --exclude_path \
-            python-package/xgboost/dmlc-core \
-            python-package/xgboost/include \
-            python-package/xgboost/lib \
-            python-package/xgboost/rabit \
-            python-package/xgboost/src \
-            --pylint-rc python-package/.pylintrc \
-            xgboost \
-            cpp \
-            include src python-package
-
-        sh ./tests/ci_build/lint_cmake.sh || true
-=======
         python3 tests/ci_build/lint_cpp.py xgboost cpp include src python-package \
             --exclude_path python-package/xgboost/dmlc-core python-package/xgboost/include \
                            python-package/xgboost/lib python-package/xgboost/rabit \
                            python-package/xgboost/src
->>>>>>> 0ecb4de9
+
+        sh ./tests/ci_build/lint_cmake.sh || true