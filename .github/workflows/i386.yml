--- conflicted
+++ resolved
@@ -19,11 +19,7 @@
         ports:
           - 5000:5000
     steps:
-<<<<<<< HEAD
-    - uses: actions/checkout@b4ffde65f46336ab88eb53be808477a3936bae11 # v4.1.1
-=======
     - uses: actions/checkout@a5ac7e51b41094c92402da3b24376905380afc29 # v4.1.6
->>>>>>> 0c440677
       with:
         submodules: 'true'
     - name: Set up Docker Buildx
