##
#  This script demonstrate how to access the xgboost eval metrics by using sklearn
##

import xgboost as xgb
import numpy as np
from sklearn.datasets import make_hastie_10_2

X, y = make_hastie_10_2(n_samples=2000, random_state=42)

# Map labels from {-1, 1} to {0, 1}
labels, y = np.unique(y, return_inverse=True)

X_train, X_test = X[:1600], X[1600:]
y_train, y_test = y[:1600], y[1600:]

param_dist = {'objective':'binary:logistic', 'n_estimators':2}

clf = xgb.XGBModel(**param_dist)
# Or you can use: clf = xgb.XGBClassifier(**param_dist)

clf.fit(X_train, y_train,
        eval_set=[(X_train, y_train), (X_test, y_test)],
        eval_metric='logloss',
        verbose=True)

# Load evals result by calling the evals_result() function
evals_result = clf.evals_result()

print('Access logloss metric directly from validation_0:')
print(evals_result['validation_0']['logloss'])

print('')
print('Access metrics through a loop:')
for e_name, e_mtrs in evals_result.items():
    print(f'- {e_name}')
    for e_mtr_name, e_mtr_vals in e_mtrs.items():
<<<<<<< HEAD
        print(f'   - {e_mtr_name}')
        print(f'      - {e_mtr_vals}')
 
=======
        print('   - {}'.format(e_mtr_name))
        print('      - {}'.format(e_mtr_vals))

>>>>>>> f1452415
print('')
print('Access complete dict:')
print(evals_result)<|MERGE_RESOLUTION|>--- conflicted
+++ resolved
@@ -35,15 +35,9 @@
 for e_name, e_mtrs in evals_result.items():
     print(f'- {e_name}')
     for e_mtr_name, e_mtr_vals in e_mtrs.items():
-<<<<<<< HEAD
         print(f'   - {e_mtr_name}')
         print(f'      - {e_mtr_vals}')
- 
-=======
-        print('   - {}'.format(e_mtr_name))
-        print('      - {}'.format(e_mtr_vals))
 
->>>>>>> f1452415
 print('')
 print('Access complete dict:')
 print(evals_result)