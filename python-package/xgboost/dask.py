# pylint: disable=too-many-arguments, too-many-locals
"""Dask extensions for distributed training. See
https://xgboost.readthedocs.io/en/latest/tutorials/dask.html for simple
tutorial.  Also xgboost/demo/dask for some examples.

There are two sets of APIs in this module, one is the functional API including
``train`` and ``predict`` methods.  Another is stateful Scikit-Learner wrapper
inherited from single-node Scikit-Learn interface.

The implementation is heavily influenced by dask_xgboost:
https://github.com/dask/dask-xgboost

"""
import platform
import logging
from collections import defaultdict
from threading import Thread

import numpy

from . import rabit

from .compat import DASK_INSTALLED
from .compat import distributed_get_worker, distributed_wait, distributed_comm
from .compat import da, dd, delayed, get_client
from .compat import sparse, scipy_sparse
from .compat import PANDAS_INSTALLED, DataFrame, Series, pandas_concat
from .compat import CUDF_INSTALLED, CUDF_DataFrame, CUDF_Series, CUDF_concat
from .compat import lazy_isinstance

from .core import DMatrix, Booster, _expect
from .training import train as worker_train
from .tracker import RabitTracker
from .sklearn import XGBModel, XGBRegressorBase, XGBClassifierBase
from .sklearn import xgboost_model_doc

# Current status is considered as initial support, many features are
# not properly supported yet.
#
# TODOs:
#   - Callback.
#   - Label encoding.
#   - CV
#   - Ranking


LOGGER = logging.getLogger('[xgboost.dask]')


def _start_tracker(host, n_workers):
    """Start Rabit tracker """
    env = {'DMLC_NUM_WORKER': n_workers}
    rabit_context = RabitTracker(hostIP=host, nslave=n_workers)
    env.update(rabit_context.slave_envs())

    rabit_context.start(n_workers)
    thread = Thread(target=rabit_context.join)
    thread.daemon = True
    thread.start()
    return env


def _assert_dask_support():
    if not DASK_INSTALLED:
        raise ImportError(
            'Dask needs to be installed in order to use this module')
    if platform.system() == 'Windows':
        msg = 'Windows is not officially supported for dask/xgboost,'
        msg += ' contribution are welcomed.'
        LOGGER.warning(msg)


class RabitContext:
    '''A context controling rabit initialization and finalization.'''
    def __init__(self, args):
        self.args = args
        worker = distributed_get_worker()
        self.args.append(
            ('DMLC_TASK_ID=[xgboost.dask]:' + str(worker.address)).encode())

    def __enter__(self):
        rabit.init(self.args)
        LOGGER.debug('-------------- rabit say hello ------------------')

    def __exit__(self, *args):
        rabit.finalize()
        LOGGER.debug('--------------- rabit say bye ------------------')


def concat(value):              # pylint: disable=too-many-return-statements
    '''To be replaced with dask builtin.'''
    if isinstance(value[0], numpy.ndarray):
        return numpy.concatenate(value, axis=0)
    if scipy_sparse and isinstance(value[0], scipy_sparse.spmatrix):
        return scipy_sparse.vstack(value, format='csr')
    if sparse and isinstance(value[0], sparse.SparseArray):
        return sparse.concatenate(value, axis=0)
    if PANDAS_INSTALLED and isinstance(value[0], (DataFrame, Series)):
        return pandas_concat(value, axis=0)
    if CUDF_INSTALLED and isinstance(value[0], (CUDF_DataFrame, CUDF_Series)):
        return CUDF_concat(value, axis=0)
    if lazy_isinstance(value[0], 'cupy.core.core', 'ndarray'):
        import cupy             # pylint: disable=import-error
        # pylint: disable=c-extension-no-member,no-member
        d = cupy.cuda.runtime.getDevice()
        for v in value:
            d_v = v.device.id
            assert d_v == d, 'Concatenating arrays on different devices.'
        return cupy.concatenate(value, axis=0)
    return dd.multi.concat(list(value), axis=0)


def _xgb_get_client(client):
    '''Simple wrapper around testing None.'''
    if not isinstance(client, (type(get_client()), type(None))):
        raise TypeError(
            _expect([type(get_client()), type(None)], type(client)))
    ret = get_client() if client is None else client
    return ret


def _get_client_workers(client):
    workers = client.scheduler_info()['workers']
    return workers


class DaskDMatrix:
    # pylint: disable=missing-docstring, too-many-instance-attributes
    '''DMatrix holding on references to Dask DataFrame or Dask Array.  Constructing
    a `DaskDMatrix` forces all lazy computation to be carried out.  Wait for
    the input data explicitly if you want to see actual computation of
    constructing `DaskDMatrix`.

    .. versionadded:: 1.0.0

    Parameters
    ----------
    client: dask.distributed.Client
        Specify the dask client used for training.  Use default client
        returned from dask if it's set to None.
    data : dask.array.Array/dask.dataframe.DataFrame
        data source of DMatrix.
    label: dask.array.Array/dask.dataframe.DataFrame
        label used for trainin.
    missing : float, optional
        Value in the  input data (e.g. `numpy.ndarray`) which needs
        to be present as a missing value. If None, defaults to np.nan.
    weight : dask.array.Array/dask.dataframe.DataFrame
        Weight for each instance.
    feature_names : list, optional
        Set names for features.
    feature_types : list, optional
        Set types for features

    '''

    def __init__(self,
                 client,
                 data,
                 label=None,
                 missing=None,
                 weight=None,
                 feature_names=None,
                 feature_types=None):
        _assert_dask_support()
        client = _xgb_get_client(client)

        self.feature_names = feature_names
        self.feature_types = feature_types
        self.missing = missing

        if len(data.shape) != 2:
            raise ValueError(
                f'Expecting 2 dimensional input, got: {data.shape}')

        if not isinstance(data, (dd.DataFrame, da.Array)):
            raise TypeError(_expect((dd.DataFrame, da.Array), type(data)))
        if not isinstance(label, (dd.DataFrame, da.Array, dd.Series,
                                  type(None))):
            raise TypeError(
                _expect((dd.DataFrame, da.Array, dd.Series), type(label)))

        self.worker_map = None
        self.has_label = label is not None
        self.has_weights = weight is not None

        client.sync(self.map_local_data, client, data, label, weight)

    async def map_local_data(self, client, data, label=None, weights=None):
        '''Obtain references to local data.'''

        def inconsistent(left, left_name, right, right_name):
            msg = (f'Partitions between {left_name} and {right_name} are not ' +
                   f'consistent: {len(left)} != {len(right)}.  ' +
                   'Please try to repartition/rechunk your data.')
            return msg

        def check_columns(parts):
            # x is required to be 2 dim in __init__
            assert parts.ndim == 1 or parts.shape[1], 'Data should be' \
                ' partitioned by row. To avoid this specify the number' \
                ' of columns for your dask Array explicitly. e.g.' \
                ' chunks=(partition_size, X.shape[1])'

        data = data.persist()
        if label is not None:
            label = label.persist()
        if weights is not None:
            weights = weights.persist()
        # Breaking data into partitions, a trick borrowed from dask_xgboost.

        # `to_delayed` downgrades high-level objects into numpy or pandas
        # equivalents.
        X_parts = data.to_delayed()
        if isinstance(X_parts, numpy.ndarray):
            check_columns(X_parts)
            X_parts = X_parts.flatten().tolist()

        if label is not None:
            y_parts = label.to_delayed()
            if isinstance(y_parts, numpy.ndarray):
                check_columns(y_parts)
                y_parts = y_parts.flatten().tolist()
        if weights is not None:
            w_parts = weights.to_delayed()
            if isinstance(w_parts, numpy.ndarray):
                check_columns(w_parts)
                w_parts = w_parts.flatten().tolist()

        parts = [X_parts]
        if label is not None:
            assert len(X_parts) == len(
                y_parts), inconsistent(X_parts, 'X', y_parts, 'labels')
            parts.append(y_parts)
        if weights is not None:
            assert len(X_parts) == len(
                w_parts), inconsistent(X_parts, 'X', w_parts, 'weights')
            parts.append(w_parts)
        parts = list(map(delayed, zip(*parts)))

        parts = client.compute(parts)
        await distributed_wait(parts)  # async wait for parts to be computed

        for part in parts:
            assert part.status == 'finished'

        self.partition_order = {}
        for i, part in enumerate(parts):
            self.partition_order[part.key] = i

        key_to_partition = {part.key: part for part in parts}
        who_has = await client.scheduler.who_has(
            keys=[part.key for part in parts])

        worker_map = defaultdict(list)
        for key, workers in who_has.items():
            worker_map[next(iter(workers))].append(key_to_partition[key])

        self.worker_map = worker_map

    def get_worker_x_ordered(self, worker):
        list_of_parts = self.worker_map[worker.address]
        client = get_client()
        list_of_parts_value = client.gather(list_of_parts)
        result = []
        for i, part in enumerate(list_of_parts):
            result.append((list_of_parts_value[i][0],
                           self.partition_order[part.key]))
        return result

    def get_worker_parts(self, worker):
        '''Get mapped parts of data in each worker.'''
        list_of_parts = self.worker_map[worker.address]
        assert list_of_parts, 'data in ' + worker.address + ' was moved.'
        assert isinstance(list_of_parts, list)

        # `get_worker_parts` is launched inside worker.  In dask side
        # this should be equal to `worker._get_client`.
        client = get_client()
        list_of_parts = client.gather(list_of_parts)

        if self.has_label:
            if self.has_weights:
                data, labels, weights = zip(*list_of_parts)
            else:
                data, labels = zip(*list_of_parts)
                weights = None
        else:
            data = [d[0] for d in list_of_parts]
            labels = None
            weights = None
        return data, labels, weights

    def get_worker_data(self, worker):
        '''Get data that local to worker.

          Parameters
          ----------
          worker: The worker used as key to data.

          Returns
          -------
          A DMatrix object.

        '''
        if worker.address not in set(self.worker_map.keys()):
<<<<<<< HEAD
            msg = (f'worker {worker.address} has an empty DMatrix.  ' +
                   f'All workers associated with this DMatrix: {set(self.worker_map.keys())}')
            logging.warning(msg)
=======
            msg = 'worker {address} has an empty DMatrix.  ' \
                'All workers associated with this DMatrix: {workers}'.format(
                    address=worker.address,
                    workers=set(self.worker_map.keys()))
            LOGGER.warning(msg)
>>>>>>> f1452415
            d = DMatrix(numpy.empty((0, 0)),
                        feature_names=self.feature_names,
                        feature_types=self.feature_types)
            return d

        data, labels, weights = self.get_worker_parts(worker)

        data = concat(data)

        if self.has_label:
            labels = concat(labels)
        else:
            labels = None
        if self.has_weights:
            weights = concat(weights)
        else:
            weights = None
        dmatrix = DMatrix(data,
                          labels,
                          weight=weights,
                          missing=self.missing,
                          feature_names=self.feature_names,
                          feature_types=self.feature_types,
                          nthread=worker.nthreads)
        return dmatrix

    def get_worker_data_shape(self, worker):
        '''Get the shape of data X in each worker.'''
        data, _, _ = self.get_worker_parts(worker)

        shapes = [d.shape for d in data]
        rows = 0
        cols = 0
        for shape in shapes:
            rows += shape[0]

            c = shape[1]
            assert cols in (0, c), 'Shape between partitions are not the' \
                f' same. Got: {c} and {cols}'
            cols = c
        return (rows, cols)


def _get_rabit_args(worker_map, client):
    '''Get rabit context arguments from data distribution in DaskDMatrix.'''
    host = distributed_comm.get_address_host(client.scheduler.address)

    env = client.run_on_scheduler(_start_tracker, host.strip('/:'),
                                  len(worker_map))
    rabit_args = [('%s=%s' % item).encode() for item in env.items()]
    return rabit_args

# train and predict methods are supposed to be "functional", which meets the
# dask paradigm.  But as a side effect, the `evals_result` in single-node API
# is no longer supported since it mutates the input parameter, and it's not
# intuitive to sync the mutation result.  Therefore, a dictionary containing
# evaluation history is instead returned.


def train(client, params, dtrain, *args, evals=(), **kwargs):
    '''Train XGBoost model.

    .. versionadded:: 1.0.0

    Parameters
    ----------
    client: dask.distributed.Client
        Specify the dask client used for training.  Use default client
        returned from dask if it's set to None.
    \\*\\*kwargs:
        Other parameters are the same as `xgboost.train` except for
        `evals_result`, which is returned as part of function return value
        instead of argument.

    Returns
    -------
    results: dict
        A dictionary containing trained booster and evaluation history.
        `history` field is the same as `eval_result` from `xgboost.train`.

        .. code-block:: python

            {'booster': xgboost.Booster,
             'history': {'train': {'logloss': ['0.48253', '0.35953']},
                         'eval': {'logloss': ['0.480385', '0.357756']}}}

    '''
    _assert_dask_support()
    client = _xgb_get_client(client)
    if 'evals_result' in kwargs.keys():
        raise ValueError(
            'evals_result is not supported in dask interface.',
            'The evaluation history is returned as result of training.')

    workers = list(_get_client_workers(client).keys())

    rabit_args = _get_rabit_args(workers, client)

    def dispatched_train(worker_addr):
        '''Perform training on a single worker.'''
        LOGGER.info('Training on %s', str(worker_addr))
        worker = distributed_get_worker()
        with RabitContext(rabit_args):
            local_dtrain = dtrain.get_worker_data(worker)

            local_evals = []
            if evals:
                for mat, name in evals:
                    if mat is dtrain:
                        local_evals.append((local_dtrain, name))
                        continue
                    local_mat = mat.get_worker_data(worker)
                    local_evals.append((local_mat, name))

            local_history = {}
            local_param = params.copy()  # just to be consistent
            msg = 'Overriding `nthreads` defined in dask worker.'
            if 'nthread' in local_param.keys() and \
               local_param['nthread'] is not None and \
               local_param['nthread'] != worker.nthreads:
                msg += '`nthread` is specified.  ' + msg
                LOGGER.warning(msg)
            elif 'n_jobs' in local_param.keys() and \
                 local_param['n_jobs'] is not None and \
                 local_param['n_jobs'] != worker.nthreads:
                msg = '`n_jobs` is specified.  ' + msg
                LOGGER.warning(msg)
            else:
                local_param['nthread'] = worker.nthreads
            bst = worker_train(params=local_param,
                               dtrain=local_dtrain,
                               *args,
                               evals_result=local_history,
                               evals=local_evals,
                               **kwargs)
            ret = {'booster': bst, 'history': local_history}
            if local_dtrain.num_row() == 0:
                ret = None
            return ret

    futures = client.map(dispatched_train,
                         workers,
                         pure=False,
                         workers=workers)
    results = client.gather(futures)
    return list(filter(lambda ret: ret is not None, results))[0]


def predict(client, model, data, *args, missing=numpy.nan):
    '''Run prediction with a trained booster.

    .. note::

        Only default prediction mode is supported right now.

    .. versionadded:: 1.0.0

    Parameters
    ----------
    client: dask.distributed.Client
        Specify the dask client used for training.  Use default client
        returned from dask if it's set to None.
    model: A Booster or a dictionary returned by `xgboost.dask.train`.
        The trained model.
    data: DaskDMatrix/dask.dataframe.DataFrame/dask.array.Array
        Input data used for prediction.
    missing: float
        Used when input data is not DaskDMatrix.  Specify the value
        considered as missing.

    Returns
    -------
    prediction: dask.array.Array/dask.dataframe.Series

    '''
    _assert_dask_support()
    client = _xgb_get_client(client)
    if isinstance(model, Booster):
        booster = model
    elif isinstance(model, dict):
        booster = model['booster']
    else:
        raise TypeError(_expect([Booster, dict], type(model)))
    if not isinstance(data, (DaskDMatrix, da.Array, dd.DataFrame)):
        raise TypeError(_expect([DaskDMatrix, da.Array, dd.DataFrame],
                                type(data)))

    def mapped_predict(partition, is_df):
        worker = distributed_get_worker()
        m = DMatrix(partition, missing=missing, nthread=worker.nthreads)
        predt = booster.predict(m, *args, validate_features=False)
        if is_df:
            predt = DataFrame(predt, columns=['prediction'])
        return predt

    if isinstance(data, da.Array):
        predictions = client.submit(
            da.map_blocks,
            mapped_predict, data, False, drop_axis=1,
            dtype=numpy.float32
        ).result()
        return predictions
    if isinstance(data, dd.DataFrame):
        predictions = client.submit(
            dd.map_partitions,
            mapped_predict, data, True,
            meta=dd.utils.make_meta({'prediction': 'f4'})
        ).result()
        return predictions.iloc[:, 0]

    # Prediction on dask DMatrix.
    worker_map = data.worker_map

    def dispatched_predict(worker_id):
        '''Perform prediction on each worker.'''
        LOGGER.info('Predicting on %d', worker_id)
        worker = distributed_get_worker()
        list_of_parts = data.get_worker_x_ordered(worker)
        predictions = []
        booster.set_param({'nthread': worker.nthreads})
        for part, order in list_of_parts:
            local_x = DMatrix(part,
                              feature_names=data.feature_names,
                              feature_types=data.feature_types,
                              missing=data.missing,
                              nthread=worker.nthreads)
            predt = booster.predict(data=local_x,
                                    validate_features=local_x.num_row() != 0,
                                    *args)
            ret = (delayed(predt), order)
            predictions.append(ret)
        return predictions

    def dispatched_get_shape(worker_id):
        '''Get shape of data in each worker.'''
        LOGGER.info('Trying to get data shape on %d', worker_id)
        worker = distributed_get_worker()
        list_of_parts = data.get_worker_x_ordered(worker)
        shapes = []
        for part, order in list_of_parts:
            shapes.append((part.shape, order))
        return shapes

    def map_function(func):
        '''Run function for each part of the data.'''
        futures = []
        for wid in range(len(worker_map)):
            list_of_workers = [list(worker_map.keys())[wid]]
            f = client.submit(func, wid,
                              pure=False,
                              workers=list_of_workers)
            futures.append(f)

        # Get delayed objects
        results = client.gather(futures)
        results = [t for l in results for t in l]     # flatten into 1 dim list
        # sort by order, l[0] is the delayed object, l[1] is its order
        results = sorted(results, key=lambda l: l[1])
        results = [predt for predt, order in results]  # remove order
        return results

    results = map_function(dispatched_predict)
    shapes = map_function(dispatched_get_shape)

    # Constructing a dask array from list of numpy arrays
    # See https://docs.dask.org/en/latest/array-creation.html
    arrays = []
    for i, shape in enumerate(shapes):
        arrays.append(da.from_delayed(results[i], shape=(shape[0], ),
                                      dtype=numpy.float32))
    predictions = da.concatenate(arrays, axis=0)
    return predictions


def inplace_predict(client, model, data,
                    iteration_range=(0, 0),
                    predict_type='value',
                    missing=numpy.nan):
    '''Inplace prediction.

    .. versionadded:: 1.1.0

    Parameters
    ----------
    client: dask.distributed.Client
        Specify the dask client used for training.  Use default client
        returned from dask if it's set to None.
    model: Booster/dict
        The trained model.
    iteration_range: tuple
        Specify the range of trees used for prediction.
    predict_type: str
        * 'value': Normal prediction result.
        * 'margin': Output the raw untransformed margin value.
    missing: float
        Value in the input data which needs to be present as a missing
        value. If None, defaults to np.nan.
    Returns
    -------
    prediction: dask.array.Array
    '''
    _assert_dask_support()
    client = _xgb_get_client(client)
    if isinstance(model, Booster):
        booster = model
    elif isinstance(model, dict):
        booster = model['booster']
    else:
        raise TypeError(_expect([Booster, dict], type(model)))
    if not isinstance(data, (da.Array, dd.DataFrame)):
        raise TypeError(_expect([da.Array, dd.DataFrame], type(data)))

    def mapped_predict(data, is_df):
        worker = distributed_get_worker()
        booster.set_param({'nthread': worker.nthreads})
        prediction = booster.inplace_predict(
            data,
            iteration_range=iteration_range,
            predict_type=predict_type,
            missing=missing)
        if is_df:
            if lazy_isinstance(data, 'cudf.core.dataframe', 'DataFrame'):
                import cudf     # pylint: disable=import-error
                prediction = cudf.DataFrame({'prediction': prediction},
                                            dtype=numpy.float32)
            else:
                # If it's  from pandas, the partition is a numpy array
                prediction = DataFrame(prediction, columns=['prediction'],
                                       dtype=numpy.float32)
        return prediction

    if isinstance(data, da.Array):
        predictions = client.submit(
            da.map_blocks,
            mapped_predict, data, False, drop_axis=1,
            dtype=numpy.float32
        ).result()
        return predictions
    if isinstance(data, dd.DataFrame):
        predictions = client.submit(
            dd.map_partitions,
            mapped_predict, data, True,
            meta=dd.utils.make_meta({'prediction': 'f4'})
        ).result()
        return predictions.iloc[:, 0]


def _evaluation_matrices(client, validation_set, sample_weights, missing):
    '''
    Parameters
    ----------
    validation_set: list of tuples
        Each tuple contains a validation dataset including input X and label y.
        E.g.:

        .. code-block:: python

          [(X_0, y_0), (X_1, y_1), ... ]

    sample_weights: list of arrays
        The weight vector for validation data.

    Returns
    -------
    evals: list of validation DMatrix
    '''
    evals = []
    if validation_set is not None:
        assert isinstance(validation_set, list)
        for i, e in enumerate(validation_set):
            w = (sample_weights[i]
                 if sample_weights is not None else None)
<<<<<<< HEAD
            dmat = DaskDMatrix(client=client, data=e[0], label=e[1], weight=w)
            evals.append((dmat, f'validation_{i}'))
=======
            dmat = DaskDMatrix(client=client, data=e[0], label=e[1], weight=w,
                               missing=missing)
            evals.append((dmat, 'validation_{}'.format(i)))
>>>>>>> f1452415
    else:
        evals = None
    return evals


class DaskScikitLearnBase(XGBModel):
    '''Base class for implementing scikit-learn interface with Dask'''

    _client = None

    # pylint: disable=arguments-differ
    def fit(self,
            X,
            y,
            sample_weights=None,
            eval_set=None,
            sample_weight_eval_set=None,
            verbose=True):
        '''Fit the regressor.

        Parameters
        ----------
        X : array_like
            Feature matrix
        y : array_like
            Labels
        sample_weight : array_like
            instance weights
        eval_set : list, optional
            A list of (X, y) tuple pairs to use as validation sets, for which
            metrics will be computed.
            Validation metrics will help us track the performance of the model.
        sample_weight_eval_set : list, optional
            A list of the form [L_1, L_2, ..., L_n], where each L_i is a list
            of group weights on the i-th validation set.
        verbose : bool
            If `verbose` and an evaluation set is used, writes the evaluation
            metric measured on the validation set to stderr.'''
        raise NotImplementedError

    def predict(self, data):  # pylint: disable=arguments-differ
        '''Predict with `data`.
        Parameters
        ----------
          data: data that can be used to construct a DaskDMatrix
        Returns
        -------
        prediction : dask.array.Array'''
        raise NotImplementedError

    @property
    def client(self):
        '''The dask client used in this model.'''
        client = _xgb_get_client(self._client)
        return client

    @client.setter
    def client(self, clt):
        self._client = clt

@xgboost_model_doc("""Implementation of the Scikit-Learn API for XGBoost.""",
                   ['estimators', 'model'])
class DaskXGBRegressor(DaskScikitLearnBase, XGBRegressorBase):
    # pylint: disable=missing-docstring
    def fit(self,
            X,
            y,
            sample_weights=None,
            eval_set=None,
            sample_weight_eval_set=None,
            verbose=True):
        _assert_dask_support()
        dtrain = DaskDMatrix(client=self.client,
                             data=X, label=y, weight=sample_weights,
                             missing=self.missing)
        params = self.get_xgb_params()
        evals = _evaluation_matrices(self.client,
                                     eval_set, sample_weight_eval_set,
                                     self.missing)

        results = train(self.client, params, dtrain,
                        num_boost_round=self.get_num_boosting_rounds(),
                        evals=evals, verbose_eval=verbose)
        # pylint: disable=attribute-defined-outside-init
        self._Booster = results['booster']
        # pylint: disable=attribute-defined-outside-init
        self.evals_result_ = results['history']
        return self

    def predict(self, data):  # pylint: disable=arguments-differ
        _assert_dask_support()
        test_dmatrix = DaskDMatrix(client=self.client, data=data,
                                   missing=self.missing)
        pred_probs = predict(client=self.client,
                             model=self.get_booster(), data=test_dmatrix)
        return pred_probs


@xgboost_model_doc(
    'Implementation of the scikit-learn API for XGBoost classification.',
    ['estimators', 'model']
)
class DaskXGBClassifier(DaskScikitLearnBase, XGBClassifierBase):
    # pylint: disable=missing-docstring
    _client = None

    def fit(self,
            X,
            y,
            sample_weights=None,
            eval_set=None,
            sample_weight_eval_set=None,
            verbose=True):
        _assert_dask_support()
        dtrain = DaskDMatrix(client=self.client,
                             data=X, label=y, weight=sample_weights,
                             missing=self.missing)
        params = self.get_xgb_params()

        # pylint: disable=attribute-defined-outside-init
        if isinstance(y, (da.Array)):
            self.classes_ = da.unique(y).compute()
        else:
            self.classes_ = y.drop_duplicates().compute()
        self.n_classes_ = len(self.classes_)

        if self.n_classes_ > 2:
            params["objective"] = "multi:softprob"
            params['num_class'] = self.n_classes_
        else:
            params["objective"] = "binary:logistic"

        evals = _evaluation_matrices(self.client,
                                     eval_set, sample_weight_eval_set,
                                     self.missing)
        results = train(self.client, params, dtrain,
                        num_boost_round=self.get_num_boosting_rounds(),
                        evals=evals, verbose_eval=verbose)
        self._Booster = results['booster']
        # pylint: disable=attribute-defined-outside-init
        self.evals_result_ = results['history']
        return self

    def predict(self, data):  # pylint: disable=arguments-differ
        _assert_dask_support()
        test_dmatrix = DaskDMatrix(client=self.client, data=data,
                                   missing=self.missing)
        pred_probs = predict(client=self.client,
                             model=self.get_booster(), data=test_dmatrix)
        return pred_probs<|MERGE_RESOLUTION|>--- conflicted
+++ resolved
@@ -304,17 +304,9 @@
 
         '''
         if worker.address not in set(self.worker_map.keys()):
-<<<<<<< HEAD
             msg = (f'worker {worker.address} has an empty DMatrix.  ' +
                    f'All workers associated with this DMatrix: {set(self.worker_map.keys())}')
-            logging.warning(msg)
-=======
-            msg = 'worker {address} has an empty DMatrix.  ' \
-                'All workers associated with this DMatrix: {workers}'.format(
-                    address=worker.address,
-                    workers=set(self.worker_map.keys()))
             LOGGER.warning(msg)
->>>>>>> f1452415
             d = DMatrix(numpy.empty((0, 0)),
                         feature_names=self.feature_names,
                         feature_types=self.feature_types)
@@ -687,14 +679,9 @@
         for i, e in enumerate(validation_set):
             w = (sample_weights[i]
                  if sample_weights is not None else None)
-<<<<<<< HEAD
-            dmat = DaskDMatrix(client=client, data=e[0], label=e[1], weight=w)
-            evals.append((dmat, f'validation_{i}'))
-=======
             dmat = DaskDMatrix(client=client, data=e[0], label=e[1], weight=w,
                                missing=missing)
-            evals.append((dmat, 'validation_{}'.format(i)))
->>>>>>> f1452415
+            evals.append((dmat, f'validation_{i}'))
     else:
         evals = None
     return evals
