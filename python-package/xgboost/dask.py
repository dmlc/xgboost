--- conflicted
+++ resolved
@@ -1537,17 +1537,12 @@
                                 feature_weights=feature_weights,
                                 callbacks=callbacks)
 
-<<<<<<< HEAD
     async def _predict_proba_async(
         self,
-        data: _DaskCollection,
+        X: _DaskCollection,
         validate_features: bool,
         base_margin: Optional[_DaskCollection]
     ) -> _DaskCollection:
-=======
-    async def _predict_proba_async(self, X, output_margin=False,
-                                   base_margin=None):
->>>>>>> 610ee632
         test_dmatrix = await DaskDMatrix(
             client=self.client, data=X, base_margin=base_margin,
             missing=self.missing
@@ -1560,29 +1555,20 @@
         return pred_probs
 
     # pylint: disable=arguments-differ,missing-docstring
-<<<<<<< HEAD
     def predict_proba(
         self,
-        data: _DaskCollection,
+        X: _DaskCollection,
         ntree_limit: Optional[int] = None,
         validate_features: bool = True,
         base_margin: Optional[_DaskCollection] = None
     ) -> Any:
-=======
-    def predict_proba(self, X, output_margin=False, base_margin=None):
->>>>>>> 610ee632
         _assert_dask_support()
         msg = '`ntree_limit` is not supported on dask, use model slicing instead.'
         assert ntree_limit is None, msg
         return self.client.sync(
             self._predict_proba_async,
-<<<<<<< HEAD
-            data,
+            X=X,
             validate_features=validate_features,
-=======
-            X=X,
-            output_margin=output_margin,
->>>>>>> 610ee632
             base_margin=base_margin
         )
 
