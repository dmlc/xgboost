--- conflicted
+++ resolved
@@ -2,11 +2,7 @@
 
 import json
 from functools import partial, update_wrapper
-<<<<<<< HEAD
 from typing import Any, Callable, Dict, List, Union, overload
-=======
-from typing import Any, Dict, List
->>>>>>> 27eb3047
 
 import numpy as np
 import pytest
