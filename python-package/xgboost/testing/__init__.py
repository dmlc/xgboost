--- conflicted
+++ resolved
@@ -258,7 +258,6 @@
         return X, y, w
 
 
-<<<<<<< HEAD
 def make_batches(  # pylint: disable=too-many-arguments,too-many-locals
     n_samples_per_batch: int,
     n_features: int,
@@ -288,8 +287,6 @@
     return X, y, w
 
 
-=======
->>>>>>> 6d9fcb77
 def make_regression(
     n_samples: int, n_features: int, use_cupy: bool
 ) -> Tuple[ArrayLike, ArrayLike, ArrayLike]:
