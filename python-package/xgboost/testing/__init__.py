--- conflicted
+++ resolved
@@ -193,15 +193,6 @@
 
 def skip_win() -> PytestSkip:
     return {"reason": "Unsupported platform.", "condition": is_windows()}
-<<<<<<< HEAD
-
-
-def skip_s390x() -> PytestSkip:
-    condition = platform.machine() == "s390x"
-    reason = "Known to fail on s390x"
-    return {"condition": condition, "reason": reason}
-=======
->>>>>>> a8ddbac1
 
 
 class IteratorForTest(xgb.core.DataIter):
