--- conflicted
+++ resolved
@@ -83,11 +83,7 @@
         X = pd.DataFrame({"a": range(10000), "b": range(10000, 0, -1)})
         y = pd.Series([*[0] * 5000, *[1] * 5000])
 
-<<<<<<< HEAD
-        X["a"][:3000:1000] = np.nan
-=======
         X.loc[:3000:1000, "a"] = np.nan
->>>>>>> 0c440677
 
         client.wait_for_workers(n_workers=n_workers)
 
