"""Shared typing definition."""
import ctypes
import os
<<<<<<< HEAD
from typing import Optional, Any, TypeVar, Union, Sequence
from ._parameter_typing import Parameters
=======
from typing import Any, TypeVar, Union, Type, Sequence, Callable, List, Dict
>>>>>>> f6babc81

# os.PathLike/string/numpy.array/scipy.sparse/pd.DataFrame/dt.Frame/
# cudf.DataFrame/cupy.array/dlpack
import numpy as np

DataType = Any

# xgboost accepts some other possible types in practice due to historical reason, which is
# lesser tested.  For now we encourage users to pass a simple list of string.
FeatureInfo = Sequence[str]
FeatureNames = FeatureInfo
FeatureTypes = FeatureInfo
BoosterParam = Union[List, Dict]  # better be sequence

ArrayLike = Any
PathLike = Union[str, os.PathLike]
CupyT = ArrayLike  # maybe need a stub for cupy arrays
NumpyOrCupy = Any
NumpyDType = Union[str, Type[np.number]]
PandasDType = Any  # real type is pandas.core.dtypes.base.ExtensionDtype

FloatCompatible = Union[float, np.float32, np.float64]

# callables
FPreProcCallable = Callable

# ctypes
# c_bst_ulong corresponds to bst_ulong defined in xgboost/c_api.h
c_bst_ulong = ctypes.c_uint64  # pylint: disable=C0103

CTypeT = Union[
    ctypes.c_void_p,
    ctypes.c_char_p,
    ctypes.c_int,
    ctypes.c_float,
    ctypes.c_uint,
    ctypes.c_size_t,
]

# supported numeric types
CNumeric = Union[
    ctypes.c_float,
    ctypes.c_double,
    ctypes.c_uint,
    ctypes.c_uint64,
    ctypes.c_int32,
    ctypes.c_int64,
]

# c pointer types
# real type should be, as defined in typeshed
# but this has to be put in a .pyi file
# c_str_ptr_t = ctypes.pointer[ctypes.c_char]
CStrPtr = ctypes.pointer
# c_str_pptr_t = ctypes.pointer[ctypes.c_char_p]
CStrPptr = ctypes.pointer
# c_float_ptr_t = ctypes.pointer[ctypes.c_float]
CFloatPtr = ctypes.pointer

# c_numeric_ptr_t = Union[
#  ctypes.pointer[ctypes.c_float], ctypes.pointer[ctypes.c_double],
#  ctypes.pointer[ctypes.c_uint], ctypes.pointer[ctypes.c_uint64],
#  ctypes.pointer[ctypes.c_int32], ctypes.pointer[ctypes.c_int64]
# ]
CNumericPtr = ctypes.pointer

# template parameter
_T = TypeVar("_T")
_F = TypeVar("_F", bound=Callable[..., Any])<|MERGE_RESOLUTION|>--- conflicted
+++ resolved
@@ -1,12 +1,7 @@
 """Shared typing definition."""
 import ctypes
 import os
-<<<<<<< HEAD
-from typing import Optional, Any, TypeVar, Union, Sequence
-from ._parameter_typing import Parameters
-=======
 from typing import Any, TypeVar, Union, Type, Sequence, Callable, List, Dict
->>>>>>> f6babc81
 
 # os.PathLike/string/numpy.array/scipy.sparse/pd.DataFrame/dt.Frame/
 # cudf.DataFrame/cupy.array/dlpack
