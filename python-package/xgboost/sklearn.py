--- conflicted
+++ resolved
@@ -682,18 +682,10 @@
         feature_importances_ : array of shape ``[n_features]``
 
         """
-<<<<<<< HEAD
-        if getattr(self, 'booster', None) is not None and self.booster not in {
-                'gbtree', 'dart'}:
+        if self.get_params()['booster'] not in {'gbtree', 'dart'}:
             raise AttributeError(
                 f'Feature importance is not defined for Booster type {self.booster}')
-=======
-        if self.get_params()['booster'] not in {'gbtree', 'dart'}:
-            raise AttributeError(
-                'Feature importance is not defined for Booster type {}'
-                .format(self.booster))
->>>>>>> f1452415
-        b = self.get_booster()
+:       b = self.get_booster()
         score = b.get_score(importance_type=self.importance_type)
         all_features = [score.get(f, 0.) for f in b.feature_names]
         all_features = np.array(all_features, dtype=np.float32)
@@ -714,16 +706,9 @@
         -------
         coef_ : array of shape ``[n_features]`` or ``[n_classes, n_features]``
         """
-<<<<<<< HEAD
-        if getattr(self, 'booster', None) is not None and self.booster != 'gblinear':
+        if self.get_params()['booster'] != 'gblinear':
             raise AttributeError(
                 f'Coefficients are not defined for Booster type {self.booster}')
-=======
-        if self.get_params()['booster'] != 'gblinear':
-            raise AttributeError(
-                'Coefficients are not defined for Booster type {}'
-                .format(self.booster))
->>>>>>> f1452415
         b = self.get_booster()
         coef = np.array(json.loads(
             b.get_dump(dump_format='json')[0])['weight'])
@@ -751,16 +736,9 @@
         -------
         intercept_ : array of shape ``(1,)`` or ``[n_classes]``
         """
-<<<<<<< HEAD
-        if getattr(self, 'booster', None) is not None and self.booster != 'gblinear':
+        if self.get_params()['booster'] != 'gblinear':
             raise AttributeError(
                 f'Intercept (bias) is not defined for Booster type {self.booster}')
-=======
-        if self.get_params()['booster'] != 'gblinear':
-            raise AttributeError(
-                'Intercept (bias) is not defined for Booster type {}'
-                .format(self.booster))
->>>>>>> f1452415
         b = self.get_booster()
         return np.array(json.loads(b.get_dump(dump_format='json')[0])['bias'])
 
