--- conflicted
+++ resolved
@@ -350,11 +350,8 @@
             self.best_ntree_limit = self._Booster.best_ntree_limit
         return self
 
-<<<<<<< HEAD
     def predict(self, data, output_margin=False, ntree_limit=None,
                 pred_leaf=False, pred_contribs=False, approx_contribs=False):
-=======
-    def predict(self, data, output_margin=False, ntree_limit=None):
         """
         Predict with `data`.
 
@@ -388,7 +385,6 @@
         -------
         prediction : numpy array
         """
->>>>>>> 686e990f
         # pylint: disable=missing-docstring,invalid-name
         test_dmatrix = DMatrix(data, missing=self.missing, nthread=self.n_jobs)
         # get ntree_limit to use - if none specified, default to
