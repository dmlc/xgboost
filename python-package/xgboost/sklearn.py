--- conflicted
+++ resolved
@@ -748,16 +748,10 @@
             train_dmatrix = DMatrix(X, label=training_labels,
                                     missing=self.missing, nthread=self.n_jobs)
 
-<<<<<<< HEAD
-        self._Booster = train(xgb_options, train_dmatrix, self.n_estimators,
-                              evals=evals,
-                              early_stopping_rounds=early_stopping_rounds,
+        self._Booster = train(xgb_options, train_dmatrix, self.get_num_boosting_rounds(),
+                              evals=evals, early_stopping_rounds=early_stopping_rounds,
                               early_stopping_threshold=early_stopping_threshold,
                               early_stopping_limit=early_stopping_limit,
-=======
-        self._Booster = train(xgb_options, train_dmatrix, self.get_num_boosting_rounds(),
-                              evals=evals, early_stopping_rounds=early_stopping_rounds,
->>>>>>> 09bd9e68
                               evals_result=evals_result, obj=obj, feval=feval,
                               verbose_eval=verbose, xgb_model=xgb_model,
                               callbacks=callbacks)
