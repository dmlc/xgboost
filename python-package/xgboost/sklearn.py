--- conflicted
+++ resolved
@@ -241,14 +241,8 @@
         self._Booster.load_model(fname)
 
     def fit(self, X, y, sample_weight=None, eval_set=None, eval_metric=None,
-<<<<<<< HEAD
-            early_stopping_rounds=None, early_stopping_threshold=None, early_stopping_limit=None,
-            verbose=True, xgb_model=None,
-            sample_weight_eval_set=None):
-=======
-            early_stopping_rounds=None, verbose=True, xgb_model=None,
+            early_stopping_rounds=None, early_stopping_threshold=None, early_stopping_limit=None, verbose=True, xgb_model=None,
             sample_weight_eval_set=None, callbacks=None):
->>>>>>> d1e75d61
         # pylint: disable=missing-docstring,invalid-name,attribute-defined-outside-init
         """
         Fit the gradient boosting model
@@ -364,12 +358,8 @@
             self.best_ntree_limit = self._Booster.best_ntree_limit
         return self
 
-<<<<<<< HEAD
     def predict(self, data, output_margin=False, ntree_limit=None,
-                pred_leaf=False, pred_contribs=False, approx_contribs=False):
-=======
-    def predict(self, data, output_margin=False, ntree_limit=None, validate_features=True):
->>>>>>> d1e75d61
+                pred_leaf=False, pred_contribs=False, approx_contribs=False, validate_features=True):
         """
         Predict with `data`.
 
@@ -415,13 +405,10 @@
         return self.get_booster().predict(test_dmatrix,
                                           output_margin=output_margin,
                                           ntree_limit=ntree_limit,
-<<<<<<< HEAD
                                           pred_leaf=pred_leaf,
                                           pred_contribs=pred_contribs,
-                                          approx_contribs=approx_contribs)
-=======
+                                          approx_contribs=approx_contribs,
                                           validate_features=validate_features)
->>>>>>> d1e75d61
 
     def apply(self, X, ntree_limit=0):
         """Return the predicted leaf every tree for each sample.
@@ -527,14 +514,9 @@
                                             random_state, seed, missing, **kwargs)
 
     def fit(self, X, y, sample_weight=None, eval_set=None, eval_metric=None,
-<<<<<<< HEAD
             early_stopping_rounds=None, early_stopping_threshold=None, early_stopping_limit=None,
-            verbose=True, xgb_model=None,
-            sample_weight_eval_set=None):
-=======
-            early_stopping_rounds=None, verbose=True, xgb_model=None,
+                                  verbose=True, xgb_model=None,
             sample_weight_eval_set=None, callbacks=None):
->>>>>>> d1e75d61
         # pylint: disable = attribute-defined-outside-init,arguments-differ
         """
         Fit gradient boosting classifier
@@ -652,12 +634,8 @@
                               early_stopping_threshold=early_stopping_threshold,
                               early_stopping_limit=early_stopping_limit,
                               evals_result=evals_result, obj=obj, feval=feval,
-<<<<<<< HEAD
-                              verbose_eval=verbose, xgb_model=xgb_model)
-=======
-                              verbose_eval=verbose, xgb_model=None,
+                              verbose_eval=verbose, xgb_model=xgb_model,
                               callbacks=callbacks)
->>>>>>> d1e75d61
 
         self.objective = xgb_options["objective"]
         if evals_result:
@@ -673,12 +651,8 @@
 
         return self
 
-<<<<<<< HEAD
     def predict(self, data, output_margin=False, ntree_limit=None,
-                pred_leaf=False, pred_contribs=False, approx_contribs=False):
-=======
-    def predict(self, data, output_margin=False, ntree_limit=None, validate_features=True):
->>>>>>> d1e75d61
+                pred_leaf=False, pred_contribs=False, approx_contribs=False, validate_features=True):
         """
         Predict with `data`.
 
@@ -718,13 +692,13 @@
         test_dmatrix = DMatrix(data, missing=self.missing, nthread=self.n_jobs)
         if ntree_limit is None:
             ntree_limit = getattr(self, "best_ntree_limit", 0)
-<<<<<<< HEAD
         preds = self.get_booster().predict(test_dmatrix,
                                            output_margin=output_margin,
                                            ntree_limit=ntree_limit,
                                            pred_leaf=pred_leaf,
                                            pred_contribs=pred_contribs,
-                                           approx_contribs=approx_contribs)
+                                           approx_contribs=approx_contribs,
+                                           validate_features=validate_features)
         if not pred_leaf and not pred_contribs and not approx_contribs:
             if len(preds.shape) > 1:
                 column_indexes = np.argmax(preds, axis=1)
@@ -736,25 +710,7 @@
         return preds
 
     def predict_proba(self, data, output_margin=False, ntree_limit=None,
-                      pred_leaf=False, pred_contribs=False, approx_contribs=False):
-=======
-        class_probs = self.get_booster().predict(test_dmatrix,
-                                                 output_margin=output_margin,
-                                                 ntree_limit=ntree_limit,
-                                                 validate_features=validate_features)
-        if output_margin:
-            # If output_margin is active, simply return the scores
-            return class_probs
-
-        if len(class_probs.shape) > 1:
-            column_indexes = np.argmax(class_probs, axis=1)
-        else:
-            column_indexes = np.repeat(0, class_probs.shape[0])
-            column_indexes[class_probs > 0.5] = 1
-        return self._le.inverse_transform(column_indexes)
-
-    def predict_proba(self, data, ntree_limit=None, validate_features=True):
->>>>>>> d1e75d61
+                      pred_leaf=False, pred_contribs=False, approx_contribs=False, validate_features=True):
         """
         Predict the probability of each `data` example being of a given class.
 
@@ -783,13 +739,13 @@
         test_dmatrix = DMatrix(data, missing=self.missing, nthread=self.n_jobs)
         if ntree_limit is None:
             ntree_limit = getattr(self, "best_ntree_limit", 0)
-<<<<<<< HEAD
         preds = self.get_booster().predict(test_dmatrix,
                                            output_margin=output_margin,
                                            ntree_limit=ntree_limit,
                                            pred_leaf=pred_leaf,
                                            pred_contribs=pred_contribs,
-                                           approx_contribs=approx_contribs)
+                                           approx_contribs=approx_contribs,
+                                           validate_features=validate_features)
         if not pred_leaf and not pred_contribs and not approx_contribs:
             if self.objective == "binary:logistic":
                 classone_probs = preds
@@ -797,17 +753,6 @@
                 preds = np.vstack((classzero_probs, classone_probs)).transpose()
 
         return preds
-=======
-        class_probs = self.get_booster().predict(test_dmatrix,
-                                                 ntree_limit=ntree_limit,
-                                                 validate_features=validate_features)
-        if self.objective == "multi:softprob":
-            return class_probs
-        else:
-            classone_probs = class_probs
-            classzero_probs = 1.0 - classone_probs
-            return np.vstack((classzero_probs, classone_probs)).transpose()
->>>>>>> d1e75d61
 
     def evals_result(self):
         """Return the evaluation results.
