--- conflicted
+++ resolved
@@ -210,11 +210,7 @@
                  missing=np.nan, num_parallel_tree=None,
                  monotone_constraints=None, interaction_constraints=None,
                  importance_type="gain", gpu_id=None,
-<<<<<<< HEAD
-                 validate_parameters=False, **kwargs):
-=======
                  validate_parameters=None, **kwargs):
->>>>>>> 9c1103e0
         if not SKLEARN_INSTALLED:
             raise XGBoostError(
                 'sklearn needs to be installed in order to use this module')
@@ -246,12 +242,6 @@
         self.interaction_constraints = interaction_constraints
         self.importance_type = importance_type
         self.gpu_id = gpu_id
-<<<<<<< HEAD
-        # Parameter validation is not working with Scikit-Learn interface, as
-        # it passes all paraemters into XGBoost core, whether they are used or
-        # not.
-=======
->>>>>>> 9c1103e0
         self.validate_parameters = validate_parameters
 
     def _more_tags(self):
@@ -321,11 +311,7 @@
                 np.iinfo(np.int32).max)
 
         def parse_parameter(value):
-<<<<<<< HEAD
-            for t in (int, float):
-=======
             for t in (int, float, str):
->>>>>>> 9c1103e0
                 try:
                     ret = t(value)
                     return ret
