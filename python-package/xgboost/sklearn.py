# coding: utf-8
# pylint: disable=too-many-arguments, too-many-locals, invalid-name, fixme, E0012, R0912
"""Scikit-Learn Wrapper interface for XGBoost."""
from __future__ import absolute_import

import numpy as np
import warnings
from .core import Booster, DMatrix, XGBoostError
from .training import train

# Do not use class names on scikit-learn directly.
# Re-define the classes on .compat to guarantee the behavior without scikit-learn
from .compat import (SKLEARN_INSTALLED, XGBModelBase,
                     XGBClassifierBase, XGBRegressorBase, XGBLabelEncoder)


def _objective_decorator(func):
    """Decorate an objective function

    Converts an objective function using the typical sklearn metrics
    signature so that it is usable with ``xgboost.training.train``

    Parameters
    ----------
    func: callable
        Expects a callable with signature ``func(y_true, y_pred)``:

        y_true: array_like of shape [n_samples]
            The target values
        y_pred: array_like of shape [n_samples]
            The predicted values

    Returns
    -------
    new_func: callable
        The new objective function as expected by ``xgboost.training.train``.
        The signature is ``new_func(preds, dmatrix)``:

        preds: array_like, shape [n_samples]
            The predicted values
        dmatrix: ``DMatrix``
            The training set from which the labels will be extracted using
            ``dmatrix.get_label()``
    """
    def inner(preds, dmatrix):
        """internal function"""
        labels = dmatrix.get_label()
        return func(labels, preds)
    return inner


class XGBModel(XGBModelBase):
    # pylint: disable=too-many-arguments, too-many-instance-attributes, invalid-name
    """Implementation of the Scikit-Learn API for XGBoost.

    Parameters
    ----------
    max_depth : int
        Maximum tree depth for base learners.
    learning_rate : float
        Boosting learning rate (xgb's "eta")
    n_estimators : int
        Number of boosted trees to fit.
    silent : boolean
        Whether to print messages while running boosting.
    objective : string or callable
        Specify the learning task and the corresponding learning objective or
        a custom objective function to be used (see note below).
    booster: string
        Specify which booster to use: gbtree, gblinear or dart.
    nthread : int
        Number of parallel threads used to run xgboost.  (Deprecated, please use n_jobs)
    n_jobs : int
        Number of parallel threads used to run xgboost.  (replaces nthread)
    gamma : float
        Minimum loss reduction required to make a further partition on a leaf node of the tree.
    min_child_weight : int
        Minimum sum of instance weight(hessian) needed in a child.
    max_delta_step : int
        Maximum delta step we allow each tree's weight estimation to be.
    subsample : float
        Subsample ratio of the training instance.
    colsample_bytree : float
        Subsample ratio of columns when constructing each tree.
    colsample_bylevel : float
        Subsample ratio of columns for each split, in each level.
    reg_alpha : float (xgb's alpha)
        L1 regularization term on weights
    reg_lambda : float (xgb's lambda)
        L2 regularization term on weights
    scale_pos_weight : float
        Balancing of positive and negative weights.
    base_score:
        The initial prediction score of all instances, global bias.
    seed : int
        Random number seed.  (Deprecated, please use random_state)
    random_state : int
        Random number seed.  (replaces seed)
    missing : float, optional
        Value in the data which needs to be present as a missing value. If
        None, defaults to np.nan.
    **kwargs : dict, optional
        Keyword arguments for XGBoost Booster object.  Full documentation of parameters can
        be found here: https://github.com/dmlc/xgboost/blob/master/doc/parameter.md.
        Attempting to set a parameter via the constructor args and **kwargs dict simultaneously
        will result in a TypeError.
        Note:
            **kwargs is unsupported by Sklearn.  We do not guarantee that parameters passed via
            this argument will interact properly with Sklearn.

    Note
    ----
    A custom objective function can be provided for the ``objective``
    parameter. In this case, it should have the signature
    ``objective(y_true, y_pred) -> grad, hess``:

    y_true: array_like of shape [n_samples]
        The target values
    y_pred: array_like of shape [n_samples]
        The predicted values

    grad: array_like of shape [n_samples]
        The value of the gradient for each sample point.
    hess: array_like of shape [n_samples]
        The value of the second derivative for each sample point
    """

    def __init__(self, max_depth=3, learning_rate=0.1, n_estimators=100,
                 silent=True, objective="reg:linear", booster='gbtree',
                 n_jobs=1, nthread=None, gamma=0, min_child_weight=1, max_delta_step=0,
                 subsample=1, colsample_bytree=1, colsample_bylevel=1,
                 reg_alpha=0, reg_lambda=1, scale_pos_weight=1,
                 base_score=0.5, random_state=0, seed=None, missing=None, **kwargs):
        if not SKLEARN_INSTALLED:
            raise XGBoostError('sklearn needs to be installed in order to use this module')
        self.max_depth = max_depth
        self.learning_rate = learning_rate
        self.n_estimators = n_estimators
        self.silent = silent
        self.objective = objective
        self.booster = booster
        self.gamma = gamma
        self.min_child_weight = min_child_weight
        self.max_delta_step = max_delta_step
        self.subsample = subsample
        self.colsample_bytree = colsample_bytree
        self.colsample_bylevel = colsample_bylevel
        self.reg_alpha = reg_alpha
        self.reg_lambda = reg_lambda
        self.scale_pos_weight = scale_pos_weight
        self.base_score = base_score
        self.missing = missing if missing is not None else np.nan
        self.kwargs = kwargs
        self._Booster = None
        self.seed = seed
        self.random_state = random_state
        self.nthread = nthread
        self.n_jobs = n_jobs

    def __setstate__(self, state):
        # backward compatibility code
        # load booster from raw if it is raw
        # the booster now support pickle
        bst = state["_Booster"]
        if bst is not None and not isinstance(bst, Booster):
            state["_Booster"] = Booster(model_file=bst)
        self.__dict__.update(state)

    def get_booster(self):
        """Get the underlying xgboost Booster of this model.

        This will raise an exception when fit was not called

        Returns
        -------
        booster : a xgboost booster of underlying model
        """
        if self._Booster is None:
            raise XGBoostError('need to call fit beforehand')
        return self._Booster

    def get_params(self, deep=False):
        """Get parameters."""
        params = super(XGBModel, self).get_params(deep=deep)
        if isinstance(self.kwargs, dict):  # if kwargs is a dict, update params accordingly
            params.update(self.kwargs)
        if params['missing'] is np.nan:
            params['missing'] = None  # sklearn doesn't handle nan. see #4725
        if not params.get('eval_metric', True):
            del params['eval_metric']  # don't give as None param to Booster
        return params

    def get_xgb_params(self):
        """Get xgboost type parameters."""
        xgb_params = self.get_params()
        random_state = xgb_params.pop('random_state')
        if 'seed' in xgb_params and xgb_params['seed'] is not None:
            warnings.warn('The seed parameter is deprecated as of version .6.'
                          'Please use random_state instead.'
                          'seed is deprecated.', DeprecationWarning)
        else:
            xgb_params['seed'] = random_state
        n_jobs = xgb_params.pop('n_jobs')
        if 'nthread' in xgb_params and xgb_params['nthread'] is not None:
            warnings.warn('The nthread parameter is deprecated as of version .6.'
                          'Please use n_jobs instead.'
                          'nthread is deprecated.', DeprecationWarning)
        else:
            xgb_params['nthread'] = n_jobs

        xgb_params['silent'] = 1 if self.silent else 0

        if xgb_params['nthread'] <= 0:
            xgb_params.pop('nthread', None)
        return xgb_params

    def fit(self, X, y, sample_weight=None, eval_set=None, eval_metric=None,
            early_stopping_rounds=None, verbose=True, xgb_model=None):
        # pylint: disable=missing-docstring,invalid-name,attribute-defined-outside-init
        """
        Fit the gradient boosting model

        Parameters
        ----------
        X : array_like
            Feature matrix
        y : array_like
            Labels
        sample_weight : array_like
            instance weights
        eval_set : list, optional
            A list of (X, y) tuple pairs to use as a validation set for
            early-stopping
        eval_metric : str, callable, optional
            If a str, should be a built-in evaluation metric to use. See
            doc/parameter.md. If callable, a custom evaluation metric. The call
            signature is func(y_predicted, y_true) where y_true will be a
            DMatrix object such that you may need to call the get_label
            method. It must return a str, value pair where the str is a name
            for the evaluation and value is the value of the evaluation
            function. This objective is always minimized.
        early_stopping_rounds : int
            Activates early stopping. Validation error needs to decrease at
            least every <early_stopping_rounds> round(s) to continue training.
            Requires at least one item in evals.  If there's more than one,
            will use the last. Returns the model from the last iteration
            (not the best one). If early stopping occurs, the model will
            have three additional fields: bst.best_score, bst.best_iteration
            and bst.best_ntree_limit.
            (Use bst.best_ntree_limit to get the correct value if num_parallel_tree
            and/or num_class appears in the parameters)
        verbose : bool
            If `verbose` and an evaluation set is used, writes the evaluation
            metric measured on the validation set to stderr.
        xgb_model : str
            file name of stored xgb model or 'Booster' instance Xgb model to be
            loaded before training (allows training continuation).
        """
        if sample_weight is not None:
            trainDmatrix = DMatrix(X, label=y, weight=sample_weight,
                                   missing=self.missing, nthread=self.n_jobs)
        else:
            trainDmatrix = DMatrix(X, label=y, missing=self.missing, nthread=self.n_jobs)

        evals_result = {}
        if eval_set is not None:
            evals = list(DMatrix(x[0], label=x[1], missing=self.missing,
                                 nthread=self.n_jobs) for x in eval_set)
            evals = list(zip(evals, ["validation_{}".format(i) for i in
                                     range(len(evals))]))
        else:
            evals = ()

        params = self.get_xgb_params()

        if callable(self.objective):
            obj = _objective_decorator(self.objective)
            params["objective"] = "reg:linear"
        else:
            obj = None

        feval = eval_metric if callable(eval_metric) else None
        if eval_metric is not None:
            if callable(eval_metric):
                eval_metric = None
            else:
                params.update({'eval_metric': eval_metric})

        self._Booster = train(params, trainDmatrix,
                              self.n_estimators, evals=evals,
                              early_stopping_rounds=early_stopping_rounds,
                              evals_result=evals_result, obj=obj, feval=feval,
                              verbose_eval=verbose, xgb_model=xgb_model)

        if evals_result:
            for val in evals_result.items():
                evals_result_key = list(val[1].keys())[0]
                evals_result[val[0]][evals_result_key] = val[1][evals_result_key]
            self.evals_result_ = evals_result

        if early_stopping_rounds is not None:
            self.best_score = self._Booster.best_score
            self.best_iteration = self._Booster.best_iteration
            self.best_ntree_limit = self._Booster.best_ntree_limit
        return self

    def predict(self, data, output_margin=False, ntree_limit=0):
        # pylint: disable=missing-docstring,invalid-name
        test_dmatrix = DMatrix(data, missing=self.missing, nthread=self.n_jobs)
        return self.get_booster().predict(test_dmatrix,
                                          output_margin=output_margin,
                                          ntree_limit=ntree_limit)

    def apply(self, X, ntree_limit=0):
        """Return the predicted leaf every tree for each sample.

        Parameters
        ----------
        X : array_like, shape=[n_samples, n_features]
            Input features matrix.

        ntree_limit : int
            Limit number of trees in the prediction; defaults to 0 (use all trees).

        Returns
        -------
        X_leaves : array_like, shape=[n_samples, n_trees]
            For each datapoint x in X and for each tree, return the index of the
            leaf x ends up in. Leaves are numbered within
            ``[0; 2**(self.max_depth+1))``, possibly with gaps in the numbering.
        """
        test_dmatrix = DMatrix(X, missing=self.missing, nthread=self.n_jobs)
        return self.get_booster().predict(test_dmatrix,
                                          pred_leaf=True,
                                          ntree_limit=ntree_limit)

    def evals_result(self):
        """Return the evaluation results.

        If eval_set is passed to the `fit` function, you can call evals_result() to
        get evaluation results for all passed eval_sets. When eval_metric is also
        passed to the `fit` function, the evals_result will contain the eval_metrics
        passed to the `fit` function

        Returns
        -------
        evals_result : dictionary

        Example
        -------
        param_dist = {'objective':'binary:logistic', 'n_estimators':2}

        clf = xgb.XGBModel(**param_dist)

        clf.fit(X_train, y_train,
                eval_set=[(X_train, y_train), (X_test, y_test)],
                eval_metric='logloss',
                verbose=True)

        evals_result = clf.evals_result()

        The variable evals_result will contain:
        {'validation_0': {'logloss': ['0.604835', '0.531479']},
         'validation_1': {'logloss': ['0.41965', '0.17686']}}
        """
        if self.evals_result_:
            evals_result = self.evals_result_
        else:
            raise XGBoostError('No results.')

        return evals_result

    @property
    def feature_importances_(self):
        """
        Returns
        -------
        feature_importances_ : array of shape = [n_features]

        """
        b = self.get_booster()
        fs = b.get_fscore()
        all_features = [fs.get(f, 0.) for f in b.feature_names]
        all_features = np.array(all_features, dtype=np.float32)
        return all_features / all_features.sum()


class XGBClassifier(XGBModel, XGBClassifierBase):
    # pylint: disable=missing-docstring,too-many-arguments,invalid-name
    __doc__ = """Implementation of the scikit-learn API for XGBoost classification.

    """ + '\n'.join(XGBModel.__doc__.split('\n')[2:])

    def __init__(self, max_depth=3, learning_rate=0.1,
                 n_estimators=100, silent=True,
                 objective="binary:logistic", booster='gbtree',
                 n_jobs=1, nthread=None, gamma=0, min_child_weight=1,
                 max_delta_step=0, subsample=1, colsample_bytree=1, colsample_bylevel=1,
                 reg_alpha=0, reg_lambda=1, scale_pos_weight=1,
                 base_score=0.5, random_state=0, seed=None, missing=None, **kwargs):
        super(XGBClassifier, self).__init__(max_depth, learning_rate,
                                            n_estimators, silent, objective, booster,
                                            n_jobs, nthread, gamma, min_child_weight,
                                            max_delta_step, subsample,
                                            colsample_bytree, colsample_bylevel,
                                            reg_alpha, reg_lambda,
                                            scale_pos_weight, base_score,
                                            random_state, seed, missing, **kwargs)

    def fit(self, X, y, sample_weight=None, eval_set=None, eval_metric=None,
            early_stopping_rounds=None, verbose=True, xgb_model=None):
        # pylint: disable = attribute-defined-outside-init,arguments-differ
        """
        Fit gradient boosting classifier

        Parameters
        ----------
        X : array_like
            Feature matrix
        y : array_like
            Labels
        sample_weight : array_like
            Weight for each instance
        eval_set : list, optional
            A list of (X, y) pairs to use as a validation set for
            early-stopping
        eval_metric : str, callable, optional
            If a str, should be a built-in evaluation metric to use. See
            doc/parameter.md. If callable, a custom evaluation metric. The call
            signature is func(y_predicted, y_true) where y_true will be a
            DMatrix object such that you may need to call the get_label
            method. It must return a str, value pair where the str is a name
            for the evaluation and value is the value of the evaluation
            function. This objective is always minimized.
        early_stopping_rounds : int, optional
            Activates early stopping. Validation error needs to decrease at
            least every <early_stopping_rounds> round(s) to continue training.
            Requires at least one item in evals.  If there's more than one,
            will use the last. Returns the model from the last iteration
            (not the best one). If early stopping occurs, the model will
            have three additional fields: bst.best_score, bst.best_iteration
            and bst.best_ntree_limit.
            (Use bst.best_ntree_limit to get the correct value if num_parallel_tree
            and/or num_class appears in the parameters)
        verbose : bool
            If `verbose` and an evaluation set is used, writes the evaluation
            metric measured on the validation set to stderr.
        xgb_model : str
            file name of stored xgb model or 'Booster' instance Xgb model to be
            loaded before training (allows training continuation).
        """
        evals_result = {}
        self.classes_ = np.unique(y)
        self.n_classes_ = len(self.classes_)

        xgb_options = self.get_xgb_params()

        if callable(self.objective):
            obj = _objective_decorator(self.objective)
            # Use default value. Is it really not used ?
            xgb_options["objective"] = "binary:logistic"
        else:
            obj = None

        if self.n_classes_ > 2:
            # Switch to using a multiclass objective in the underlying XGB instance
            xgb_options["objective"] = "multi:softprob"
            xgb_options['num_class'] = self.n_classes_

        feval = eval_metric if callable(eval_metric) else None
        if eval_metric is not None:
            if callable(eval_metric):
                eval_metric = None
            else:
                xgb_options.update({"eval_metric": eval_metric})

        self._le = XGBLabelEncoder().fit(y)
        training_labels = self._le.transform(y)

        if eval_set is not None:
            # TODO: use sample_weight if given?
            evals = list(
                DMatrix(x[0], label=self._le.transform(x[1]),
                        missing=self.missing, nthread=self.n_jobs)
                for x in eval_set
            )
            nevals = len(evals)
            eval_names = ["validation_{}".format(i) for i in range(nevals)]
            evals = list(zip(evals, eval_names))
        else:
            evals = ()

        self._features_count = X.shape[1]

        if sample_weight is not None:
            train_dmatrix = DMatrix(X, label=training_labels, weight=sample_weight,
                                    missing=self.missing, nthread=self.n_jobs)
        else:
            train_dmatrix = DMatrix(X, label=training_labels,
                                    missing=self.missing, nthread=self.n_jobs)

        self._Booster = train(xgb_options, train_dmatrix, self.n_estimators,
                              evals=evals,
                              early_stopping_rounds=early_stopping_rounds,
                              evals_result=evals_result, obj=obj, feval=feval,
                              verbose_eval=verbose, xgb_model=None)

        self.objective = xgb_options["objective"]
        if evals_result:
            for val in evals_result.items():
                evals_result_key = list(val[1].keys())[0]
                evals_result[val[0]][evals_result_key] = val[1][evals_result_key]
            self.evals_result_ = evals_result

        if early_stopping_rounds is not None:
            self.best_score = self._Booster.best_score
            self.best_iteration = self._Booster.best_iteration
            self.best_ntree_limit = self._Booster.best_ntree_limit

        return self

    def predict(self, data, output_margin=False, ntree_limit=0):
<<<<<<< HEAD
        """
        Predict with `data`.
        NOTE: This function is not thread safe.
              For each booster object, predict can only be called from one thread.
              If you want to run prediction using multiple thread, call xgb.copy() to make copies
              of model object and then call predict
        Parameters
        ----------
        data : DMatrix
            The dmatrix storing the input.
        output_margin : bool
            Whether to output the raw untransformed margin value.
        ntree_limit : int
            Limit number of trees in the prediction; defaults to 0 (use all trees).
        Returns
        -------
        prediction : numpy array
        """
        test_dmatrix = DMatrix(data, missing=self.missing)
        class_probs = self.booster().predict(test_dmatrix,
                                             output_margin=output_margin,
                                             ntree_limit=ntree_limit)
=======
        test_dmatrix = DMatrix(data, missing=self.missing, nthread=self.n_jobs)
        class_probs = self.get_booster().predict(test_dmatrix,
                                                 output_margin=output_margin,
                                                 ntree_limit=ntree_limit)
>>>>>>> 874525c1
        if len(class_probs.shape) > 1:
            column_indexes = np.argmax(class_probs, axis=1)
        else:
            column_indexes = np.repeat(0, class_probs.shape[0])
            column_indexes[class_probs > 0.5] = 1
        return self._le.inverse_transform(column_indexes)

    def predict_proba(self, data, output_margin=False, ntree_limit=0):
<<<<<<< HEAD
        """
        Predict the probability of each `data` example being of a given class.
        NOTE: This function is not thread safe.
              For each booster object, predict can only be called from one thread.
              If you want to run prediction using multiple thread, call xgb.copy() to make copies
              of model object and then call predict
        Parameters
        ----------
        data : DMatrix
            The dmatrix storing the input.
        output_margin : bool
            Whether to output the raw untransformed margin value.
        ntree_limit : int
            Limit number of trees in the prediction; defaults to 0 (use all trees).
        Returns
        -------
        prediction : numpy array
            a numpy array with the probability of each data example being of a given class.
        """
        test_dmatrix = DMatrix(data, missing=self.missing)
        class_probs = self.booster().predict(test_dmatrix,
                                             output_margin=output_margin,
                                             ntree_limit=ntree_limit)
=======
        test_dmatrix = DMatrix(data, missing=self.missing, nthread=self.n_jobs)
        class_probs = self.get_booster().predict(test_dmatrix,
                                                 output_margin=output_margin,
                                                 ntree_limit=ntree_limit)
>>>>>>> 874525c1
        if self.objective == "multi:softprob":
            return class_probs
        else:
            classone_probs = class_probs
            classzero_probs = 1.0 - classone_probs
            return np.vstack((classzero_probs, classone_probs)).transpose()

    def evals_result(self):
        """Return the evaluation results.

        If eval_set is passed to the `fit` function, you can call evals_result() to
        get evaluation results for all passed eval_sets. When eval_metric is also
        passed to the `fit` function, the evals_result will contain the eval_metrics
        passed to the `fit` function

        Returns
        -------
        evals_result : dictionary

        Example
        -------
        param_dist = {'objective':'binary:logistic', 'n_estimators':2}

        clf = xgb.XGBClassifier(**param_dist)

        clf.fit(X_train, y_train,
                eval_set=[(X_train, y_train), (X_test, y_test)],
                eval_metric='logloss',
                verbose=True)

        evals_result = clf.evals_result()

        The variable evals_result will contain:
        {'validation_0': {'logloss': ['0.604835', '0.531479']},
         'validation_1': {'logloss': ['0.41965', '0.17686']}}
        """
        if self.evals_result_:
            evals_result = self.evals_result_
        else:
            raise XGBoostError('No results.')

        return evals_result


class XGBRegressor(XGBModel, XGBRegressorBase):
    # pylint: disable=missing-docstring
    __doc__ = """Implementation of the scikit-learn API for XGBoost regression.
    """ + '\n'.join(XGBModel.__doc__.split('\n')[2:])<|MERGE_RESOLUTION|>--- conflicted
+++ resolved
@@ -520,7 +520,6 @@
         return self
 
     def predict(self, data, output_margin=False, ntree_limit=0):
-<<<<<<< HEAD
         """
         Predict with `data`.
         NOTE: This function is not thread safe.
@@ -539,16 +538,10 @@
         -------
         prediction : numpy array
         """
-        test_dmatrix = DMatrix(data, missing=self.missing)
-        class_probs = self.booster().predict(test_dmatrix,
-                                             output_margin=output_margin,
-                                             ntree_limit=ntree_limit)
-=======
         test_dmatrix = DMatrix(data, missing=self.missing, nthread=self.n_jobs)
         class_probs = self.get_booster().predict(test_dmatrix,
                                                  output_margin=output_margin,
                                                  ntree_limit=ntree_limit)
->>>>>>> 874525c1
         if len(class_probs.shape) > 1:
             column_indexes = np.argmax(class_probs, axis=1)
         else:
@@ -557,7 +550,6 @@
         return self._le.inverse_transform(column_indexes)
 
     def predict_proba(self, data, output_margin=False, ntree_limit=0):
-<<<<<<< HEAD
         """
         Predict the probability of each `data` example being of a given class.
         NOTE: This function is not thread safe.
@@ -577,16 +569,10 @@
         prediction : numpy array
             a numpy array with the probability of each data example being of a given class.
         """
-        test_dmatrix = DMatrix(data, missing=self.missing)
-        class_probs = self.booster().predict(test_dmatrix,
-                                             output_margin=output_margin,
-                                             ntree_limit=ntree_limit)
-=======
         test_dmatrix = DMatrix(data, missing=self.missing, nthread=self.n_jobs)
         class_probs = self.get_booster().predict(test_dmatrix,
                                                  output_margin=output_margin,
                                                  ntree_limit=ntree_limit)
->>>>>>> 874525c1
         if self.objective == "multi:softprob":
             return class_probs
         else:
