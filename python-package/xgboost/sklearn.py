--- conflicted
+++ resolved
@@ -445,16 +445,9 @@
         self.get_booster().set_attr(scikit_learn=None)
 
     def fit(self, X, y, sample_weight=None, base_margin=None,
-<<<<<<< HEAD
             eval_set=None, eval_metric=None, early_stopping_rounds=None, early_stopping_threshold=None, early_stopping_limit=None,
             verbose=True, xgb_model=None, sample_weight_eval_set=None, callbacks=None):
         # pylint: disable=missing-docstring,invalid-name,attribute-defined-outside-init
-=======
-            eval_set=None, eval_metric=None, early_stopping_rounds=None,
-            verbose=True, xgb_model=None, sample_weight_eval_set=None,
-            callbacks=None):
-        # pylint: disable=invalid-name,attribute-defined-outside-init
->>>>>>> 213f4fa4
         """Fit gradient boosting model
 
         Parameters
@@ -955,7 +948,6 @@
                                missing=self.missing, nthread=self.n_jobs)
         if ntree_limit is None:
             ntree_limit = getattr(self, "best_ntree_limit", 0)
-<<<<<<< HEAD
         preds = self.get_booster().predict(test_dmatrix,
                                            output_margin=output_margin,
                                            ntree_limit=ntree_limit,
@@ -972,28 +964,6 @@
             preds = self._le.inverse_transform(column_indexes)
 
         return preds
-=======
-        class_probs = self.get_booster().predict(
-            test_dmatrix,
-            output_margin=output_margin,
-            ntree_limit=ntree_limit,
-            validate_features=validate_features)
-        if output_margin:
-            # If output_margin is active, simply return the scores
-            return class_probs
-
-        if len(class_probs.shape) > 1:
-            column_indexes = np.argmax(class_probs, axis=1)
-        else:
-            column_indexes = np.repeat(0, class_probs.shape[0])
-            column_indexes[class_probs > 0.5] = 1
-
-        if hasattr(self, '_le'):
-            return self._le.inverse_transform(column_indexes)
-        warnings.warn(
-            'Label encoder is not defined.  Returning class probability.')
-        return class_probs
->>>>>>> 213f4fa4
 
     def predict_proba(self, data, ntree_limit=None, pred_leaf=False, pred_contribs=False, approx_contribs=False, validate_features=True,
                       base_margin=None):
