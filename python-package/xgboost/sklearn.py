--- conflicted
+++ resolved
@@ -25,11 +25,8 @@
 from .training import train
 from .callback import TrainingCallback
 from .data import _is_cudf_df, _is_cudf_ser, _is_cupy_array
-<<<<<<< HEAD
-from ._typing import ArrayLike, FeatureTypes, Parameters
-=======
 from ._typing import ArrayLike, FeatureNames, FeatureTypes
->>>>>>> f6babc81
+from ._parameter_typing import Parameters
 
 # Do not use class names on scikit-learn directly.  Re-define the classes on
 # .compat to guarantee the behavior without scikit-learn
@@ -360,7 +357,7 @@
         Controls the variance of the Tweedie distribution.
         Specific for objective=reg:tweedie.
     huber_slope : float
-        Controls the \delta parameter of the Pseudo-Huber loss.
+        Controls the \\delta parameter of the Pseudo-Huber loss.
         Specific for objective=reg:pseudohubererror.
     aft_loss_distribution : str
         Specifies the probability density function used for AFT models.
@@ -563,7 +560,7 @@
         validate_parameters: Optional[bool] = None,
         predictor: Optional[str] = None,
         enable_categorical: bool = False,
-        feature_types: FeatureTypes = None,
+        feature_types: Optional[FeatureTypes] = None,
         max_cat_to_onehot: Optional[int] = None,
         eval_metric: Optional[Union[str, List[str], Callable]] = None,
         early_stopping_rounds: Optional[int] = None,
