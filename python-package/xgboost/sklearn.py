# coding: utf-8
# pylint: disable=too-many-arguments, too-many-locals, invalid-name, fixme, E0012, R0912, C0302
"""Scikit-Learn Wrapper interface for XGBoost."""
import copy
import warnings
import json
from typing import Union, Optional, List, Dict, Callable, Tuple, Any
import numpy as np
from .core import Booster, DMatrix, XGBoostError, _deprecate_positional_args
from .training import train
from .data import _is_cudf_df, _is_cudf_ser, _is_cupy_array

# Do not use class names on scikit-learn directly.  Re-define the classes on
# .compat to guarantee the behavior without scikit-learn
from .compat import (SKLEARN_INSTALLED, XGBModelBase,
                     XGBClassifierBase, XGBRegressorBase, XGBoostLabelEncoder)


def _objective_decorator(func):
    """Decorate an objective function

    Converts an objective function using the typical sklearn metrics
    signature so that it is usable with ``xgboost.training.train``

    Parameters
    ----------
    func: callable
        Expects a callable with signature ``func(y_true, y_pred)``:

        y_true: array_like of shape [n_samples]
            The target values
        y_pred: array_like of shape [n_samples]
            The predicted values

    Returns
    -------
    new_func: callable
        The new objective function as expected by ``xgboost.training.train``.
        The signature is ``new_func(preds, dmatrix)``:

        preds: array_like, shape [n_samples]
            The predicted values
        dmatrix: ``DMatrix``
            The training set from which the labels will be extracted using
            ``dmatrix.get_label()``
    """
    def inner(preds, dmatrix):
        """internal function"""
        labels = dmatrix.get_label()
        return func(labels, preds)
    return inner


__estimator_doc = '''
    n_estimators : int
        Number of gradient boosted trees.  Equivalent to number of boosting
        rounds.
'''

__model_doc = '''
    max_depth : int
        Maximum tree depth for base learners.
    learning_rate : float
        Boosting learning rate (xgb's "eta")
    verbosity : int
        The degree of verbosity. Valid values are 0 (silent) - 3 (debug).
    objective : string or callable
        Specify the learning task and the corresponding learning objective or
        a custom objective function to be used (see note below).
    booster: string
        Specify which booster to use: gbtree, gblinear or dart.
    tree_method: string
        Specify which tree method to use.  Default to auto.  If this parameter
        is set to default, XGBoost will choose the most conservative option
        available.  It's recommended to study this option from parameters
        document.
    n_jobs : int
        Number of parallel threads used to run xgboost.  When used with other Scikit-Learn
        algorithms like grid search, you may choose which algorithm to parallelize and
        balance the threads.  Creating thread contention will significantly slow dowm both
        algorithms.
    gamma : float
        Minimum loss reduction required to make a further partition on a leaf
        node of the tree.
    min_child_weight : float
        Minimum sum of instance weight(hessian) needed in a child.
    max_delta_step : int
        Maximum delta step we allow each tree's weight estimation to be.
    subsample : float
        Subsample ratio of the training instance.
    colsample_bytree : float
        Subsample ratio of columns when constructing each tree.
    colsample_bylevel : float
        Subsample ratio of columns for each level.
    colsample_bynode : float
        Subsample ratio of columns for each split.
    reg_alpha : float (xgb's alpha)
        L1 regularization term on weights
    reg_lambda : float (xgb's lambda)
        L2 regularization term on weights
    scale_pos_weight : float
        Balancing of positive and negative weights.
    base_score:
        The initial prediction score of all instances, global bias.
    random_state : int
        Random number seed.

        .. note::

           Using gblinear booster with shotgun updater is nondeterministic as
           it uses Hogwild algorithm.

    missing : float, default np.nan
        Value in the data which needs to be present as a missing value.
    num_parallel_tree: int
        Used for boosting random forest.
    monotone_constraints : str
        Constraint of variable monotonicity.  See tutorial for more
        information.
    interaction_constraints : str
        Constraints for interaction representing permitted interactions.  The
        constraints must be specified in the form of a nest list, e.g. [[0, 1],
        [2, 3, 4]], where each inner list is a group of indices of features
        that are allowed to interact with each other.  See tutorial for more
        information
    importance_type: string, default "gain"
        The feature importance type for the feature_importances\\_ property:
        either "gain", "weight", "cover", "total_gain" or "total_cover".

    \\*\\*kwargs : dict, optional
        Keyword arguments for XGBoost Booster object.  Full documentation of
        parameters can be found here:
        https://github.com/dmlc/xgboost/blob/master/doc/parameter.rst.
        Attempting to set a parameter via the constructor args and \\*\\*kwargs
        dict simultaneously will result in a TypeError.

        .. note:: \\*\\*kwargs unsupported by scikit-learn

            \\*\\*kwargs is unsupported by scikit-learn.  We do not guarantee
            that parameters passed via this argument will interact properly
            with scikit-learn.
'''

__custom_obj_note = '''
        .. note::  Custom objective function

            A custom objective function can be provided for the ``objective``
            parameter. In this case, it should have the signature
            ``objective(y_true, y_pred) -> grad, hess``:

            y_true: array_like of shape [n_samples]
                The target values
            y_pred: array_like of shape [n_samples]
                The predicted values

            grad: array_like of shape [n_samples]
                The value of the gradient for each sample point.
            hess: array_like of shape [n_samples]
                The value of the second derivative for each sample point
'''


def xgboost_model_doc(header, items, extra_parameters=None, end_note=None):
    '''Obtain documentation for Scikit-Learn wrappers

    Parameters
    ----------
    header: str
       An introducion to the class.
    items : list
       A list of commom doc items.  Available items are:
         - estimators: the meaning of n_estimators
         - model: All the other parameters
         - objective: note for customized objective
    extra_parameters: str
       Document for class specific parameters, placed at the head.
    end_note: str
       Extra notes put to the end.
'''
    def get_doc(item):
        '''Return selected item'''
        __doc = {'estimators': __estimator_doc,
                 'model': __model_doc,
                 'objective': __custom_obj_note}
        return __doc[item]

    def adddoc(cls):
        doc = ['''
Parameters
----------
''']
        if extra_parameters:
            doc.append(extra_parameters)
        doc.extend([get_doc(i) for i in items])
        if end_note:
            doc.append(end_note)
        full_doc = [header + '\n\n']
        full_doc.extend(doc)
        cls.__doc__ = ''.join(full_doc)
        return cls
    return adddoc


@xgboost_model_doc("""Implementation of the Scikit-Learn API for XGBoost.""",
                   ['estimators', 'model', 'objective'])
class XGBModel(XGBModelBase):
    # pylint: disable=too-many-arguments, too-many-instance-attributes, missing-docstring
    def __init__(self, max_depth=None, learning_rate=None, n_estimators=100,
                 verbosity=None, objective=None, booster=None,
                 tree_method=None, n_jobs=None, gamma=None,
                 min_child_weight=None, max_delta_step=None, subsample=None,
                 colsample_bytree=None, colsample_bylevel=None,
                 colsample_bynode=None, reg_alpha=None, reg_lambda=None,
                 scale_pos_weight=None, base_score=None, random_state=None,
                 missing=np.nan, num_parallel_tree=None,
                 monotone_constraints=None, interaction_constraints=None,
                 importance_type="gain", gpu_id=None,
                 validate_parameters=None, **kwargs):
        if not SKLEARN_INSTALLED:
            raise XGBoostError(
                'sklearn needs to be installed in order to use this module')
        self.n_estimators = n_estimators
        self.objective = objective

        self.max_depth = max_depth
        self.learning_rate = learning_rate
        self.verbosity = verbosity
        self.booster = booster
        self.tree_method = tree_method
        self.gamma = gamma
        self.min_child_weight = min_child_weight
        self.max_delta_step = max_delta_step
        self.subsample = subsample
        self.colsample_bytree = colsample_bytree
        self.colsample_bylevel = colsample_bylevel
        self.colsample_bynode = colsample_bynode
        self.reg_alpha = reg_alpha
        self.reg_lambda = reg_lambda
        self.scale_pos_weight = scale_pos_weight
        self.base_score = base_score
        self.missing = missing
        self.num_parallel_tree = num_parallel_tree
        self.kwargs = kwargs
        self.random_state = random_state
        self.n_jobs = n_jobs
        self.monotone_constraints = monotone_constraints
        self.interaction_constraints = interaction_constraints
        self.importance_type = importance_type
        self.gpu_id = gpu_id
        self.validate_parameters = validate_parameters

    def _wrap_evaluation_matrices(self, X, y, group,
                                  sample_weight, base_margin, feature_weights,
                                  eval_set, sample_weight_eval_set, eval_group,
                                  label_transform=lambda x: x):
        '''Convert array_like evaluation matrices into DMatrix'''
        if sample_weight_eval_set is not None:
            assert eval_set is not None
            assert len(sample_weight_eval_set) == len(eval_set)
        if eval_group is not None:
            assert eval_set is not None
            assert len(eval_group) == len(eval_set)

        y = label_transform(y)
        train_dmatrix = DMatrix(data=X, label=y, weight=sample_weight,
                                base_margin=base_margin,
                                missing=self.missing, nthread=self.n_jobs)
        train_dmatrix.set_info(feature_weights=feature_weights, group=group)

        if eval_set is not None:
            if sample_weight_eval_set is None:
                sample_weight_eval_set = [None] * len(eval_set)
            if eval_group is None:
                eval_group = [None] * len(eval_set)

            evals = []
            for i, (valid_X, valid_y) in enumerate(eval_set):
                # Skip the duplicated entry.
                if valid_X is X and valid_y is y and \
                   sample_weight_eval_set[i] is sample_weight and eval_group[i] is group:
                    evals.append(train_dmatrix)
                else:
                    m = DMatrix(valid_X,
                                label=label_transform(valid_y),
                                missing=self.missing, weight=sample_weight_eval_set[i],
                                nthread=self.n_jobs)
                    m.set_info(group=eval_group[i])
                    evals.append(m)

            nevals = len(evals)
            eval_names = ["validation_{}".format(i) for i in range(nevals)]
            evals = list(zip(evals, eval_names))
        else:
            evals = ()
        return train_dmatrix, evals

    def _more_tags(self):
        '''Tags used for scikit-learn data validation.'''
        return {'allow_nan': True, 'no_validation': True}

    def get_booster(self):
        """Get the underlying xgboost Booster of this model.

        This will raise an exception when fit was not called

        Returns
        -------
        booster : a xgboost booster of underlying model
        """
        if not hasattr(self, '_Booster'):
            from sklearn.exceptions import NotFittedError
            raise NotFittedError('need to call fit or load_model beforehand')
        return self._Booster

    def set_params(self, **params):
        """Set the parameters of this estimator.  Modification of the sklearn method to
        allow unknown kwargs. This allows using the full range of xgboost
        parameters that are not defined as member variables in sklearn grid
        search.

        Returns
        -------
        self

        """
        if not params:
            # Simple optimization to gain speed (inspect is slow)
            return self

        # this concatenates kwargs into paraemters, enabling `get_params` for
        # obtaining parameters from keyword paraemters.
        for key, value in params.items():
            if hasattr(self, key):
                setattr(self, key, value)
            else:
                self.kwargs[key] = value

        if hasattr(self, '_Booster'):
            parameters = self.get_xgb_params()
            self.get_booster().set_param(parameters)

        return self

    def get_params(self, deep=True):
        # pylint: disable=attribute-defined-outside-init
        """Get parameters."""
        # Based on: https://stackoverflow.com/questions/59248211
        # The basic flow in `get_params` is:
        # 0. Return parameters in subclass first, by using inspect.
        # 1. Return parameters in `XGBModel` (the base class).
        # 2. Return whatever in `**kwargs`.
        # 3. Merge them.
        params = super().get_params(deep)
        cp = copy.copy(self)
        cp.__class__ = cp.__class__.__bases__[0]
        params.update(cp.__class__.get_params(cp, deep))
        # if kwargs is a dict, update params accordingly
        if isinstance(self.kwargs, dict):
            params.update(self.kwargs)
        if isinstance(params['random_state'], np.random.RandomState):
            params['random_state'] = params['random_state'].randint(
                np.iinfo(np.int32).max)

        def parse_parameter(value):
            for t in (int, float, str):
                try:
                    ret = t(value)
                    return ret
                except ValueError:
                    continue
            return None

        # Get internal parameter values
        try:
            config = json.loads(self.get_booster().save_config())
            stack = [config]
            internal = {}
            while stack:
                obj = stack.pop()
                for k, v in obj.items():
                    if k.endswith('_param'):
                        for p_k, p_v in v.items():
                            internal[p_k] = p_v
                    elif isinstance(v, dict):
                        stack.append(v)

            for k, v in internal.items():
                if k in params.keys() and params[k] is None:
                    params[k] = parse_parameter(v)
        except ValueError:
            pass
        return params

    def get_xgb_params(self):
        """Get xgboost specific parameters."""
        params = self.get_params()
        # Parameters that should not go into native learner.
        wrapper_specific = {
            'importance_type', 'kwargs', 'missing', 'n_estimators', 'use_label_encoder'}
        filtered = dict()
        for k, v in params.items():
            if k not in wrapper_specific and not callable(v):
                filtered[k] = v
        return filtered

    def get_num_boosting_rounds(self):
        """Gets the number of xgboost boosting rounds."""
        return self.n_estimators

    def save_model(self, fname: str):
        """Save the model to a file.

        The model is saved in an XGBoost internal format which is universal
        among the various XGBoost interfaces. Auxiliary attributes of the
        Python Booster object (such as feature names) will not be saved.

          .. note::

            See:

            https://xgboost.readthedocs.io/en/latest/tutorials/saving_model.html

        Parameters
        ----------
        fname : string
            Output file name

        """
        meta = dict()
        for k, v in self.__dict__.items():
            if k == '_le':
                meta['_le'] = self._le.to_json()
                continue
            if k == '_Booster':
                continue
            if k == 'classes_':
                # numpy array is not JSON serializable
                meta['classes_'] = self.classes_.tolist()
                continue
            try:
                json.dumps({k: v})
                meta[k] = v
            except TypeError:
                warnings.warn(str(k) + ' is not saved in Scikit-Learn meta.')
        meta['type'] = type(self).__name__
        meta = json.dumps(meta)
        self.get_booster().set_attr(scikit_learn=meta)
        self.get_booster().save_model(fname)
        # Delete the attribute after save
        self.get_booster().set_attr(scikit_learn=None)

    def load_model(self, fname):
        # pylint: disable=attribute-defined-outside-init
        """Load the model from a file.

        The model is loaded from an XGBoost internal format which is universal
        among the various XGBoost interfaces. Auxiliary attributes of the
        Python Booster object (such as feature names) will not be loaded.

        Parameters
        ----------
        fname : string
            Input file name.

        """
        if not hasattr(self, '_Booster'):
            self._Booster = Booster({'n_jobs': self.n_jobs})
        self._Booster.load_model(fname)
        meta = self._Booster.attr('scikit_learn')
        if meta is None:
            warnings.warn(
                'Loading a native XGBoost model with Scikit-Learn interface.')
            return
        meta = json.loads(meta)
        states = dict()
        for k, v in meta.items():
            if k == '_le':
                self._le = XGBoostLabelEncoder()
                self._le.from_json(v)
                continue
            if k == 'classes_':
                self.classes_ = np.array(v)
                continue
            if k == 'use_label_encoder':
                self.use_label_encoder = bool(v)
                continue
            if k == 'type' and type(self).__name__ != v:
                msg = 'Current model type: {}, '.format(type(self).__name__) + \
                      'type of model in file: {}'.format(v)
                raise TypeError(msg)
            if k == 'type':
                continue
            states[k] = v
        self.__dict__.update(states)
        # Delete the attribute after load
        self.get_booster().set_attr(scikit_learn=None)

    def _configure_fit(
        self,
        booster: Optional[Booster],
        eval_metric: Optional[Union[Callable, str, List[str]]],
        params: Dict[str, Any],
    ) -> Tuple[Booster, Optional[Union[Callable, str, List[str]]], Dict[str, Any]]:
        model = self._Booster if hasattr(self, "_Booster") else None
        model = booster if booster is not None else model
        feval = eval_metric if callable(eval_metric) else None
        if eval_metric is not None:
            if callable(eval_metric):
                eval_metric = None
            else:
                params.update({"eval_metric": eval_metric})
        return model, feval, params

    @_deprecate_positional_args
    def fit(self, X, y, *, sample_weight=None, base_margin=None,
            eval_set=None, eval_metric=None, early_stopping_rounds=None,
            verbose=True, xgb_model=None, sample_weight_eval_set=None,
            feature_weights=None,
            callbacks=None):
        # pylint: disable=invalid-name,attribute-defined-outside-init
        """Fit gradient boosting model

        Parameters
        ----------
        X : array_like
            Feature matrix
        y : array_like
            Labels
        sample_weight : array_like
            instance weights
        base_margin : array_like
            global bias for each instance.
        eval_set : list, optional
            A list of (X, y) tuple pairs to use as validation sets, for which
            metrics will be computed.
            Validation metrics will help us track the performance of the model.
        eval_metric : str, list of str, or callable, optional
            If a str, should be a built-in evaluation metric to use. See
            doc/parameter.rst.
            If a list of str, should be the list of multiple built-in evaluation metrics
            to use.
            If callable, a custom evaluation metric. The call
            signature is ``func(y_predicted, y_true)`` where ``y_true`` will be a
            DMatrix object such that you may need to call the ``get_label``
            method. It must return a str, value pair where the str is a name
            for the evaluation and value is the value of the evaluation
            function. The callable custom objective is always minimized.
        early_stopping_rounds : int
            Activates early stopping. Validation error needs to decrease at
            least every <early_stopping_rounds> round(s) to continue training.
            Requires at least one item in evals.  If there's more than one,
            will use the last. Returns the model from the last iteration
            (not the best one). If early stopping occurs, the model will
            have three additional fields: bst.best_score, bst.best_iteration
            and bst.best_ntree_limit.
            (Use bst.best_ntree_limit to get the correct value if num_parallel_tree
            and/or num_class appears in the parameters)
        verbose : bool
            If `verbose` and an evaluation set is used, writes the evaluation
            metric measured on the validation set to stderr.
        xgb_model : str
            file name of stored XGBoost model or 'Booster' instance XGBoost model to be
            loaded before training (allows training continuation).
        sample_weight_eval_set : list, optional
            A list of the form [L_1, L_2, ..., L_n], where each L_i is a list of
            instance weights on the i-th validation set.
        feature_weights: array_like
            Weight for each feature, defines the probability of each feature being
            selected when colsample is being used.  All values must be greater than 0,
            otherwise a `ValueError` is thrown.  Only available for `hist`, `gpu_hist` and
            `exact` tree methods.
        callbacks : list of callback functions
            List of callback functions that are applied at end of each iteration.
            It is possible to use predefined callbacks by using :ref:`callback_api`.
            Example:

            .. code-block:: python

                callbacks = [xgb.callback.EarlyStopping(rounds=early_stopping_rounds,
                                                        save_best=True)]

        """
        self.n_features_in_ = X.shape[1]

        train_dmatrix = DMatrix(data=X, label=y, weight=sample_weight,
                                base_margin=base_margin,
                                missing=self.missing,
                                nthread=self.n_jobs)
        train_dmatrix.set_info(feature_weights=feature_weights)

        evals_result = {}

        train_dmatrix, evals = self._wrap_evaluation_matrices(
            X, y, group=None, sample_weight=sample_weight, base_margin=base_margin,
            feature_weights=feature_weights, eval_set=eval_set,
            sample_weight_eval_set=sample_weight_eval_set, eval_group=None)
        params = self.get_xgb_params()

        if callable(self.objective):
            obj = _objective_decorator(self.objective)
            params["objective"] = "reg:squarederror"
        else:
            obj = None

        model, feval, params = self._configure_fit(xgb_model, eval_metric, params)
        self._Booster = train(params, train_dmatrix,
                              self.get_num_boosting_rounds(), evals=evals,
                              early_stopping_rounds=early_stopping_rounds,
<<<<<<< HEAD
                              evals_result=evals_result, obj=obj, feval=feval,
                              verbose_eval=verbose, xgb_model=xgb_model,
=======
                              evals_result=evals_result,
                              obj=obj, feval=feval,
                              verbose_eval=verbose, xgb_model=model,
>>>>>>> 380f6f4a
                              callbacks=callbacks)

        if evals_result:
            for val in evals_result.items():
                evals_result_key = list(val[1].keys())[0]
                evals_result[val[0]][evals_result_key] = val[1][
                    evals_result_key]
            self.evals_result_ = evals_result

        if early_stopping_rounds is not None:
            self.best_score = self._Booster.best_score
            self.best_iteration = self._Booster.best_iteration
            self.best_ntree_limit = self._Booster.best_ntree_limit
        return self

    def predict(self, data, output_margin=False, ntree_limit=None,
                pred_leaf=False, pred_contribs=False, approx_contribs=False, validate_features=True, base_margin=None):
        """
        Predict with `data`.

        .. note:: This function is not thread safe.

          For each booster object, predict can only be called from one thread.
          If you want to run prediction using multiple thread, call ``xgb.copy()`` to make copies
          of model object and then call ``predict()``.

          .. code-block:: python

            preds = bst.predict(dtest, ntree_limit=num_round)

        Parameters
        ----------
        data : numpy.array/scipy.sparse
            Data to predict with
        output_margin : bool
            Whether to output the raw untransformed margin value.
        ntree_limit : int
            Limit number of trees in the prediction; defaults to best_ntree_limit if defined
            (i.e. it has been trained with early stopping), otherwise 0 (use all trees).
        validate_features : bool
            When this is True, validate that the Booster's and data's feature_names are identical.
            Otherwise, it is assumed that the feature_names are the same.
        Returns
        -------
        prediction : numpy array
        """
        # pylint: disable=missing-docstring,invalid-name
        test_dmatrix = DMatrix(data, base_margin=base_margin,
                               missing=self.missing, nthread=self.n_jobs)
        # get ntree_limit to use - if none specified, default to
        # best_ntree_limit if defined, otherwise 0.
        if ntree_limit is None:
            ntree_limit = getattr(self, "best_ntree_limit", 0)
        return self.get_booster().predict(test_dmatrix,
                                          output_margin=output_margin,
                                          ntree_limit=ntree_limit,
                                          pred_leaf=pred_leaf,
                                          pred_contribs=pred_contribs,
                                          approx_contribs=approx_contribs,
                                          validate_features=validate_features)

    def apply(self, X, ntree_limit=0):
        """Return the predicted leaf every tree for each sample.

        Parameters
        ----------
        X : array_like, shape=[n_samples, n_features]
            Input features matrix.

        ntree_limit : int
            Limit number of trees in the prediction; defaults to 0 (use all trees).

        Returns
        -------
        X_leaves : array_like, shape=[n_samples, n_trees]
            For each datapoint x in X and for each tree, return the index of the
            leaf x ends up in. Leaves are numbered within
            ``[0; 2**(self.max_depth+1))``, possibly with gaps in the numbering.
        """
        test_dmatrix = DMatrix(X, missing=self.missing, nthread=self.n_jobs)
        return self.get_booster().predict(test_dmatrix,
                                          pred_leaf=True,
                                          ntree_limit=ntree_limit)

    def evals_result(self):
        """Return the evaluation results.

        If **eval_set** is passed to the `fit` function, you can call
        ``evals_result()`` to get evaluation results for all passed **eval_sets**.
        When **eval_metric** is also passed to the `fit` function, the
        **evals_result** will contain the **eval_metrics** passed to the `fit` function.

        Returns
        -------
        evals_result : dictionary

        Example
        -------

        .. code-block:: python

            param_dist = {'objective':'binary:logistic', 'n_estimators':2}

            clf = xgb.XGBModel(**param_dist)

            clf.fit(X_train, y_train,
                    eval_set=[(X_train, y_train), (X_test, y_test)],
                    eval_metric='logloss',
                    verbose=True)

            evals_result = clf.evals_result()

        The variable **evals_result** will contain:

        .. code-block:: python

            {'validation_0': {'logloss': ['0.604835', '0.531479']},
            'validation_1': {'logloss': ['0.41965', '0.17686']}}
        """
        if self.evals_result_:
            evals_result = self.evals_result_
        else:
            raise XGBoostError('No results.')

        return evals_result

    @property
    def feature_importances_(self):
        """
        Feature importances property

        .. note:: Feature importance is defined only for tree boosters

            Feature importance is only defined when the decision tree model is chosen as base
            learner (`booster=gbtree`). It is not defined for other base learner types, such
            as linear learners (`booster=gblinear`).

        Returns
        -------
        feature_importances_ : array of shape ``[n_features]``

        """
        if self.get_params()['booster'] not in {'gbtree', 'dart'}:
            raise AttributeError(
                'Feature importance is not defined for Booster type {}'
                .format(self.booster))
        b = self.get_booster()
        score = b.get_score(importance_type=self.importance_type)
        all_features = [score.get(f, 0.) for f in b.feature_names]
        all_features = np.array(all_features, dtype=np.float32)
        return all_features / all_features.sum()

    @property
    def coef_(self):
        """
        Coefficients property

        .. note:: Coefficients are defined only for linear learners

            Coefficients are only defined when the linear model is chosen as
            base learner (`booster=gblinear`). It is not defined for other base
            learner types, such as tree learners (`booster=gbtree`).

        Returns
        -------
        coef_ : array of shape ``[n_features]`` or ``[n_classes, n_features]``
        """
        if self.get_params()['booster'] != 'gblinear':
            raise AttributeError(
                'Coefficients are not defined for Booster type {}'
                .format(self.booster))
        b = self.get_booster()
        coef = np.array(json.loads(
            b.get_dump(dump_format='json')[0])['weight'])
        # Logic for multiclass classification
        n_classes = getattr(self, 'n_classes_', None)
        if n_classes is not None:
            if n_classes > 2:
                assert len(coef.shape) == 1
                assert coef.shape[0] % n_classes == 0
                coef = coef.reshape((n_classes, -1))
        return coef

    @property
    def intercept_(self):
        """
        Intercept (bias) property

        .. note:: Intercept is defined only for linear learners

            Intercept (bias) is only defined when the linear model is chosen as base
            learner (`booster=gblinear`). It is not defined for other base learner types, such
            as tree learners (`booster=gbtree`).

        Returns
        -------
        intercept_ : array of shape ``(1,)`` or ``[n_classes]``
        """
        if self.get_params()['booster'] != 'gblinear':
            raise AttributeError(
                'Intercept (bias) is not defined for Booster type {}'
                .format(self.booster))
        b = self.get_booster()
        return np.array(json.loads(b.get_dump(dump_format='json')[0])['bias'])


@xgboost_model_doc(
    "Implementation of the scikit-learn API for XGBoost classification.",
    ['model', 'objective'], extra_parameters='''
    n_estimators : int
        Number of boosting rounds.
    use_label_encoder : bool
        (Deprecated) Use the label encoder from scikit-learn to encode the labels. For new code,
        we recommend that you set this parameter to False.
''')
class XGBClassifier(XGBModel, XGBClassifierBase):
    # pylint: disable=missing-docstring,invalid-name,too-many-instance-attributes
    @_deprecate_positional_args
    def __init__(self, *, objective="binary:logistic", use_label_encoder=True, **kwargs):
        self.use_label_encoder = use_label_encoder
        super().__init__(objective=objective, **kwargs)

    @_deprecate_positional_args
    def fit(self, X, y, *, sample_weight=None, base_margin=None,
            eval_set=None, eval_metric=None,
            early_stopping_rounds=None, verbose=True, xgb_model=None,
            sample_weight_eval_set=None, feature_weights=None, callbacks=None):
        # pylint: disable = attribute-defined-outside-init,arguments-differ,too-many-statements

        can_use_label_encoder = True
        label_encoding_check_error = (
                'The label must consist of integer labels of form 0, 1, 2, ..., [num_class - 1].')
        label_encoder_deprecation_msg = (
                'The use of label encoder in XGBClassifier is deprecated and will be ' +
                'removed in a future release. To remove this warning, do the ' +
                'following: 1) Pass option use_label_encoder=False when constructing ' +
                'XGBClassifier object; and 2) Encode your labels (y) as integers ' +
                'starting with 0, i.e. 0, 1, 2, ..., [num_class - 1].')

        evals_result = {}
        if _is_cudf_df(y) or _is_cudf_ser(y):
            import cupy as cp  # pylint: disable=E0401
            self.classes_ = cp.unique(y.values)
            self.n_classes_ = len(self.classes_)
            can_use_label_encoder = False
            expected_classes = cp.arange(self.n_classes_)
            if (self.classes_.shape != expected_classes.shape or
                    not (self.classes_ == expected_classes).all()):
                raise ValueError(label_encoding_check_error)
        elif _is_cupy_array(y):
            import cupy as cp  # pylint: disable=E0401
            self.classes_ = cp.unique(y)
            self.n_classes_ = len(self.classes_)
            can_use_label_encoder = False
            expected_classes = cp.arange(self.n_classes_)
            if (self.classes_.shape != expected_classes.shape or
                    not (self.classes_ == expected_classes).all()):
                raise ValueError(label_encoding_check_error)
        else:
            self.classes_ = np.unique(y)
            self.n_classes_ = len(self.classes_)
            if not self.use_label_encoder and (
                    not np.array_equal(self.classes_, np.arange(self.n_classes_))):
                raise ValueError(label_encoding_check_error)

        params = self.get_xgb_params()

        if callable(self.objective):
            obj = _objective_decorator(self.objective)
            # Use default value. Is it really not used ?
            params["objective"] = "binary:logistic"
        else:
            obj = None

        if self.n_classes_ > 2:
            # Switch to using a multiclass objective in the underlying
            # XGB instance
            params['objective'] = 'multi:softprob'
            params['num_class'] = self.n_classes_

        if self.use_label_encoder:
            if not can_use_label_encoder:
                raise ValueError('The option use_label_encoder=True is incompatible with inputs ' +
                                 'of type cuDF or cuPy. Please set use_label_encoder=False when ' +
                                 'constructing XGBClassifier object. NOTE: ' +
                                 label_encoder_deprecation_msg)
            warnings.warn(label_encoder_deprecation_msg, UserWarning)
            self._le = XGBoostLabelEncoder().fit(y)
            label_transform = self._le.transform
        else:
            label_transform = (lambda x: x)

        model, feval, params = self._configure_fit(xgb_model, eval_metric, params)
        if len(X.shape) != 2:
            # Simply raise an error here since there might be many
            # different ways of reshaping
            raise ValueError(
                'Please reshape the input data X into 2-dimensional matrix.')

        self._features_count = X.shape[1]
        self.n_features_in_ = self._features_count

        train_dmatrix, evals = self._wrap_evaluation_matrices(
            X, y, group=None, sample_weight=sample_weight, base_margin=base_margin,
            feature_weights=feature_weights,
            eval_set=eval_set, sample_weight_eval_set=sample_weight_eval_set,
            eval_group=None, label_transform=label_transform)

        self._Booster = train(params, train_dmatrix,
                              self.get_num_boosting_rounds(),
                              evals=evals,
                              early_stopping_rounds=early_stopping_rounds,
                              evals_result=evals_result, obj=obj, feval=feval,
                              verbose_eval=verbose, xgb_model=model,
                              callbacks=callbacks)

        self.objective = params["objective"]
        if evals_result:
            for val in evals_result.items():
                evals_result_key = list(val[1].keys())[0]
                evals_result[val[0]][
                    evals_result_key] = val[1][evals_result_key]
            self.evals_result_ = evals_result

        if early_stopping_rounds is not None:
            self.best_score = self._Booster.best_score
            self.best_iteration = self._Booster.best_iteration
            self.best_ntree_limit = self._Booster.best_ntree_limit

        return self

    fit.__doc__ = XGBModel.fit.__doc__.replace(
        'Fit gradient boosting model',
        'Fit gradient boosting classifier', 1)

    def predict(self, data, output_margin=False, ntree_limit=None,
                pred_leaf=False, pred_contribs=False, approx_contribs=False,
                validate_features=True, base_margin=None):
        """
        Predict with `data`.

        .. note:: This function is not thread safe.

          For each booster object, predict can only be called from one thread.
          If you want to run prediction using multiple thread, call
          ``xgb.copy()`` to make copies of model object and then call
          ``predict()``.

          .. code-block:: python

            preds = bst.predict(dtest, ntree_limit=num_round)

        Parameters
        ----------
        data : array_like
            Feature matrix.
        output_margin : bool
            Whether to output the raw untransformed margin value.
        ntree_limit : int
            Limit number of trees in the prediction; defaults to
            best_ntree_limit if defined (i.e. it has been trained with early
            stopping), otherwise 0 (use all trees).
        validate_features : bool
            When this is True, validate that the Booster's and data's
            feature_names are identical.  Otherwise, it is assumed that the
            feature_names are the same.

        Returns
        -------
        prediction : numpy array
        """
        test_dmatrix = DMatrix(data, base_margin=base_margin,
                               missing=self.missing, nthread=self.n_jobs)
        if ntree_limit is None:
            ntree_limit = getattr(self, "best_ntree_limit", 0)
        preds = self.get_booster().predict(test_dmatrix,
                                           output_margin=output_margin,
                                           ntree_limit=ntree_limit,
                                           pred_leaf=pred_leaf,
                                           pred_contribs=pred_contribs,
                                           approx_contribs=approx_contribs,
                                           validate_features=validate_features)
        if not pred_leaf and not pred_contribs and not approx_contribs:
            if len(preds.shape) > 1:
                column_indexes = np.argmax(preds, axis=1)
            else:
                column_indexes = np.repeat(0, preds.shape[0])
                column_indexes[preds > 0.5] = 1
            preds = self._le.inverse_transform(column_indexes)

        if hasattr(self, '_le'):
            return self._le.inverse_transform(column_indexes)
        return column_indexes

    def predict_proba(self, data, output_margin=False, ntree_limit=None, pred_leaf=False, pred_contribs=False, approx_contribs=False, validate_features=True,
                      base_margin=None):
        """
        Predict the probability of each `data` example being of a given class.

        .. note:: This function is not thread safe

            For each booster object, predict can only be called from one
            thread.  If you want to run prediction using multiple thread, call
            ``xgb.copy()`` to make copies of model object and then call predict

        Parameters
        ----------
        data : array_like
            Feature matrix.
        ntree_limit : int
            Limit number of trees in the prediction; defaults to best_ntree_limit if defined
            (i.e. it has been trained with early stopping), otherwise 0 (use all trees).
        validate_features : bool
            When this is True, validate that the Booster's and data's feature_names are identical.
            Otherwise, it is assumed that the feature_names are the same.

        Returns
        -------
        prediction : numpy array
            a numpy array with the probability of each data example being of a given class.
        """
        test_dmatrix = DMatrix(data, base_margin=base_margin,
                               missing=self.missing, nthread=self.n_jobs)
        if ntree_limit is None:
            ntree_limit = getattr(self, "best_ntree_limit", 0)
        preds = self.get_booster().predict(test_dmatrix,
                                           output_margin=output_margin,
                                           ntree_limit=ntree_limit,
                                           pred_leaf=pred_leaf,
                                           pred_contribs=pred_contribs,
                                           approx_contribs=approx_contribs,
                                           validate_features=validate_features)
        if not pred_leaf and not pred_contribs and not approx_contribs:
            if self.objective == "binary:logistic":
                classone_probs = preds
                classzero_probs = 1.0 - classone_probs
                preds = np.vstack((classzero_probs, classone_probs)).transpose()

        return preds

    def evals_result(self):
        """Return the evaluation results.

        If **eval_set** is passed to the `fit` function, you can call
        ``evals_result()`` to get evaluation results for all passed **eval_sets**.
        When **eval_metric** is also passed to the `fit` function, the
        **evals_result** will contain the **eval_metrics** passed to the `fit` function.

        Returns
        -------
        evals_result : dictionary

        Example
        -------

        .. code-block:: python

            param_dist = {'objective':'binary:logistic', 'n_estimators':2}

            clf = xgb.XGBClassifier(**param_dist)

            clf.fit(X_train, y_train,
                    eval_set=[(X_train, y_train), (X_test, y_test)],
                    eval_metric='logloss',
                    verbose=True)

            evals_result = clf.evals_result()

        The variable **evals_result** will contain

        .. code-block:: python

            {'validation_0': {'logloss': ['0.604835', '0.531479']},
            'validation_1': {'logloss': ['0.41965', '0.17686']}}
        """
        if self.evals_result_:
            evals_result = self.evals_result_
        else:
            raise XGBoostError('No results.')

        return evals_result


@xgboost_model_doc(
    "scikit-learn API for XGBoost random forest classification.",
    ['model', 'objective'],
    extra_parameters='''
    n_estimators : int
        Number of trees in random forest to fit.
    use_label_encoder : bool
        (Deprecated) Use the label encoder from scikit-learn to encode the labels. For new code,
        we recommend that you set this parameter to False.
''')
class XGBRFClassifier(XGBClassifier):
    # pylint: disable=missing-docstring
    @_deprecate_positional_args
    def __init__(self, *,
                 learning_rate=1,
                 subsample=0.8,
                 colsample_bynode=0.8,
                 reg_lambda=1e-5,
                 use_label_encoder=True,
                 **kwargs):
        super().__init__(learning_rate=learning_rate,
                         subsample=subsample,
                         colsample_bynode=colsample_bynode,
                         reg_lambda=reg_lambda,
                         use_label_encoder=use_label_encoder,
                         **kwargs)

    def get_xgb_params(self):
        params = super().get_xgb_params()
        params['num_parallel_tree'] = self.n_estimators
        return params

    def get_num_boosting_rounds(self):
        return 1


@xgboost_model_doc(
    "Implementation of the scikit-learn API for XGBoost regression.",
    ['estimators', 'model', 'objective'])
class XGBRegressor(XGBModel, XGBRegressorBase):
    # pylint: disable=missing-docstring
    @_deprecate_positional_args
    def __init__(self, *, objective="reg:squarederror", **kwargs):
        super().__init__(objective=objective, **kwargs)


@xgboost_model_doc(
    "scikit-learn API for XGBoost random forest regression.",
    ['model', 'objective'], extra_parameters='''
    n_estimators : int
        Number of trees in random forest to fit.
''')
class XGBRFRegressor(XGBRegressor):
    # pylint: disable=missing-docstring
    @_deprecate_positional_args
    def __init__(self, *, learning_rate=1, subsample=0.8, colsample_bynode=0.8,
                 reg_lambda=1e-5, **kwargs):
        super().__init__(learning_rate=learning_rate, subsample=subsample,
                         colsample_bynode=colsample_bynode,
                         reg_lambda=reg_lambda, **kwargs)

    def get_xgb_params(self):
        params = super().get_xgb_params()
        params['num_parallel_tree'] = self.n_estimators
        return params

    def get_num_boosting_rounds(self):
        return 1


@xgboost_model_doc(
    'Implementation of the Scikit-Learn API for XGBoost Ranking.',
    ['estimators', 'model'],
    end_note='''
        Note
        ----
        A custom objective function is currently not supported by XGBRanker.
        Likewise, a custom metric function is not supported either.

        Note
        ----
        Query group information is required for ranking tasks.

        Before fitting the model, your data need to be sorted by query
        group. When fitting the model, you need to provide an additional array
        that contains the size of each query group.

        For example, if your original data look like:

        +-------+-----------+---------------+
        |   qid |   label   |   features    |
        +-------+-----------+---------------+
        |   1   |   0       |   x_1         |
        +-------+-----------+---------------+
        |   1   |   1       |   x_2         |
        +-------+-----------+---------------+
        |   1   |   0       |   x_3         |
        +-------+-----------+---------------+
        |   2   |   0       |   x_4         |
        +-------+-----------+---------------+
        |   2   |   1       |   x_5         |
        +-------+-----------+---------------+
        |   2   |   1       |   x_6         |
        +-------+-----------+---------------+
        |   2   |   1       |   x_7         |
        +-------+-----------+---------------+

        then your group array should be ``[3, 4]``.
''')
class XGBRanker(XGBModel):
    # pylint: disable=missing-docstring,too-many-arguments,invalid-name
    @_deprecate_positional_args
    def __init__(self, *, objective='rank:pairwise', **kwargs):
        super().__init__(objective=objective, **kwargs)
        if callable(self.objective):
            raise ValueError(
                "custom objective function not supported by XGBRanker")
        if "rank:" not in self.objective:
            raise ValueError("please use XGBRanker for ranking task")

    @_deprecate_positional_args
    def fit(self, X, y, *, group, sample_weight=None, base_margin=None,
            eval_set=None, sample_weight_eval_set=None,
            eval_group=None, eval_metric=None,
            early_stopping_rounds=None, verbose=False, xgb_model=None,
            feature_weights=None, callbacks=None):
        # pylint: disable = attribute-defined-outside-init,arguments-differ
        """Fit gradient boosting ranker

        Parameters
        ----------
        X : array_like
            Feature matrix
        y : array_like
            Labels
        group : array_like
            Size of each query group of training data. Should have as many
            elements as the query groups in the training data
        sample_weight : array_like
            Query group weights

            .. note:: Weights are per-group for ranking tasks

                In ranking task, one weight is assigned to each query group
                (not each data point). This is because we only care about the
                relative ordering of data points within each group, so it
                doesn't make sense to assign weights to individual data points.

        base_margin : array_like
            Global bias for each instance.
        eval_set : list, optional
            A list of (X, y) tuple pairs to use as validation sets, for which
            metrics will be computed.
            Validation metrics will help us track the performance of the model.
        sample_weight_eval_set : list, optional
            A list of the form [L_1, L_2, ..., L_n], where each L_i is a list of
            group weights on the i-th validation set.

            .. note:: Weights are per-group for ranking tasks

                In ranking task, one weight is assigned to each query group (not each
                data point). This is because we only care about the relative ordering of
                data points within each group, so it doesn't make sense to assign
                weights to individual data points.

        eval_group : list of arrays, optional
            A list in which ``eval_group[i]`` is the list containing the sizes of all
            query groups in the ``i``-th pair in **eval_set**.
        eval_metric : str, list of str, optional
            If a str, should be a built-in evaluation metric to use. See
            doc/parameter.rst.
            If a list of str, should be the list of multiple built-in evaluation metrics
            to use. The custom evaluation metric is not yet supported for the ranker.
        early_stopping_rounds : int
            Activates early stopping. Validation metric needs to improve at least once in
            every **early_stopping_rounds** round(s) to continue training.
            Requires at least one item in **eval_set**.
            The method returns the model from the last iteration (not the best one).
            If there's more than one item in **eval_set**, the last entry will be used
            for early stopping.
            If there's more than one metric in **eval_metric**, the last metric
            will be used for early stopping.
            If early stopping occurs, the model will have three additional
            fields: ``clf.best_score``, ``clf.best_iteration`` and
            ``clf.best_ntree_limit``.
        verbose : bool
            If `verbose` and an evaluation set is used, writes the evaluation
            metric measured on the validation set to stderr.
        xgb_model : str
            file name of stored XGBoost model or 'Booster' instance XGBoost
            model to be loaded before training (allows training continuation).
        feature_weights: array_like
            Weight for each feature, defines the probability of each feature being
            selected when colsample is being used.  All values must be greater than 0,
            otherwise a `ValueError` is thrown.  Only available for `hist`, `gpu_hist` and
            `exact` tree methods.
        callbacks : list of callback functions
            List of callback functions that are applied at end of each
            iteration.  It is possible to use predefined callbacks by using
            :ref:`callback_api`.  Example:

            .. code-block:: python

                callbacks = [xgb.callback.EarlyStopping(rounds=early_stopping_rounds,
                                                        save_best=True)]

        """
        # check if group information is provided
        if group is None:
            raise ValueError("group is required for ranking task")

        if eval_set is not None:
            if eval_group is None:
                raise ValueError(
                    "eval_group is required if eval_set is not None")
            if len(eval_group) != len(eval_set):
                raise ValueError(
                    "length of eval_group should match that of eval_set")
            if any(group is None for group in eval_group):
                raise ValueError(
                    "group is required for all eval datasets for ranking task")

        self.n_features_in_ = X.shape[1]

        train_dmatrix, evals = self._wrap_evaluation_matrices(
            X, y, group=group, sample_weight=sample_weight, base_margin=base_margin,
            feature_weights=feature_weights, eval_set=eval_set,
            sample_weight_eval_set=sample_weight_eval_set,
            eval_group=eval_group)

        evals_result = {}
        params = self.get_xgb_params()

        feval = eval_metric if callable(eval_metric) else None
        if eval_metric is not None:
            if callable(eval_metric):
                raise ValueError(
                    'Custom evaluation metric is not yet supported for XGBRanker.')
            params.update({'eval_metric': eval_metric})

        self._Booster = train(params, train_dmatrix,
                              self.n_estimators,
                              early_stopping_rounds=early_stopping_rounds,
                              evals=evals,
                              evals_result=evals_result, feval=feval,
                              verbose_eval=verbose, xgb_model=xgb_model,
                              callbacks=callbacks)

        self.objective = params["objective"]

        if evals_result:
            for val in evals_result.items():
                evals_result_key = list(val[1].keys())[0]
                evals_result[val[0]][evals_result_key] = val[1][evals_result_key]
            self.evals_result = evals_result

        if early_stopping_rounds is not None:
            self.best_score = self._Booster.best_score
            self.best_iteration = self._Booster.best_iteration
            self.best_ntree_limit = self._Booster.best_ntree_limit

        return self

    def predict(self, data, output_margin=False,
                ntree_limit=0, validate_features=True, base_margin=None):

        test_dmatrix = DMatrix(data, base_margin=base_margin,
                               missing=self.missing)
        if ntree_limit is None:
            ntree_limit = getattr(self, "best_ntree_limit", 0)

        return self.get_booster().predict(test_dmatrix,
                                          output_margin=output_margin,
                                          ntree_limit=ntree_limit,
                                          validate_features=validate_features)

    predict.__doc__ = XGBModel.predict.__doc__<|MERGE_RESOLUTION|>--- conflicted
+++ resolved
@@ -606,14 +606,9 @@
         self._Booster = train(params, train_dmatrix,
                               self.get_num_boosting_rounds(), evals=evals,
                               early_stopping_rounds=early_stopping_rounds,
-<<<<<<< HEAD
-                              evals_result=evals_result, obj=obj, feval=feval,
-                              verbose_eval=verbose, xgb_model=xgb_model,
-=======
                               evals_result=evals_result,
                               obj=obj, feval=feval,
                               verbose_eval=verbose, xgb_model=model,
->>>>>>> 380f6f4a
                               callbacks=callbacks)
 
         if evals_result:
