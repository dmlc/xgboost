"""XGBoost Experimental Federated Learning related API."""

import ctypes
from threading import Thread
from typing import Any, Dict, Optional

from .core import _LIB, _check_call, make_jcargs
from .tracker import RabitTracker


class FederatedTracker(RabitTracker):
    """Tracker for federated training.

    Parameters
    ----------
    n_workers :
        The number of federated workers.

    port :
        The port to listen on.

    secure :
        Whether this is a secure instance. If True, then the following arguments for SSL
        must be provided.

    server_key_path :
        Path to the server private key file.

    server_cert_path :
        Path to the server certificate file.

    client_cert_path :
        Path to the client certificate file.

    """

    def __init__(  # pylint: disable=R0913, W0231
        self,
        n_workers: int,
        port: int,
        secure: bool,
        server_key_path: str = "",
        server_cert_path: str = "",
        client_cert_path: str = "",
        timeout: int = 300,
    ) -> None:
        handle = ctypes.c_void_p()
        args = make_jcargs(
            n_workers=n_workers,
            port=port,
            dmlc_communicator="federated",
            federated_secure=secure,
            server_key_path=server_key_path,
            server_cert_path=server_cert_path,
            client_cert_path=client_cert_path,
            timeout=int(timeout),
        )
        _check_call(_LIB.XGTrackerCreate(args, ctypes.byref(handle)))
        self.handle = handle


def run_federated_server(  # pylint: disable=too-many-arguments
    n_workers: int,
    port: int,
    server_key_path: Optional[str] = None,
    server_cert_path: Optional[str] = None,
    client_cert_path: Optional[str] = None,
<<<<<<< HEAD
    timeout: int = 300,
) -> Dict[str, Any]:
    """See :py:class:`~xgboost.federated.FederatedTracker` for more info."""
=======
    blocking: bool = True,
    timeout: int = 300,
) -> Optional[Dict[str, Any]]:
    """See :py:class:`~xgboost.federated.FederatedTracker` for more info.

    Parameters
    ----------
    blocking :
        Block the server until the training is finished. If set to False, the function
        launches an additional thread and returns the worker arguments. The default is
        True and a higher level framework is responsible for setting worker parameters.

    """
>>>>>>> a8ddbac1
    args: Dict[str, Any] = {"n_workers": n_workers}
    secure = all(
        path is not None
        for path in [server_key_path, server_cert_path, client_cert_path]
    )
    tracker = FederatedTracker(
        n_workers=n_workers, port=port, secure=secure, timeout=timeout
    )
    tracker.start()

<<<<<<< HEAD
=======
    if blocking:
        tracker.wait_for()
        return None

>>>>>>> a8ddbac1
    thread = Thread(target=tracker.wait_for)
    thread.daemon = True
    thread.start()
    args.update(tracker.worker_args())
    return args<|MERGE_RESOLUTION|>--- conflicted
+++ resolved
@@ -65,11 +65,6 @@
     server_key_path: Optional[str] = None,
     server_cert_path: Optional[str] = None,
     client_cert_path: Optional[str] = None,
-<<<<<<< HEAD
-    timeout: int = 300,
-) -> Dict[str, Any]:
-    """See :py:class:`~xgboost.federated.FederatedTracker` for more info."""
-=======
     blocking: bool = True,
     timeout: int = 300,
 ) -> Optional[Dict[str, Any]]:
@@ -83,7 +78,6 @@
         True and a higher level framework is responsible for setting worker parameters.
 
     """
->>>>>>> a8ddbac1
     args: Dict[str, Any] = {"n_workers": n_workers}
     secure = all(
         path is not None
@@ -94,13 +88,10 @@
     )
     tracker.start()
 
-<<<<<<< HEAD
-=======
     if blocking:
         tracker.wait_for()
         return None
 
->>>>>>> a8ddbac1
     thread = Thread(target=tracker.wait_for)
     thread.daemon = True
     thread.start()
