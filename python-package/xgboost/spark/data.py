--- conflicted
+++ resolved
@@ -228,11 +228,7 @@
         label = concat_or_none(values.get(alias.label, None))
         weight = concat_or_none(values.get(alias.weight, None))
         margin = concat_or_none(values.get(alias.margin, None))
-<<<<<<< HEAD
         qid = concat_or_none(values.get(alias.qid, None))
-=======
-
->>>>>>> 53d2a733
         return DMatrix(
             data=data, label=label, weight=weight, base_margin=margin, qid=qid, **kwargs
         )
