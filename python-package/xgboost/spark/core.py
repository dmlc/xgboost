--- conflicted
+++ resolved
@@ -1388,12 +1388,7 @@
             base_margin_col = col(self.getOrDefault(self.base_margin_col)).alias(
                 alias.margin
             )
-<<<<<<< HEAD
-        else:
-            base_margin_col = Column("")
-=======
         has_base_margin = base_margin_col is not None
->>>>>>> 7a54ca41
 
         features_col, feature_col_names = self._get_feature_col(dataset)
         enable_sparse_data_optim = self.getOrDefault(self.enable_sparse_data_optim)
