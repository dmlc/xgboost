# type: ignore
"""Xgboost pyspark integration submodule for core code."""
# pylint: disable=fixme, too-many-ancestors, protected-access, no-member, invalid-name
# pylint: disable=too-few-public-methods, too-many-lines
import json
from typing import Iterator, Optional, Tuple

import numpy as np
import pandas as pd
from pyspark.ml import Estimator, Model
from pyspark.ml.functions import array_to_vector, vector_to_array
from pyspark.ml.linalg import VectorUDT
from pyspark.ml.param import Param, Params, TypeConverters
from pyspark.ml.param.shared import (
    HasFeaturesCol,
    HasLabelCol,
    HasPredictionCol,
    HasProbabilityCol,
    HasRawPredictionCol,
    HasValidationIndicatorCol,
    HasWeightCol,
)
from pyspark.ml.util import MLReadable, MLWritable
from pyspark.sql.functions import col, countDistinct, pandas_udf, rand, struct
from pyspark.sql.types import (
    ArrayType,
    DoubleType,
    FloatType,
    IntegerType,
    IntegralType,
    LongType,
    ShortType,
)
from scipy.special import expit, softmax  # pylint: disable=no-name-in-module
from xgboost.core import Booster
from xgboost.training import train as worker_train

import xgboost
from xgboost import XGBClassifier, XGBRanker, XGBRegressor

from .data import (
    _read_csr_matrix_from_unwrapped_spark_vec,
    alias,
    create_dmatrix_from_partitions,
    stack_series,
)
from .model import (
    SparkXGBModelReader,
    SparkXGBModelWriter,
    SparkXGBReader,
    SparkXGBWriter,
)
from .params import (
    HasArbitraryParamsDict,
    HasBaseMarginCol,
    HasEnableSparseDataOptim,
    HasFeaturesCols,
    HasQueryIdCol,
)
from .utils import (
    CommunicatorContext,
    _get_args_from_message_list,
    _get_default_params_from_func,
    _get_gpu_id,
    _get_max_num_concurrent_tasks,
    _get_rabit_args,
    _get_spark_session,
    _is_local,
    get_class_name,
    get_logger,
)

# Put pyspark specific params here, they won't be passed to XGBoost.
# like `validationIndicatorCol`, `base_margin_col`
_pyspark_specific_params = [
    "featuresCol",
    "labelCol",
    "weightCol",
    "rawPredictionCol",
    "predictionCol",
    "probabilityCol",
    "validationIndicatorCol",
    "base_margin_col",
    "arbitrary_params_dict",
    "force_repartition",
    "num_workers",
    "use_gpu",
    "feature_names",
    "features_cols",
    "enable_sparse_data_optim",
    "qid_col",
    "repartition_random_shuffle",
]

_non_booster_params = ["missing", "n_estimators", "feature_types", "feature_weights"]

_pyspark_param_alias_map = {
    "features_col": "featuresCol",
    "label_col": "labelCol",
    "weight_col": "weightCol",
    "raw_prediction_col": "rawPredictionCol",
    "prediction_col": "predictionCol",
    "probability_col": "probabilityCol",
    "validation_indicator_col": "validationIndicatorCol",
}

_inverse_pyspark_param_alias_map = {v: k for k, v in _pyspark_param_alias_map.items()}

_unsupported_xgb_params = [
    "gpu_id",  # we have "use_gpu" pyspark param instead.
    "enable_categorical",  # Use feature_types param to specify categorical feature instead
    "use_label_encoder",
    "n_jobs",  # Do not allow user to set it, will use `spark.task.cpus` value instead.
    "nthread",  # Ditto
]

_unsupported_fit_params = {
    "sample_weight",  # Supported by spark param weightCol
    "eval_set",  # Supported by spark param validation_indicator_col
    "sample_weight_eval_set",  # Supported by spark param weight_col + validation_indicator_col
    "base_margin",  # Supported by spark param base_margin_col
    "base_margin_eval_set",  # Supported by spark param base_margin_col + validation_indicator_col
    "group",  # Use spark param `qid_col` instead
    "qid",  # Use spark param `qid_col` instead
    "eval_group",  # Use spark param `qid_col` instead
    "eval_qid",  # Use spark param `qid_col` instead
}

_unsupported_predict_params = {
    # for classification, we can use rawPrediction as margin
    "output_margin",
    "validate_features",  # TODO
    "base_margin",  # Use pyspark base_margin_col param instead.
}


class _SparkXGBParams(
    HasFeaturesCol,
    HasLabelCol,
    HasWeightCol,
    HasPredictionCol,
    HasValidationIndicatorCol,
    HasArbitraryParamsDict,
    HasBaseMarginCol,
    HasFeaturesCols,
    HasEnableSparseDataOptim,
    HasQueryIdCol,
):
    num_workers = Param(
        Params._dummy(),
        "num_workers",
        "The number of XGBoost workers. Each XGBoost worker corresponds to one spark task.",
        TypeConverters.toInt,
    )
    use_gpu = Param(
        Params._dummy(),
        "use_gpu",
        "A boolean variable. Set use_gpu=true if the executors "
        + "are running on GPU instances. Currently, only one GPU per task is supported.",
    )
    force_repartition = Param(
        Params._dummy(),
        "force_repartition",
        "A boolean variable. Set force_repartition=true if you "
        + "want to force the input dataset to be repartitioned before XGBoost training."
        + "Note: The auto repartitioning judgement is not fully accurate, so it is recommended"
        + "to have force_repartition be True.",
    )
    repartition_random_shuffle = Param(
        Params._dummy(),
        "repartition_random_shuffle",
        "A boolean variable. Set repartition_random_shuffle=true if you want to random shuffle "
        "dataset when repartitioning is required. By default is True.",
    )
    feature_names = Param(
        Params._dummy(), "feature_names", "A list of str to specify feature names."
    )

    @classmethod
    def _xgb_cls(cls):
        """
        Subclasses should override this method and
        returns an xgboost.XGBModel subclass
        """
        raise NotImplementedError()

    # Parameters for xgboost.XGBModel()
    @classmethod
    def _get_xgb_params_default(cls):
        xgb_model_default = cls._xgb_cls()()
        params_dict = xgb_model_default.get_params()
        filtered_params_dict = {
            k: params_dict[k] for k in params_dict if k not in _unsupported_xgb_params
        }
        return filtered_params_dict

    def _set_xgb_params_default(self):
        filtered_params_dict = self._get_xgb_params_default()
        self._setDefault(**filtered_params_dict)

    def _gen_xgb_params_dict(self, gen_xgb_sklearn_estimator_param=False):
        xgb_params = {}
        non_xgb_params = (
            set(_pyspark_specific_params)
            | self._get_fit_params_default().keys()
            | self._get_predict_params_default().keys()
        )
        if not gen_xgb_sklearn_estimator_param:
            non_xgb_params |= set(_non_booster_params)
        for param in self.extractParamMap():
            if param.name not in non_xgb_params:
                xgb_params[param.name] = self.getOrDefault(param)

        arbitrary_params_dict = self.getOrDefault(
            self.getParam("arbitrary_params_dict")
        )
        xgb_params.update(arbitrary_params_dict)
        return xgb_params

    # Parameters for xgboost.XGBModel().fit()
    @classmethod
    def _get_fit_params_default(cls):
        fit_params = _get_default_params_from_func(
            cls._xgb_cls().fit, _unsupported_fit_params
        )
        return fit_params

    def _set_fit_params_default(self):
        filtered_params_dict = self._get_fit_params_default()
        self._setDefault(**filtered_params_dict)

    def _gen_fit_params_dict(self):
        """
        Returns a dict of params for .fit()
        """
        fit_params_keys = self._get_fit_params_default().keys()
        fit_params = {}
        for param in self.extractParamMap():
            if param.name in fit_params_keys:
                fit_params[param.name] = self.getOrDefault(param)
        return fit_params

    # Parameters for xgboost.XGBModel().predict()
    @classmethod
    def _get_predict_params_default(cls):
        predict_params = _get_default_params_from_func(
            cls._xgb_cls().predict, _unsupported_predict_params
        )
        return predict_params

    def _set_predict_params_default(self):
        filtered_params_dict = self._get_predict_params_default()
        self._setDefault(**filtered_params_dict)

    def _gen_predict_params_dict(self):
        """
        Returns a dict of params for .predict()
        """
        predict_params_keys = self._get_predict_params_default().keys()
        predict_params = {}
        for param in self.extractParamMap():
            if param.name in predict_params_keys:
                predict_params[param.name] = self.getOrDefault(param)
        return predict_params

    def _validate_params(self):
        # pylint: disable=too-many-branches
        init_model = self.getOrDefault(self.xgb_model)
        if init_model is not None and not isinstance(init_model, Booster):
            raise ValueError(
                "The xgb_model param must be set with a `xgboost.core.Booster` "
                "instance."
            )

        if self.getOrDefault(self.num_workers) < 1:
            raise ValueError(
                f"Number of workers was {self.getOrDefault(self.num_workers)}."
                f"It cannot be less than 1 [Default is 1]"
            )

        if self.getOrDefault(self.features_cols):
            if not self.getOrDefault(self.use_gpu):
                raise ValueError("features_cols param requires enabling use_gpu.")

            get_logger(self.__class__.__name__).warning(
                "If features_cols param set, then features_col param is ignored."
            )

        if self.getOrDefault(self.objective) is not None:
            if not isinstance(self.getOrDefault(self.objective), str):
                raise ValueError("Only string type 'objective' param is allowed.")

        if self.getOrDefault(self.eval_metric) is not None:
            if not isinstance(self.getOrDefault(self.eval_metric), str):
                raise ValueError("Only string type 'eval_metric' param is allowed.")

        if self.getOrDefault(self.early_stopping_rounds) is not None:
            if not (
                self.isDefined(self.validationIndicatorCol)
                and self.getOrDefault(self.validationIndicatorCol)
            ):
                raise ValueError(
                    "If 'early_stopping_rounds' param is set, you need to set "
                    "'validation_indicator_col' param as well."
                )

        if self.getOrDefault(self.enable_sparse_data_optim):
            if self.getOrDefault(self.missing) != 0.0:
                # If DMatrix is constructed from csr / csc matrix, then inactive elements
                # in csr / csc matrix are regarded as missing value, but, in pyspark, we
                # are hard to control elements to be active or inactive in sparse vector column,
                # some spark transformers such as VectorAssembler might compress vectors
                # to be dense or sparse format automatically, and when a spark ML vector object
                # is compressed to sparse vector, then all zero value elements become inactive.
                # So we force setting missing param to be 0 when enable_sparse_data_optim config
                # is True.
                raise ValueError(
                    "If enable_sparse_data_optim is True, missing param != 0 is not supported."
                )
            if self.getOrDefault(self.features_cols):
                raise ValueError(
                    "If enable_sparse_data_optim is True, you cannot set multiple feature columns "
                    "but you should set one feature column with values of "
                    "`pyspark.ml.linalg.Vector` type."
                )

        if self.getOrDefault(self.use_gpu):
            tree_method = self.getParam("tree_method")
            if (
                self.getOrDefault(tree_method) is not None
                and self.getOrDefault(tree_method) != "gpu_hist"
            ):
                raise ValueError(
                    f"tree_method should be 'gpu_hist' or None when use_gpu is True,"
                    f"found {self.getOrDefault(tree_method)}."
                )

            gpu_per_task = (
                _get_spark_session()
                .sparkContext.getConf()
                .get("spark.task.resource.gpu.amount")
            )

            is_local = _is_local(_get_spark_session().sparkContext)

            if is_local:
                # checking spark local mode.
                if gpu_per_task:
                    raise RuntimeError(
                        "The spark cluster does not support gpu configuration for local mode. "
                        "Please delete spark.executor.resource.gpu.amount and "
                        "spark.task.resource.gpu.amount"
                    )

                # Support GPU training in Spark local mode is just for debugging purposes,
                # so it's okay for printing the below warning instead of checking the real
                # gpu numbers and raising the exception.
                get_logger(self.__class__.__name__).warning(
                    "You enabled use_gpu in spark local mode. Please make sure your local node "
                    "has at least %d GPUs",
                    self.getOrDefault(self.num_workers),
                )
            else:
                # checking spark non-local mode.
                if not gpu_per_task or int(gpu_per_task) < 1:
                    raise RuntimeError(
                        "The spark cluster does not have the necessary GPU"
                        + "configuration for the spark task. Therefore, we cannot"
                        + "run xgboost training using GPU."
                    )

                if int(gpu_per_task) > 1:
                    get_logger(self.__class__.__name__).warning(
                        "You configured %s GPU cores for each spark task, but in "
                        "XGBoost training, every Spark task will only use one GPU core.",
                        gpu_per_task,
                    )


def _validate_and_convert_feature_col_as_float_col_list(
    dataset, features_col_names: list
) -> list:
    """Values in feature columns must be integral types or float/double types"""
    feature_cols = []
    for c in features_col_names:
        if isinstance(dataset.schema[c].dataType, DoubleType):
            feature_cols.append(col(c).cast(FloatType()).alias(c))
        elif isinstance(dataset.schema[c].dataType, (FloatType, IntegralType)):
            feature_cols.append(col(c))
        else:
            raise ValueError(
                "Values in feature columns must be integral types or float/double types."
            )
    return feature_cols


def _validate_and_convert_feature_col_as_array_col(dataset, features_col_name):
    features_col_datatype = dataset.schema[features_col_name].dataType
    features_col = col(features_col_name)
    if isinstance(features_col_datatype, ArrayType):
        if not isinstance(
            features_col_datatype.elementType,
            (DoubleType, FloatType, LongType, IntegerType, ShortType),
        ):
            raise ValueError(
                "If feature column is array type, its elements must be number type."
            )
        features_array_col = features_col.cast(ArrayType(FloatType())).alias(alias.data)
    elif isinstance(features_col_datatype, VectorUDT):
        features_array_col = vector_to_array(features_col, dtype="float32").alias(
            alias.data
        )
    else:
        raise ValueError(
            "feature column must be array type or `pyspark.ml.linalg.Vector` type, "
            "if you want to use multiple numetric columns as features, please use "
            "`pyspark.ml.transform.VectorAssembler` to assemble them into a vector "
            "type column first."
        )
    return features_array_col


def _get_unwrap_udt_fn():
    try:
        from pyspark.sql.functions import unwrap_udt

        return unwrap_udt
    except ImportError:
        pass

    try:
        from pyspark.databricks.sql.functions import unwrap_udt

        return unwrap_udt
    except ImportError as exc:
        raise RuntimeError(
            "Cannot import pyspark `unwrap_udt` function. Please install pyspark>=3.4 "
            "or run on Databricks Runtime."
        ) from exc


def _get_unwrapped_vec_cols(feature_col):
    unwrap_udt = _get_unwrap_udt_fn()
    features_unwrapped_vec_col = unwrap_udt(feature_col)

    # After a `pyspark.ml.linalg.VectorUDT` type column being unwrapped, it becomes
    # a pyspark struct type column, the struct fields are:
    #  - `type`: byte
    #  - `size`: int
    #  - `indices`: array<int>
    #  - `values`: array<double>
    # For sparse vector, `type` field is 0, `size` field means vector length,
    # `indices` field is the array of active element indices, `values` field
    # is the array of active element values.
    # For dense vector, `type` field is 1, `size` and `indices` fields are None,
    # `values` field is the array of the vector element values.
    return [
        features_unwrapped_vec_col.type.alias("featureVectorType"),
        features_unwrapped_vec_col.size.alias("featureVectorSize"),
        features_unwrapped_vec_col.indices.alias("featureVectorIndices"),
        # Note: the value field is double array type, cast it to float32 array type
        # for speedup following repartitioning.
        features_unwrapped_vec_col.values.cast(ArrayType(FloatType())).alias(
            "featureVectorValues"
        ),
    ]


class _SparkXGBEstimator(Estimator, _SparkXGBParams, MLReadable, MLWritable):
    def __init__(self):
        super().__init__()
        self._set_xgb_params_default()
        self._set_fit_params_default()
        self._set_predict_params_default()
        # Note: The default value for arbitrary_params_dict must always be empty dict.
        #  For additional settings added into "arbitrary_params_dict" by default,
        #  they are added in `setParams`.
        self._setDefault(
            num_workers=1,
            use_gpu=False,
            force_repartition=False,
            repartition_random_shuffle=False,
            feature_names=None,
            feature_types=None,
            arbitrary_params_dict={},
        )

    def setParams(self, **kwargs):  # pylint: disable=invalid-name
        """
        Set params for the estimator.
        """
        _extra_params = {}
        if "arbitrary_params_dict" in kwargs:
            raise ValueError("Invalid param name: 'arbitrary_params_dict'.")

        for k, v in kwargs.items():
            if k in _inverse_pyspark_param_alias_map:
                raise ValueError(
                    f"Please use param name {_inverse_pyspark_param_alias_map[k]} instead."
                )
            if k in _pyspark_param_alias_map:
                if k == _inverse_pyspark_param_alias_map[
                    self.featuresCol.name
                ] and isinstance(v, list):
                    real_k = self.features_cols.name
                    k = real_k
                else:
                    real_k = _pyspark_param_alias_map[k]
                    k = real_k

            if self.hasParam(k):
                self._set(**{str(k): v})
            else:
                if (
                    k in _unsupported_xgb_params
                    or k in _unsupported_fit_params
                    or k in _unsupported_predict_params
                ):
                    raise ValueError(f"Unsupported param '{k}'.")
                _extra_params[k] = v
        _existing_extra_params = self.getOrDefault(self.arbitrary_params_dict)
        self._set(arbitrary_params_dict={**_existing_extra_params, **_extra_params})

    @classmethod
    def _pyspark_model_cls(cls):
        """
        Subclasses should override this method and
        returns a _SparkXGBModel subclass
        """
        raise NotImplementedError()

    def _create_pyspark_model(self, xgb_model):
        return self._pyspark_model_cls()(xgb_model)

    def _convert_to_sklearn_model(self, booster: bytearray, config: str):
        xgb_sklearn_params = self._gen_xgb_params_dict(
            gen_xgb_sklearn_estimator_param=True
        )
        sklearn_model = self._xgb_cls()(**xgb_sklearn_params)
        sklearn_model.load_model(booster)
        sklearn_model._Booster.load_config(config)
        return sklearn_model

    def _query_plan_contains_valid_repartition(self, dataset):
        """
        Returns true if the latest element in the logical plan is a valid repartition
        The logic plan string format is like:

        == Optimized Logical Plan ==
        Repartition 4, true
        +- LogicalRDD [features#12, label#13L], false

        i.e., the top line in the logical plan is the last operation to execute.
        so, in this method, we check the first line, if it is a "Repartition" operation,
        and the result dataframe has the same partition number with num_workers param,
        then it means the dataframe is well repartitioned and we don't need to
        repartition the dataframe again.
        """
        num_partitions = dataset.rdd.getNumPartitions()
        query_plan = dataset._sc._jvm.PythonSQLUtils.explainString(
            dataset._jdf.queryExecution(), "extended"
        )
        start = query_plan.index("== Optimized Logical Plan ==")
        start += len("== Optimized Logical Plan ==") + 1
        num_workers = self.getOrDefault(self.num_workers)
        if (
            query_plan[start : start + len("Repartition")] == "Repartition"
            and num_workers == num_partitions
        ):
            return True
        return False

    def _repartition_needed(self, dataset):
        """
        We repartition the dataset if the number of workers is not equal to the number of
        partitions. There is also a check to make sure there was "active partitioning"
        where either Round Robin or Hash partitioning was actively used before this stage.
        """
        if self.getOrDefault(self.force_repartition):
            return True
        try:
            if self._query_plan_contains_valid_repartition(dataset):
                return False
        except Exception:  # pylint: disable=broad-except
            pass
        return True

    def _get_distributed_train_params(self, dataset):
        """
        This just gets the configuration params for distributed xgboost
        """
        params = self._gen_xgb_params_dict()
        fit_params = self._gen_fit_params_dict()
        verbose_eval = fit_params.pop("verbose", None)

        params.update(fit_params)
        params["verbose_eval"] = verbose_eval
        classification = self._xgb_cls() == XGBClassifier
        if classification:
            num_classes = int(
                dataset.select(countDistinct(alias.label)).collect()[0][0]
            )
            if num_classes <= 2:
                params["objective"] = "binary:logistic"
            else:
                params["objective"] = "multi:softprob"
                params["num_class"] = num_classes
        else:
            # use user specified objective or default objective.
            # e.g., the default objective for Regressor is 'reg:squarederror'
            params["objective"] = self.getOrDefault(self.objective)

        # TODO: support "num_parallel_tree" for random forest
        params["num_boost_round"] = self.getOrDefault(self.n_estimators)

        if self.getOrDefault(self.use_gpu):
            params["tree_method"] = "gpu_hist"

        return params

    @classmethod
    def _get_xgb_train_call_args(cls, train_params):
        xgb_train_default_args = _get_default_params_from_func(xgboost.train, {})
        booster_params, kwargs_params = {}, {}
        for key, value in train_params.items():
            if key in xgb_train_default_args:
                kwargs_params[key] = value
            else:
                booster_params[key] = value

        booster_params = {
            k: v for k, v in booster_params.items() if k not in _non_booster_params
        }
        return booster_params, kwargs_params

    def _fit(self, dataset):
        # pylint: disable=too-many-statements, too-many-locals
        self._validate_params()
        label_col = col(self.getOrDefault(self.labelCol)).alias(alias.label)

        select_cols = [label_col]
        features_cols_names = None
        enable_sparse_data_optim = self.getOrDefault(self.enable_sparse_data_optim)
        if enable_sparse_data_optim:
            features_col_name = self.getOrDefault(self.featuresCol)
            features_col_datatype = dataset.schema[features_col_name].dataType
            if not isinstance(features_col_datatype, VectorUDT):
                raise ValueError(
                    "If enable_sparse_data_optim is True, the feature column values must be "
                    "`pyspark.ml.linalg.Vector` type."
                )
            select_cols.extend(_get_unwrapped_vec_cols(col(features_col_name)))
        else:
            if self.getOrDefault(self.features_cols):
                features_cols_names = self.getOrDefault(self.features_cols)
                features_cols = _validate_and_convert_feature_col_as_float_col_list(
                    dataset, features_cols_names
                )
                select_cols.extend(features_cols)
            else:
                features_array_col = _validate_and_convert_feature_col_as_array_col(
                    dataset, self.getOrDefault(self.featuresCol)
                )
                select_cols.append(features_array_col)

        if self.isDefined(self.weightCol) and self.getOrDefault(self.weightCol):
            select_cols.append(
                col(self.getOrDefault(self.weightCol)).alias(alias.weight)
            )

        has_validation_col = False
        if self.isDefined(self.validationIndicatorCol) and self.getOrDefault(
            self.validationIndicatorCol
        ):
            select_cols.append(
                col(self.getOrDefault(self.validationIndicatorCol)).alias(alias.valid)
            )
            # In some cases, see https://issues.apache.org/jira/browse/SPARK-40407,
            # the df.repartition can result in some reducer partitions without data,
            # which will cause exception or hanging issue when creating DMatrix.
            has_validation_col = True

        if self.isDefined(self.base_margin_col) and self.getOrDefault(
            self.base_margin_col
        ):
            select_cols.append(
                col(self.getOrDefault(self.base_margin_col)).alias(alias.margin)
            )

        if self.isDefined(self.qid_col) and self.getOrDefault(self.qid_col):
            select_cols.append(col(self.getOrDefault(self.qid_col)).alias(alias.qid))

        dataset = dataset.select(*select_cols)

        num_workers = self.getOrDefault(self.num_workers)
        sc = _get_spark_session().sparkContext
        max_concurrent_tasks = _get_max_num_concurrent_tasks(sc)

        if num_workers > max_concurrent_tasks:
            get_logger(self.__class__.__name__).warning(
                "The num_workers %s set for xgboost distributed "
                "training is greater than current max number of concurrent "
                "spark task slots, you need wait until more task slots available "
                "or you need increase spark cluster workers.",
                num_workers,
            )

        if self._repartition_needed(dataset) or (
            self.isDefined(self.validationIndicatorCol)
            and self.getOrDefault(self.validationIndicatorCol)
        ):
            # If validationIndicatorCol defined, we always repartition dataset
            # to balance data, because user might unionise train and validation dataset,
            # without shuffling data then some partitions might contain only train or validation
            # dataset.
            if self.getOrDefault(self.repartition_random_shuffle):
                # In some cases, spark round-robin repartition might cause data skew
                # use random shuffle can address it.
                dataset = dataset.repartition(num_workers, rand(1))
            else:
                dataset = dataset.repartition(num_workers)

        train_params = self._get_distributed_train_params(dataset)
        booster_params, train_call_kwargs_params = self._get_xgb_train_call_args(
            train_params
        )

        cpu_per_task = int(
            _get_spark_session().sparkContext.getConf().get("spark.task.cpus", "1")
        )

        dmatrix_kwargs = {
            "nthread": cpu_per_task,
            "feature_types": self.getOrDefault(self.feature_types),
            "feature_names": self.getOrDefault(self.feature_names),
            "feature_weights": self.getOrDefault(self.feature_weights),
            "missing": float(self.getOrDefault(self.missing)),
        }
        booster_params["nthread"] = cpu_per_task
        use_gpu = self.getOrDefault(self.use_gpu)

        is_local = _is_local(_get_spark_session().sparkContext)

        # Remove the parameters whose value is None
        booster_params = {k: v for k, v in booster_params.items() if v is not None}
        train_call_kwargs_params = {
            k: v for k, v in train_call_kwargs_params.items() if v is not None
        }
        dmatrix_kwargs = {k: v for k, v in dmatrix_kwargs.items() if v is not None}
        use_qdm = booster_params.get("tree_method") in ("hist", "gpu_hist")

        def _train_booster(pandas_df_iter):
            """Takes in an RDD partition and outputs a booster for that partition after
            going through the Rabit Ring protocol

            """
            from pyspark import BarrierTaskContext

            context = BarrierTaskContext.get()
            context.barrier()

            gpu_id = None

            if use_qdm:
                # max_bin is needed for qdm
                if (
                    features_cols_names is not None
                    and booster_params.get("max_bin", None) is not None
                ):
                    dmatrix_kwargs["max_bin"] = booster_params["max_bin"]

<<<<<<< HEAD
            if use_gpu:
                gpu_id = context.partitionId() if is_local else _get_gpu_id(context)
                booster_params["gpu_id"] = gpu_id

            _rabit_args = ""
=======
            _rabit_args = {}
>>>>>>> d70e59fe
            if context.partitionId() == 0:
                get_logger("XGBoostPySpark").info(
                    "booster params: %s\n"
                    "train_call_kwargs_params: %s\n"
                    "dmatrix_kwargs: %s",
                    booster_params,
                    train_call_kwargs_params,
                    dmatrix_kwargs,
                )

                _rabit_args = _get_rabit_args(context, num_workers)

            messages = context.allGather(message=json.dumps(_rabit_args))
            _rabit_args = _get_args_from_message_list(messages)
            evals_result = {}
<<<<<<< HEAD

            with RabitContext(_rabit_args, context):
=======
            with CommunicatorContext(context, **_rabit_args):
>>>>>>> d70e59fe
                dtrain, dvalid = create_dmatrix_from_partitions(
                    pandas_df_iter,
                    features_cols_names,
                    gpu_id,
                    use_qdm,
                    dmatrix_kwargs,
                    enable_sparse_data_optim=enable_sparse_data_optim,
                    has_validation_col=has_validation_col,
                )
                if dvalid is not None:
                    dval = [(dtrain, "training"), (dvalid, "validation")]
                else:
                    dval = None
                booster = worker_train(
                    params=booster_params,
                    dtrain=dtrain,
                    evals=dval,
                    evals_result=evals_result,
                    **train_call_kwargs_params,
                )
            context.barrier()

            if context.partitionId() == 0:
                yield pd.DataFrame(
                    data={
                        "config": [booster.save_config()],
                        "booster": [booster.save_raw("json").decode("utf-8")],
                    }
                )

        def _run_job():
            ret = (
                dataset.mapInPandas(
                    _train_booster, schema="config string, booster string"
                )
                .rdd.barrier()
                .mapPartitions(lambda x: x)
                .collect()[0]
            )
            return ret[0], ret[1]

        (config, booster) = _run_job()

        result_xgb_model = self._convert_to_sklearn_model(
            bytearray(booster, "utf-8"), config
        )
        return self._copyValues(self._create_pyspark_model(result_xgb_model))

    def write(self):
        """
        Return the writer for saving the estimator.
        """
        return SparkXGBWriter(self)

    @classmethod
    def read(cls):
        """
        Return the reader for loading the estimator.
        """
        return SparkXGBReader(cls)


class _SparkXGBModel(Model, _SparkXGBParams, MLReadable, MLWritable):
    def __init__(self, xgb_sklearn_model=None):
        super().__init__()
        self._xgb_sklearn_model = xgb_sklearn_model

    @classmethod
    def _xgb_cls(cls):
        raise NotImplementedError()

    def get_booster(self):
        """
        Return the `xgboost.core.Booster` instance.
        """
        return self._xgb_sklearn_model.get_booster()

    def get_feature_importances(self, importance_type="weight"):
        """Get feature importance of each feature.
        Importance type can be defined as:

        * 'weight': the number of times a feature is used to split the data across all trees.
        * 'gain': the average gain across all splits the feature is used in.
        * 'cover': the average coverage across all splits the feature is used in.
        * 'total_gain': the total gain across all splits the feature is used in.
        * 'total_cover': the total coverage across all splits the feature is used in.

        Parameters
        ----------
        importance_type: str, default 'weight'
            One of the importance types defined above.
        """
        return self.get_booster().get_score(importance_type=importance_type)

    def write(self):
        """
        Return the writer for saving the model.
        """
        return SparkXGBModelWriter(self)

    @classmethod
    def read(cls):
        """
        Return the reader for loading the model.
        """
        return SparkXGBModelReader(cls)

    def _get_feature_col(self, dataset) -> (list, Optional[list]):
        """XGBoost model trained with features_cols parameter can also predict
        vector or array feature type. But first we need to check features_cols
        and then featuresCol
        """
        if self.getOrDefault(self.enable_sparse_data_optim):
            feature_col_names = None
            features_col = _get_unwrapped_vec_cols(
                col(self.getOrDefault(self.featuresCol))
            )
            return features_col, feature_col_names

        feature_col_names = self.getOrDefault(self.features_cols)
        features_col = []
        if feature_col_names and set(feature_col_names).issubset(set(dataset.columns)):
            # The model is trained with features_cols and the predicted dataset
            # also contains all the columns specified by features_cols.
            features_col = _validate_and_convert_feature_col_as_float_col_list(
                dataset, feature_col_names
            )
        else:
            # 1. The model was trained by features_cols, but the dataset doesn't contain
            #       all the columns specified by features_cols, so we need to check if
            #       the dataframe has the featuresCol
            # 2. The model was trained by featuresCol, and the predicted dataset must contain
            #       featuresCol column.
            feature_col_names = None
            features_col.append(
                _validate_and_convert_feature_col_as_array_col(
                    dataset, self.getOrDefault(self.featuresCol)
                )
            )
        return features_col, feature_col_names

    def _transform(self, dataset):
        # Save xgb_sklearn_model and predict_params to be local variable
        # to avoid the `self` object to be pickled to remote.
        xgb_sklearn_model = self._xgb_sklearn_model
        predict_params = self._gen_predict_params_dict()

        has_base_margin = False
        if self.isDefined(self.base_margin_col) and self.getOrDefault(
            self.base_margin_col
        ):
            has_base_margin = True
            base_margin_col = col(self.getOrDefault(self.base_margin_col)).alias(
                alias.margin
            )

        features_col, feature_col_names = self._get_feature_col(dataset)
        enable_sparse_data_optim = self.getOrDefault(self.enable_sparse_data_optim)

        @pandas_udf("double")
        def predict_udf(iterator: Iterator[pd.DataFrame]) -> Iterator[pd.Series]:
            model = xgb_sklearn_model
            for data in iterator:
                if enable_sparse_data_optim:
                    X = _read_csr_matrix_from_unwrapped_spark_vec(data)
                else:
                    if feature_col_names is not None:
                        X = data[feature_col_names]
                    else:
                        X = stack_series(data[alias.data])

                if has_base_margin:
                    base_margin = data[alias.margin].to_numpy()
                else:
                    base_margin = None

                preds = model.predict(
                    X,
                    base_margin=base_margin,
                    validate_features=False,
                    **predict_params,
                )
                yield pd.Series(preds)

        if has_base_margin:
            pred_col = predict_udf(struct(*features_col, base_margin_col))
        else:
            pred_col = predict_udf(struct(*features_col))

        predictionColName = self.getOrDefault(self.predictionCol)

        return dataset.withColumn(predictionColName, pred_col)


class SparkXGBRegressorModel(_SparkXGBModel):
    """
    The model returned by :func:`xgboost.spark.SparkXGBRegressor.fit`

    .. Note:: This API is experimental.
    """

    @classmethod
    def _xgb_cls(cls):
        return XGBRegressor


class SparkXGBRankerModel(_SparkXGBModel):
    """
    The model returned by :func:`xgboost.spark.SparkXGBRanker.fit`

    .. Note:: This API is experimental.
    """

    @classmethod
    def _xgb_cls(cls):
        return XGBRanker


class SparkXGBClassifierModel(_SparkXGBModel, HasProbabilityCol, HasRawPredictionCol):
    """
    The model returned by :func:`xgboost.spark.SparkXGBClassifier.fit`

    .. Note:: This API is experimental.
    """

    @classmethod
    def _xgb_cls(cls):
        return XGBClassifier

    def _transform(self, dataset):
        # pylint: disable=too-many-locals
        # Save xgb_sklearn_model and predict_params to be local variable
        # to avoid the `self` object to be pickled to remote.
        xgb_sklearn_model = self._xgb_sklearn_model
        predict_params = self._gen_predict_params_dict()

        has_base_margin = False
        if self.isDefined(self.base_margin_col) and self.getOrDefault(
            self.base_margin_col
        ):
            has_base_margin = True
            base_margin_col = col(self.getOrDefault(self.base_margin_col)).alias(
                alias.margin
            )

        def transform_margin(margins: np.ndarray):
            if margins.ndim == 1:
                # binomial case
                classone_probs = expit(margins)
                classzero_probs = 1.0 - classone_probs
                raw_preds = np.vstack((-margins, margins)).transpose()
                class_probs = np.vstack((classzero_probs, classone_probs)).transpose()
            else:
                # multinomial case
                raw_preds = margins
                class_probs = softmax(raw_preds, axis=1)
            return raw_preds, class_probs

        features_col, feature_col_names = self._get_feature_col(dataset)
        enable_sparse_data_optim = self.getOrDefault(self.enable_sparse_data_optim)

        @pandas_udf(
            "rawPrediction array<double>, prediction double, probability array<double>"
        )
        def predict_udf(
            iterator: Iterator[Tuple[pd.Series, ...]]
        ) -> Iterator[pd.DataFrame]:
            model = xgb_sklearn_model
            for data in iterator:
                if enable_sparse_data_optim:
                    X = _read_csr_matrix_from_unwrapped_spark_vec(data)
                else:
                    if feature_col_names is not None:
                        X = data[feature_col_names]
                    else:
                        X = stack_series(data[alias.data])

                if has_base_margin:
                    base_margin = stack_series(data[alias.margin])
                else:
                    base_margin = None

                margins = model.predict(
                    X,
                    base_margin=base_margin,
                    output_margin=True,
                    validate_features=False,
                    **predict_params,
                )
                raw_preds, class_probs = transform_margin(margins)

                # It seems that they use argmax of class probs,
                # not of margin to get the prediction (Note: scala implementation)
                preds = np.argmax(class_probs, axis=1)
                yield pd.DataFrame(
                    data={
                        "rawPrediction": pd.Series(list(raw_preds)),
                        "prediction": pd.Series(preds),
                        "probability": pd.Series(list(class_probs)),
                    }
                )

        if has_base_margin:
            pred_struct = predict_udf(struct(*features_col, base_margin_col))
        else:
            pred_struct = predict_udf(struct(*features_col))

        pred_struct_col = "_prediction_struct"

        rawPredictionColName = self.getOrDefault(self.rawPredictionCol)
        predictionColName = self.getOrDefault(self.predictionCol)
        probabilityColName = self.getOrDefault(self.probabilityCol)
        dataset = dataset.withColumn(pred_struct_col, pred_struct)
        if rawPredictionColName:
            dataset = dataset.withColumn(
                rawPredictionColName,
                array_to_vector(col(pred_struct_col).rawPrediction),
            )
        if predictionColName:
            dataset = dataset.withColumn(
                predictionColName, col(pred_struct_col).prediction
            )
        if probabilityColName:
            dataset = dataset.withColumn(
                probabilityColName, array_to_vector(col(pred_struct_col).probability)
            )

        return dataset.drop(pred_struct_col)


def _set_pyspark_xgb_cls_param_attrs(pyspark_estimator_class, pyspark_model_class):
    params_dict = pyspark_estimator_class._get_xgb_params_default()

    def param_value_converter(v):
        if isinstance(v, np.generic):
            # convert numpy scalar values to corresponding python scalar values
            return np.array(v).item()
        if isinstance(v, dict):
            return {k: param_value_converter(nv) for k, nv in v.items()}
        if isinstance(v, list):
            return [param_value_converter(nv) for nv in v]
        return v

    def set_param_attrs(attr_name, param_obj_):
        param_obj_.typeConverter = param_value_converter
        setattr(pyspark_estimator_class, attr_name, param_obj_)
        setattr(pyspark_model_class, attr_name, param_obj_)

    for name in params_dict.keys():
        doc = (
            f"Refer to XGBoost doc of "
            f"{get_class_name(pyspark_estimator_class._xgb_cls())} for this param {name}"
        )

        param_obj = Param(Params._dummy(), name=name, doc=doc)
        set_param_attrs(name, param_obj)

    fit_params_dict = pyspark_estimator_class._get_fit_params_default()
    for name in fit_params_dict.keys():
        doc = (
            f"Refer to XGBoost doc of {get_class_name(pyspark_estimator_class._xgb_cls())}"
            f".fit() for this param {name}"
        )
        if name == "callbacks":
            doc += (
                "The callbacks can be arbitrary functions. It is saved using cloudpickle "
                "which is not a fully self-contained format. It may fail to load with "
                "different versions of dependencies."
            )
        param_obj = Param(Params._dummy(), name=name, doc=doc)
        set_param_attrs(name, param_obj)

    predict_params_dict = pyspark_estimator_class._get_predict_params_default()
    for name in predict_params_dict.keys():
        doc = (
            f"Refer to XGBoost doc of {get_class_name(pyspark_estimator_class._xgb_cls())}"
            f".predict() for this param {name}"
        )
        param_obj = Param(Params._dummy(), name=name, doc=doc)
        set_param_attrs(name, param_obj)<|MERGE_RESOLUTION|>--- conflicted
+++ resolved
@@ -761,23 +761,14 @@
 
             gpu_id = None
 
-            if use_qdm:
-                # max_bin is needed for qdm
-                if (
-                    features_cols_names is not None
-                    and booster_params.get("max_bin", None) is not None
-                ):
-                    dmatrix_kwargs["max_bin"] = booster_params["max_bin"]
-
-<<<<<<< HEAD
+            if use_qdm and (booster_params.get("max_bin", None) is not None):
+                dmatrix_kwargs["max_bin"] = booster_params["max_bin"]
+
             if use_gpu:
                 gpu_id = context.partitionId() if is_local else _get_gpu_id(context)
                 booster_params["gpu_id"] = gpu_id
 
-            _rabit_args = ""
-=======
             _rabit_args = {}
->>>>>>> d70e59fe
             if context.partitionId() == 0:
                 get_logger("XGBoostPySpark").info(
                     "booster params: %s\n"
@@ -793,12 +784,7 @@
             messages = context.allGather(message=json.dumps(_rabit_args))
             _rabit_args = _get_args_from_message_list(messages)
             evals_result = {}
-<<<<<<< HEAD
-
-            with RabitContext(_rabit_args, context):
-=======
             with CommunicatorContext(context, **_rabit_args):
->>>>>>> d70e59fe
                 dtrain, dvalid = create_dmatrix_from_partitions(
                     pandas_df_iter,
                     features_cols_names,
