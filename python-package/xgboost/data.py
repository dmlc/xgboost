--- conflicted
+++ resolved
@@ -108,11 +108,7 @@
     feature_types: Optional[FeatureTypes],
 ) -> DispatchedDataBackendReturnType:
     """Initialize data from a CSR matrix."""
-<<<<<<< HEAD
-    if len(data.indices) != len(data.data):
-        raise ValueError(f"length mismatch: {len(data.indices)} vs {len(data.data)}")
-=======
->>>>>>> c1786849
+
     handle = ctypes.c_void_p()
     data = transform_scipy_sparse(data, True)
     _check_call(
@@ -145,16 +141,6 @@
 ) -> DispatchedDataBackendReturnType:
     """Initialize data from a CSC matrix."""
     handle = ctypes.c_void_p()
-<<<<<<< HEAD
-    _check_call(
-        _LIB.XGDMatrixCreateFromCSCEx(
-            c_array(ctypes.c_size_t, data.indptr),
-            c_array(ctypes.c_uint, data.indices),
-            c_array(ctypes.c_float, data.data),
-            ctypes.c_size_t(len(data.indptr)),
-            ctypes.c_size_t(len(data.data)),
-            ctypes.c_size_t(data.shape[0]),
-=======
     transform_scipy_sparse(data, False)
     _check_call(
         _LIB.XGDMatrixCreateFromCSC(
@@ -163,7 +149,6 @@
             _array_interface(data.data),
             c_bst_ulong(data.shape[0]),
             make_jcargs(missing=float(missing), nthread=int(nthread)),
->>>>>>> c1786849
             ctypes.byref(handle),
         )
     )
