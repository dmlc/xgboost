--- conflicted
+++ resolved
@@ -143,10 +143,9 @@
         If there's more than one, will use the last.
         Returns the model from the last iteration (not the best one).
         If early stopping occurs, the model will have three additional fields:
-<<<<<<< HEAD
-        bst.best_score, bst.best_iteration and bst.best_ntree_limit.
-        (Use bst.best_ntree_limit to get the correct value if num_parallel_tree
-        and/or num_class appears in the parameters)
+        ``bst.best_score``, ``bst.best_iteration`` and ``bst.best_ntree_limit``.
+        (Use ``bst.best_ntree_limit`` to get the correct value if
+        ``num_parallel_tree`` and/or ``num_class`` appears in the parameters)
     early_stopping_threshold : float
         Sets an potional threshold to smoothen the early stopping policy.
 ￼           If after early_stopping_rounds iterations, the model hasn't improved
@@ -155,11 +154,6 @@
     early_stopping_limit: float
         Sets limit of "threshold times the score from early_stopping_rounds_before"
         to value of limit.
-=======
-        ``bst.best_score``, ``bst.best_iteration`` and ``bst.best_ntree_limit``.
-        (Use ``bst.best_ntree_limit`` to get the correct value if
-        ``num_parallel_tree`` and/or ``num_class`` appears in the parameters)
->>>>>>> d1e75d61
     evals_result: dict
         This dictionary stores the evaluation results of all the items in watchlist.
 
