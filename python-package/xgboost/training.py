--- conflicted
+++ resolved
@@ -5,22 +5,16 @@
 import copy
 import os
 import warnings
-<<<<<<< HEAD
-from typing import Callable, Optional, Dict, Any, Union, Tuple, Sequence, Iterable, List
+from typing import Optional, Dict, Any, Union, Tuple, Sequence, List, cast, Iterable, Callable
 
 import numpy as np
-from ._typing import Parameters
-=======
-from typing import Optional, Dict, Any, Union, Tuple, Sequence, List, cast, Iterable
-
-import numpy as np
 
 from .callback import TrainingCallback, CallbackContainer, EvaluationMonitor, EarlyStopping
->>>>>>> f6babc81
 from .core import Booster, DMatrix, XGBoostError, _deprecate_positional_args
 from .core import Metric, Objective
 from .compat import SKLEARN_INSTALLED, XGBStratifiedKFold, DataFrame
-from ._typing import _F, FPreProcCallable, BoosterParam
+from ._typing import _F, FPreProcCallable
+from ._parameter_typing import Parameters
 
 _CVFolds = Sequence["CVPack"]
 
@@ -67,7 +61,7 @@
     feval: Optional[Metric] = None,
     maximize: Optional[bool] = None,
     early_stopping_rounds: Optional[int] = None,
-    evals_result: TrainingCallback.EvalsLog = None,
+    evals_result: Optional[TrainingCallback.EvalsLog] = None,
     verbose_eval: Optional[Union[bool, int]] = True,
     xgb_model: Optional[Union[str, os.PathLike, Booster, bytearray]] = None,
     callbacks: Optional[Sequence[TrainingCallback]] = None,
@@ -205,45 +199,29 @@
 
 class CVPack:
     """"Auxiliary datastruct to hold one fold of CV."""
-<<<<<<< HEAD
     def __init__(self, dtrain: DMatrix, dtest: DMatrix, param: Union[Parameters, List]):
-=======
-    def __init__(self, dtrain: DMatrix, dtest: DMatrix, param: Optional[Union[Dict, List]]) -> None:
->>>>>>> f6babc81
         """"Initialize the CVPack"""
         self.dtrain = dtrain
         self.dtest = dtest
         self.watchlist = [(dtrain, 'train'), (dtest, 'test')]
         self.bst = Booster(param, [dtrain, dtest])
 
-<<<<<<< HEAD
-    def __getattr__(self, name: str) -> Callable:
-=======
-    def __getattr__(self, name: str) -> _F:
->>>>>>> f6babc81
+    def __getattr__(self, name: str) -> Callable[..., Any]:
         def _inner(*args: Any, **kwargs: Any) -> Any:
             return getattr(self.bst, name)(*args, **kwargs)
-        return cast(_F, _inner)
+        return _inner
 
     def update(self, iteration: int, fobj: Optional[Objective]) -> None:
         """"Update the boosters for one iteration"""
         self.bst.update(self.dtrain, iteration, fobj)
 
-<<<<<<< HEAD
-    def eval(self, iteration: int, feval: Optional[Metric], output_margin: Any) -> str:
-=======
     def eval(self, iteration: int, feval: Optional[Metric], output_margin: bool) -> str:
->>>>>>> f6babc81
         """"Evaluate the CVPack for one iteration."""
         return self.bst.eval_set(self.watchlist, iteration, feval, output_margin)
 
 
 class _PackedBooster:
-<<<<<<< HEAD
-    def __init__(self, cvfolds: List[CVPack]) -> None:
-=======
     def __init__(self, cvfolds: _CVFolds) -> None:
->>>>>>> f6babc81
         self.cvfolds = cvfolds
 
     def update(self, iteration: int, obj: Optional[Objective]) -> None:
@@ -251,20 +229,12 @@
         for fold in self.cvfolds:
             fold.update(iteration, obj)
 
-<<<<<<< HEAD
-    def eval(self, iteration: int, feval: Optional[Metric], output_margin: Any) -> List[str]:
-=======
     def eval(self, iteration: int, feval: Optional[Metric], output_margin: bool) -> List[str]:
->>>>>>> f6babc81
         '''Iterate through folds for eval'''
         result = [f.eval(iteration, feval, output_margin) for f in self.cvfolds]
         return result
 
-<<<<<<< HEAD
     def set_attr(self, **kwargs: Optional[str]) -> None:
-=======
-    def set_attr(self, **kwargs: Optional[str]) -> Any:
->>>>>>> f6babc81
         '''Iterate through folds for setting attributes'''
         for f in self.cvfolds:
             f.bst.set_attr(**kwargs)
@@ -273,17 +243,11 @@
         '''Redirect to booster attr.'''
         return self.cvfolds[0].bst.attr(key)
 
-<<<<<<< HEAD
     def set_param(
         self,
         params: Union[Parameters, Iterable[Tuple[str, Any]], str],
         value: Optional[str] = None
     ) -> None:
-=======
-    def set_param(self,
-                  params: Union[Dict, Iterable[Tuple[str, Any]], str],
-                  value: Optional[str] = None) -> None:
->>>>>>> f6babc81
         """Iterate through folds for set_param"""
         for f in self.cvfolds:
             f.bst.set_param(params, value)
@@ -295,26 +259,15 @@
     @property
     def best_iteration(self) -> int:
         '''Get best_iteration'''
-<<<<<<< HEAD
-        return int(self.cvfolds[0].bst.attr("best_iteration")) # type: ignore
-=======
         return int(cast(int, self.cvfolds[0].bst.attr("best_iteration")))
->>>>>>> f6babc81
 
     @property
     def best_score(self) -> float:
         """Get best_score."""
-<<<<<<< HEAD
-        return float(self.cvfolds[0].bst.attr("best_score")) # type: ignore
+        return float(cast(float, self.cvfolds[0].bst.attr("best_score")))
 
 
 def groups_to_rows(groups: np.ndarray, boundaries: np.ndarray) -> np.ndarray:
-=======
-        return float(cast(float, self.cvfolds[0].bst.attr("best_score")))
-
-
-def groups_to_rows(groups: List[np.ndarray], boundaries: np.ndarray) -> np.ndarray:
->>>>>>> f6babc81
     """
     Given group row boundaries, convert ground indexes to row indexes
     :param groups: list of groups for testing
@@ -324,20 +277,14 @@
     return np.concatenate([np.arange(boundaries[g], boundaries[g+1]) for g in groups])
 
 
-<<<<<<< HEAD
 def mkgroupfold(
     dall: DMatrix,
     nfold: int,
     param: Parameters,
-    evals: List[str],
-    fpreproc: Optional[Callable] = None,
+    evals: Sequence[str] = (),
+    fpreproc: Optional[FPreProcCallable] = None,
     shuffle: bool = True
 ) -> List[CVPack]:
-=======
-def mkgroupfold(dall: DMatrix, nfold: int, param: BoosterParam,
-                evals: Sequence[str] = (), fpreproc: FPreProcCallable = None,
-                shuffle: bool = True) -> List[CVPack]:
->>>>>>> f6babc81
     """
     Make n folds for cross-validation maintaining groups
     :return: cross-validation folds
@@ -377,24 +324,17 @@
     return ret
 
 
-<<<<<<< HEAD
 def mknfold(
     dall: DMatrix,
     nfold: int,
     param: Parameters,
     seed: int,
-    evals: List[str],
-    fpreproc: Optional[Callable] = None,
+    evals: Sequence[str] = (),
+    fpreproc: Optional[FPreProcCallable] = None,
     stratified: bool = False,
-    folds: Any = None,
+    folds: Optional[XGBStratifiedKFold] = None,
     shuffle: bool = True
 ) -> List[CVPack]:
-=======
-def mknfold(dall: DMatrix, nfold: int, param: BoosterParam, seed: int,
-            evals: Sequence[str] = (), fpreproc: FPreProcCallable = None,
-            stratified: bool = False, folds: XGBStratifiedKFold = None, shuffle: bool = True
-            ) -> List[CVPack]:
->>>>>>> f6babc81
     """
     Make an n-fold list of CVPack from random indices.
     """
@@ -447,48 +387,26 @@
 
 
 def cv(
-<<<<<<< HEAD
     params: Parameters,
-=======
-    params: BoosterParam,
->>>>>>> f6babc81
     dtrain: DMatrix,
     num_boost_round: int = 10,
     nfold: int = 3,
     stratified: bool = False,
-<<<<<<< HEAD
-    folds: Any = None,
-    metrics: Union[str, List[str]] = [],
+    folds: Optional[XGBStratifiedKFold] = None,
+    metrics: Union[str, Sequence[str]] = (),
     obj: Optional[Objective] = None,
     feval: Optional[Metric] = None,
     maximize: Optional[bool] = None,
     early_stopping_rounds: Optional[int] = None,
-    fpreproc: Optional[Callable] = None,
-    as_pandas: bool = True,
-    verbose_eval: Optional[Union[bool, int]] = None,
-    show_stdv: bool = True,
-    seed: int = 0,
-    callbacks: Optional[Sequence[callback.TrainingCallback]] = None,
-    shuffle: bool = True,
-    custom_metric: Optional[Metric] = None
-) -> Any:
-=======
-    folds: XGBStratifiedKFold = None,
-    metrics: Sequence[str] = (),
-    obj: Optional[Objective] = None,
-    feval: Optional[Metric] = None,
-    maximize: bool = None,
-    early_stopping_rounds: int = None,
-    fpreproc: FPreProcCallable = None,
+    fpreproc: Optional[FPreProcCallable] = None,
     as_pandas: bool = True,
     verbose_eval: Optional[Union[int, bool]] = None,
     show_stdv: bool = True,
     seed: int = 0,
-    callbacks: Sequence[TrainingCallback] = None,
+    callbacks: Optional[Sequence[TrainingCallback]] = None,
     shuffle: bool = True,
-    custom_metric: Optional[Metric] = None,
+    custom_metric: Optional[Metric] = None
 ) -> Union[Dict[str, float], DataFrame]:
->>>>>>> f6babc81
     # pylint: disable = invalid-name
     """Cross-validation with given parameters.
 
@@ -599,11 +517,7 @@
 
     params.pop("eval_metric", None)
 
-<<<<<<< HEAD
-    results: Dict[str, List] = {}
-=======
     results: Dict[str, List[float]] = {}
->>>>>>> f6babc81
     cvfolds = mknfold(dtrain, nfold, params, seed, metrics, fpreproc,
                       stratified, folds, shuffle)
 
@@ -622,11 +536,7 @@
         callbacks.append(
             EarlyStopping(rounds=early_stopping_rounds, maximize=maximize)
         )
-<<<<<<< HEAD
-    callback_container = callback.CallbackContainer(
-=======
     callbacks_container = CallbackContainer(
->>>>>>> f6babc81
         callbacks,
         metric=metric_fn,
         is_cv=True,
@@ -634,18 +544,6 @@
     )
 
     booster = _PackedBooster(cvfolds)
-<<<<<<< HEAD
-    callback_container.before_training(booster)
-
-    for i in range(num_boost_round):
-        if callback_container.before_iteration(booster, i, dtrain, None):
-            break
-        booster.update(i, obj)
-
-        should_break = callback_container.after_iteration(booster, i, dtrain, None)
-        res = callback_container.aggregated_cv
-        for key, mean, std in res: # type: ignore
-=======
     callbacks_container.before_training(booster)
 
     for i in range(num_boost_round):
@@ -656,7 +554,6 @@
         should_break = callbacks_container.after_iteration(booster, i, dtrain, None)
         res = callbacks_container.aggregated_cv
         for key, mean, std in cast(List[Tuple[str, float, float]], res):
->>>>>>> f6babc81
             if key + '-mean' not in results:
                 results[key + '-mean'] = []
             if key + '-std' not in results:
@@ -675,10 +572,6 @@
         except ImportError:
             pass
 
-<<<<<<< HEAD
-    callback_container.after_training(booster)
-=======
     callbacks_container.after_training(booster)
->>>>>>> f6babc81
 
     return results