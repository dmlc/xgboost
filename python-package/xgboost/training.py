# coding: utf-8
# pylint: disable=too-many-locals, too-many-arguments, invalid-name
# pylint: disable=too-many-branches, too-many-statements
"""Training Library containing training routines."""
import numpy as np
from .core import Booster, STRING_TYPES, XGBoostError, CallbackEnv
from .core import EarlyStopException
from .compat import (SKLEARN_INSTALLED, XGBStratifiedKFold)
from . import rabit
from . import callback


def _train_internal(params, dtrain,
                    num_boost_round=10, evals=(),
                    obj=None, feval=None,
                    xgb_model=None, callbacks=None):
    """internal training function"""
    callbacks = [] if callbacks is None else callbacks
    evals = list(evals)
    if isinstance(params, dict) \
            and 'eval_metric' in params \
            and isinstance(params['eval_metric'], list):
        params = dict((k, v) for k, v in params.items())
        eval_metrics = params['eval_metric']
        params.pop("eval_metric", None)
        params = list(params.items())
        for eval_metric in eval_metrics:
            params += [('eval_metric', eval_metric)]

    bst = Booster(params, [dtrain] + [d[0] for d in evals])
    nboost = 0
    num_parallel_tree = 1

    if xgb_model is not None:
        bst = Booster(params, [dtrain] + [d[0] for d in evals],
                      model_file=xgb_model)
        nboost = len(bst.get_dump())

    _params = dict(params) if isinstance(params, list) else params

    if 'num_parallel_tree' in _params and params[
            'num_parallel_tree'] is not None:
        num_parallel_tree = _params['num_parallel_tree']
        nboost //= num_parallel_tree
    if 'num_class' in _params and _params['num_class'] is not None:
        nboost //= _params['num_class']

    # Distributed code: Load the checkpoint from rabit.
    version = bst.load_rabit_checkpoint()
    assert rabit.get_world_size() != 1 or version == 0
    rank = rabit.get_rank()
    start_iteration = int(version / 2)
    nboost += start_iteration

    callbacks_before_iter = [
        cb for cb in callbacks
        if cb.__dict__.get('before_iteration', False)]
    callbacks_after_iter = [
        cb for cb in callbacks
        if not cb.__dict__.get('before_iteration', False)]

    for i in range(start_iteration, num_boost_round):
        for cb in callbacks_before_iter:
            cb(CallbackEnv(model=bst,
                           cvfolds=None,
                           iteration=i,
                           begin_iteration=start_iteration,
                           end_iteration=num_boost_round,
                           rank=rank,
                           evaluation_result_list=None))
        # Distributed code: need to resume to this point.
        # Skip the first update if it is a recovery step.
        if version % 2 == 0:
            bst.update(dtrain, i, obj)
            bst.save_rabit_checkpoint()
            version += 1

        assert rabit.get_world_size() == 1 or version == rabit.version_number()

        nboost += 1
        evaluation_result_list = []
        # check evaluation result.
        if evals:
            bst_eval_set = bst.eval_set(evals, i, feval)
            if isinstance(bst_eval_set, STRING_TYPES):
                msg = bst_eval_set
            else:
                msg = bst_eval_set.decode()
            res = [x.split(':') for x in msg.split()]
            evaluation_result_list = [(k, float(v)) for k, v in res[1:]]
        try:
            for cb in callbacks_after_iter:
                cb(CallbackEnv(model=bst,
                               cvfolds=None,
                               iteration=i,
                               begin_iteration=start_iteration,
                               end_iteration=num_boost_round,
                               rank=rank,
                               evaluation_result_list=evaluation_result_list))
        except EarlyStopException:
            break
        # do checkpoint after evaluation, in case evaluation also updates booster.
        bst.save_rabit_checkpoint()
        version += 1

    if bst.attr('best_score') is not None:
        bst.best_score = float(bst.attr('best_score'))
        bst.best_iteration = int(bst.attr('best_iteration'))
    else:
        bst.best_iteration = nboost - 1
    bst.best_ntree_limit = (bst.best_iteration + 1) * num_parallel_tree
    return bst


def train(params, dtrain, num_boost_round=10, evals=(), obj=None, feval=None,
<<<<<<< HEAD
          maximize=False, early_stopping_rounds=None, early_stopping_threshold=None,early_stopping_limit=None,
          evals_result=None,
          verbose_eval=True, xgb_model=None, callbacks=None, learning_rates=None):
=======
          maximize=False, early_stopping_rounds=None, evals_result=None,
          verbose_eval=True, xgb_model=None, callbacks=None):
>>>>>>> 44469a0c
    # pylint: disable=too-many-statements,too-many-branches, attribute-defined-outside-init
    """Train a booster with given parameters.

    Parameters
    ----------
    params : dict
        Booster params.
    dtrain : DMatrix
        Data to be trained.
    num_boost_round: int
        Number of boosting iterations.
    evals: list of pairs (DMatrix, string)
        List of validation sets for which metrics will evaluated during training.
        Validation metrics will help us track the performance of the model.
    obj : function
        Customized objective function.
    feval : function
        Customized evaluation function.
    maximize : bool
        Whether to maximize feval.
    early_stopping_rounds: int
        Activates early stopping. Validation metric needs to improve at least once in
        every **early_stopping_rounds** round(s) to continue training.
        Requires at least one item in **evals**.
        The method returns the model from the last iteration (not the best one).
        If there's more than one item in **evals**, the last entry will be used
        for early stopping.
        If there's more than one metric in the **eval_metric** parameter given in
        **params**, the last metric will be used for early stopping.
        If early stopping occurs, the model will have three additional fields:
        ``bst.best_score``, ``bst.best_iteration`` and ``bst.best_ntree_limit``.
        (Use ``bst.best_ntree_limit`` to get the correct value if
        ``num_parallel_tree`` and/or ``num_class`` appears in the parameters)
    early_stopping_threshold : float
        Sets an potional threshold to smoothen the early stopping policy.
￼           If after early_stopping_rounds iterations, the model hasn't improved
        more than threshold times the score from early_stopping_rounds before,
        then the learning stops.
    early_stopping_limit: float
        Sets limit of "threshold times the score from early_stopping_rounds_before"
        to value of limit.
    evals_result: dict
        This dictionary stores the evaluation results of all the items in watchlist.

        Example: with a watchlist containing
        ``[(dtest,'eval'), (dtrain,'train')]`` and
        a parameter containing ``('eval_metric': 'logloss')``,
        the **evals_result** returns

        .. code-block:: python

            {'train': {'logloss': ['0.48253', '0.35953']},
             'eval': {'logloss': ['0.480385', '0.357756']}}

    verbose_eval : bool or int
        Requires at least one item in **evals**.
        If **verbose_eval** is True then the evaluation metric on the validation set is
        printed at each boosting stage.
        If **verbose_eval** is an integer then the evaluation metric on the validation set
        is printed at every given **verbose_eval** boosting stage. The last boosting stage
        / the boosting stage found by using **early_stopping_rounds** is also printed.
        Example: with ``verbose_eval=4`` and at least one item in **evals**, an evaluation metric
        is printed every 4 boosting stages, instead of every boosting stage.
    xgb_model : file name of stored xgb model or 'Booster' instance
        Xgb model to be loaded before training (allows training continuation).
    callbacks : list of callback functions
        List of callback functions that are applied at end of each iteration.
        It is possible to use predefined callbacks by using
        :ref:`Callback API <callback_api>`.
        Example:

        .. code-block:: python

            [xgb.callback.reset_learning_rate(custom_rates)]

    Returns
    -------
    Booster : a trained booster model
    """
    callbacks = [] if callbacks is None else callbacks

    # Most of legacy advanced options becomes callbacks
    if isinstance(verbose_eval, bool) and verbose_eval:
        callbacks.append(callback.print_evaluation())
    else:
        if isinstance(verbose_eval, int):
            callbacks.append(callback.print_evaluation(verbose_eval))

    if early_stopping_rounds is not None:
        callbacks.append(callback.early_stop(early_stopping_rounds,
                                             early_stopping_threshold,
                                             early_stopping_limit,
                                             maximize=maximize,
                                             verbose=bool(verbose_eval)))
    if evals_result is not None:
        callbacks.append(callback.record_evaluation(evals_result))

    return _train_internal(params, dtrain,
                           num_boost_round=num_boost_round,
                           evals=evals,
                           obj=obj, feval=feval,
                           xgb_model=xgb_model, callbacks=callbacks)


class CVPack(object):
    """"Auxiliary datastruct to hold one fold of CV."""
    def __init__(self, dtrain, dtest, param):
        """"Initialize the CVPack"""
        self.dtrain = dtrain
        self.dtest = dtest
        self.watchlist = [(dtrain, 'train'), (dtest, 'test')]
        self.bst = Booster(param, [dtrain, dtest])

    def update(self, iteration, fobj):
        """"Update the boosters for one iteration"""
        self.bst.update(self.dtrain, iteration, fobj)

    def eval(self, iteration, feval):
        """"Evaluate the CVPack for one iteration."""
        return self.bst.eval_set(self.watchlist, iteration, feval)


def groups_to_rows(groups, boundaries):
    """
    Given group row boundaries, convert ground indexes to row indexes
    :param groups: list of groups for testing
    :param boundaries: rows index limits of each group
    :return: row in group
    """
    return np.concatenate([np.arange(boundaries[g], boundaries[g+1]) for g in groups])


def mkgroupfold(dall, nfold, param, evals=(), fpreproc=None, shuffle=True):
    """
    Make n folds for cross-validation maintaining groups
    :return: cross-validation folds
    """
    # we have groups for pairwise ranking... get a list of the group indexes
    group_boundaries = dall.get_uint_info('group_ptr')
    group_sizes = np.diff(group_boundaries)

    if shuffle is True:
        idx = np.random.permutation(len(group_sizes))
    else:
        idx = np.arange(len(group_sizes))
    # list by fold of test group indexes
    out_group_idset = np.array_split(idx, nfold)
    # list by fold of train group indexes
    in_group_idset = [np.concatenate([out_group_idset[i] for i in range(nfold) if k != i])
                      for k in range(nfold)]
    # from the group indexes, convert them to row indexes
    in_idset = [groups_to_rows(in_groups, group_boundaries) for in_groups in in_group_idset]
    out_idset = [groups_to_rows(out_groups, group_boundaries) for out_groups in out_group_idset]

    # build the folds by taking the appropriate slices
    ret = []
    for k in range(nfold):
        # perform the slicing using the indexes determined by the above methods
        dtrain = dall.slice(in_idset[k], allow_groups=True)
        dtrain.set_group(group_sizes[in_group_idset[k]])
        dtest = dall.slice(out_idset[k], allow_groups=True)
        dtest.set_group(group_sizes[out_group_idset[k]])
        # run preprocessing on the data set if needed
        if fpreproc is not None:
            dtrain, dtest, tparam = fpreproc(dtrain, dtest, param.copy())
        else:
            tparam = param
        plst = list(tparam.items()) + [('eval_metric', itm) for itm in evals]
        ret.append(CVPack(dtrain, dtest, plst))
    return ret


def mknfold(dall, nfold, param, seed, evals=(), fpreproc=None, stratified=False,
            folds=None, shuffle=True):
    """
    Make an n-fold list of CVPack from random indices.
    """
    evals = list(evals)
    np.random.seed(seed)

    if stratified is False and folds is None:
        # Do standard k-fold cross validation. Automatically determine the folds.
        if len(dall.get_uint_info('group_ptr')) > 1:
            return mkgroupfold(dall, nfold, param, evals=evals, fpreproc=fpreproc, shuffle=shuffle)

        if shuffle is True:
            idx = np.random.permutation(dall.num_row())
        else:
            idx = np.arange(dall.num_row())
        out_idset = np.array_split(idx, nfold)
        in_idset = [np.concatenate([out_idset[i] for i in range(nfold) if k != i])
                    for k in range(nfold)]
    elif folds is not None:
        # Use user specified custom split using indices
        try:
            in_idset = [x[0] for x in folds]
            out_idset = [x[1] for x in folds]
        except TypeError:
            # Custom stratification using Sklearn KFoldSplit object
            splits = list(folds.split(X=dall.get_label(), y=dall.get_label()))
            in_idset = [x[0] for x in splits]
            out_idset = [x[1] for x in splits]
        nfold = len(out_idset)
    else:
        # Do standard stratefied shuffle k-fold split
        sfk = XGBStratifiedKFold(n_splits=nfold, shuffle=True, random_state=seed)
        splits = list(sfk.split(X=dall.get_label(), y=dall.get_label()))
        in_idset = [x[0] for x in splits]
        out_idset = [x[1] for x in splits]
        nfold = len(out_idset)

    ret = []
    for k in range(nfold):
        # perform the slicing using the indexes determined by the above methods
        dtrain = dall.slice(in_idset[k])
        dtest = dall.slice(out_idset[k])
        # run preprocessing on the data set if needed
        if fpreproc is not None:
            dtrain, dtest, tparam = fpreproc(dtrain, dtest, param.copy())
        else:
            tparam = param
        plst = list(tparam.items()) + [('eval_metric', itm) for itm in evals]
        ret.append(CVPack(dtrain, dtest, plst))
    return ret


def aggcv(rlist):
    # pylint: disable=invalid-name
    """
    Aggregate cross-validation results.

    If verbose_eval is true, progress is displayed in every call. If
    verbose_eval is an integer, progress will only be displayed every
    `verbose_eval` trees, tracked via trial.
    """
    cvmap = {}
    idx = rlist[0].split()[0]
    for line in rlist:
        arr = line.split()
        assert idx == arr[0]
        for metric_idx, it in enumerate(arr[1:]):
            if not isinstance(it, STRING_TYPES):
                it = it.decode()
            k, v = it.split(':')
            if (metric_idx, k) not in cvmap:
                cvmap[(metric_idx, k)] = []
            cvmap[(metric_idx, k)].append(float(v))
    msg = idx
    results = []
    for (metric_idx, k), v in sorted(cvmap.items(), key=lambda x: x[0][0]):
        v = np.array(v)
        if not isinstance(msg, STRING_TYPES):
            msg = msg.decode()
        mean, std = np.mean(v), np.std(v)
        results.extend([(k, mean, std)])
    return results


def cv(params, dtrain, num_boost_round=10, nfold=3, stratified=False, folds=None,
       metrics=(), obj=None, feval=None, maximize=False, early_stopping_rounds=None, early_stopping_threshold=None, early_stopping_limit=None,
       fpreproc=None, as_pandas=True, verbose_eval=None, show_stdv=True,
       seed=0, callbacks=None, shuffle=True):
    # pylint: disable = invalid-name
    """Cross-validation with given parameters.

    Parameters
    ----------
    params : dict
        Booster params.
    dtrain : DMatrix
        Data to be trained.
    num_boost_round : int
        Number of boosting iterations.
    nfold : int
        Number of folds in CV.
    stratified : bool
        Perform stratified sampling.
    folds : a KFold or StratifiedKFold instance or list of fold indices
        Sklearn KFolds or StratifiedKFolds object.
        Alternatively may explicitly pass sample indices for each fold.
        For ``n`` folds, **folds** should be a length ``n`` list of tuples.
        Each tuple is ``(in,out)`` where ``in`` is a list of indices to be used
        as the training samples for the ``n`` th fold and ``out`` is a list of
        indices to be used as the testing samples for the ``n`` th fold.
    metrics : string or list of strings
        Evaluation metrics to be watched in CV.
    obj : function
        Custom objective function.
    feval : function
        Custom evaluation function.
    maximize : bool
        Whether to maximize feval.
    early_stopping_rounds: int
        Activates early stopping. CV error needs to decrease at least
        every <early_stopping_rounds> round(s) to continue.
        Last entry in evaluation history is the one from best iteration.
    early_stopping_threshold : float
        Sets an potional threshold to smoothen the early stopping policy.
￼           If after early_stopping_rounds iterations, the model hasn't improved
        more than threshold times the score from early_stopping_rounds before,
        then the learning stops.
    early_stopping_limit: float
        Sets limit of "threshold times the score from early_stopping_rounds_before"
        to value of limit.
    fpreproc : function
        Preprocessing function that takes (dtrain, dtest, param) and returns
        transformed versions of those.
    as_pandas : bool, default True
        Return pd.DataFrame when pandas is installed.
        If False or pandas is not installed, return np.ndarray
    verbose_eval : bool, int, or None, default None
        Whether to display the progress. If None, progress will be displayed
        when np.ndarray is returned. If True, progress will be displayed at
        boosting stage. If an integer is given, progress will be displayed
        at every given `verbose_eval` boosting stage.
    show_stdv : bool, default True
        Whether to display the standard deviation in progress.
        Results are not affected, and always contains std.
    seed : int
        Seed used to generate the folds (passed to numpy.random.seed).
    callbacks : list of callback functions
        List of callback functions that are applied at end of each iteration.
        It is possible to use predefined callbacks by using
        :ref:`Callback API <callback_api>`.
        Example:

        .. code-block:: python

            [xgb.callback.reset_learning_rate(custom_rates)]
    shuffle : bool
        Shuffle data before creating folds.

    Returns
    -------
    evaluation history : list(string)
    """
    if stratified is True and not SKLEARN_INSTALLED:
        raise XGBoostError('sklearn needs to be installed in order to use stratified cv')

    if isinstance(metrics, str):
        metrics = [metrics]

    if isinstance(params, list):
        _metrics = [x[1] for x in params if x[0] == 'eval_metric']
        params = dict(params)
        if 'eval_metric' in params:
            params['eval_metric'] = _metrics
    else:
        params = dict((k, v) for k, v in params.items())

    if (not metrics) and 'eval_metric' in params:
        if isinstance(params['eval_metric'], list):
            metrics = params['eval_metric']
        else:
            metrics = [params['eval_metric']]

    params.pop("eval_metric", None)

    results = {}
    cvfolds = mknfold(dtrain, nfold, params, seed, metrics, fpreproc,
                      stratified, folds, shuffle)

    # setup callbacks
    callbacks = [] if callbacks is None else callbacks
    if early_stopping_rounds is not None:
        callbacks.append(callback.early_stop(early_stopping_rounds,
                                             early_stopping_threshold,
                                             early_stopping_limit,
                                             maximize=maximize,
                                             verbose=False))

    if isinstance(verbose_eval, bool) and verbose_eval:
        callbacks.append(callback.print_evaluation(show_stdv=show_stdv))
    else:
        if isinstance(verbose_eval, int):
            callbacks.append(callback.print_evaluation(verbose_eval, show_stdv=show_stdv))

    callbacks_before_iter = [
        cb for cb in callbacks if
        cb.__dict__.get('before_iteration', False)]
    callbacks_after_iter = [
        cb for cb in callbacks if
        not cb.__dict__.get('before_iteration', False)]

    for i in range(num_boost_round):
        for cb in callbacks_before_iter:
            cb(CallbackEnv(model=None,
                           cvfolds=cvfolds,
                           iteration=i,
                           begin_iteration=0,
                           end_iteration=num_boost_round,
                           rank=0,
                           evaluation_result_list=None))
        for fold in cvfolds:
            fold.update(i, obj)
        res = aggcv([f.eval(i, feval) for f in cvfolds])

        for key, mean, std in res:
            if key + '-mean' not in results:
                results[key + '-mean'] = []
            if key + '-std' not in results:
                results[key + '-std'] = []
            results[key + '-mean'].append(mean)
            results[key + '-std'].append(std)
        try:
            for cb in callbacks_after_iter:
                cb(CallbackEnv(model=None,
                               cvfolds=cvfolds,
                               iteration=i,
                               begin_iteration=0,
                               end_iteration=num_boost_round,
                               rank=0,
                               evaluation_result_list=res))
        except EarlyStopException as e:
            for k in results:
                results[k] = results[k][:(e.best_iteration + 1)]
            break
    if as_pandas:
        try:
            import pandas as pd
            results = pd.DataFrame.from_dict(results)
        except ImportError:
            pass
    return results<|MERGE_RESOLUTION|>--- conflicted
+++ resolved
@@ -113,14 +113,8 @@
 
 
 def train(params, dtrain, num_boost_round=10, evals=(), obj=None, feval=None,
-<<<<<<< HEAD
-          maximize=False, early_stopping_rounds=None, early_stopping_threshold=None,early_stopping_limit=None,
-          evals_result=None,
-          verbose_eval=True, xgb_model=None, callbacks=None, learning_rates=None):
-=======
-          maximize=False, early_stopping_rounds=None, evals_result=None,
+          maximize=False, early_stopping_rounds=None, early_stopping_threshold=None,early_stopping_limit=None, evals_result=None,
           verbose_eval=True, xgb_model=None, callbacks=None):
->>>>>>> 44469a0c
     # pylint: disable=too-many-statements,too-many-branches, attribute-defined-outside-init
     """Train a booster with given parameters.
 
