--- conflicted
+++ resolved
@@ -45,15 +45,9 @@
     DataType,
     FeatureInfo,
     FeatureNames,
-<<<<<<< HEAD
-    _T,
-    CupyT,
-    BoosterParam,
-=======
     FeatureTypes,
     NumpyOrCupy,
     c_bst_ulong,
->>>>>>> 6925b222
 )
 from .compat import PANDAS_INSTALLED, DataFrame, py_str
 from .libpath import find_lib_path
