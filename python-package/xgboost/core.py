--- conflicted
+++ resolved
@@ -237,13 +237,8 @@
 
 def c_array(ctype, values):
     """Convert a python string to c array."""
-<<<<<<< HEAD
-    # pylint: disable=unsubscriptable-object
-    if isinstance(values, np.ndarray) and values.dtype.itemsize == ctypes.sizeof(ctype):
-=======
     if (isinstance(values, np.ndarray)
             and values.dtype.itemsize == ctypes.sizeof(ctype)):
->>>>>>> 010b8f14
         return (ctype * len(values)).from_buffer_copy(values)
     return (ctype * len(values))(*values)
 
