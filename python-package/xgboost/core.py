# coding: utf-8
# pylint: disable=too-many-arguments, too-many-branches, invalid-name
# pylint: disable=too-many-lines, too-many-locals, no-self-use
"""Core XGBoost Library."""
import collections
# pylint: disable=no-name-in-module,import-error
from collections.abc import Mapping
# pylint: enable=no-name-in-module,import-error
<<<<<<< HEAD
from typing import Union, List
=======
from typing import Dict, Union, List
>>>>>>> 3c3f026e
import ctypes
import os
import re
import sys
import json
import warnings
from functools import wraps
from inspect import signature, Parameter

import numpy as np
import scipy.sparse

from .compat import (STRING_TYPES, DataFrame, py_str, PANDAS_INSTALLED,
                     lazy_isinstance)
from .libpath import find_lib_path

# c_bst_ulong corresponds to bst_ulong defined in xgboost/c_api.h
c_bst_ulong = ctypes.c_uint64


class XGBoostError(ValueError):
    """Error thrown by xgboost trainer."""


class EarlyStopException(Exception):
    """Exception to signal early stopping.

    Parameters
    ----------
    best_iteration : int
        The best iteration stopped.
    """

    def __init__(self, best_iteration):
        super().__init__()
        self.best_iteration = best_iteration


# Callback environment used by callbacks
CallbackEnv = collections.namedtuple(
    "XGBoostCallbackEnv",
    ["model",
     "cvfolds",
     "iteration",
     "begin_iteration",
     "end_iteration",
     "rank",
     "evaluation_result_list"])


def from_pystr_to_cstr(data):
    """Convert a list of Python str to C pointer

    Parameters
    ----------
    data : list
        list of str
    """

    if not isinstance(data, list):
        raise NotImplementedError
    pointers = (ctypes.c_char_p * len(data))()
    data = [bytes(d, 'utf-8') for d in data]
    pointers[:] = data
    return pointers


def from_cstr_to_pystr(data, length):
    """Revert C pointer to Python str

    Parameters
    ----------
    data : ctypes pointer
        pointer to data
    length : ctypes pointer
        pointer to length of data
    """
    res = []
    for i in range(length.value):
        try:
            res.append(str(data[i].decode('ascii')))
        except UnicodeDecodeError:
            res.append(str(data[i].decode('utf-8')))
    return res


def _expect(expectations, got):
    """Translate input error into string.

    Parameters
    ----------
    expectations: sequence
        a list of expected value.
    got:
        actual input

    Returns
    -------
    msg: str
    """
    msg = 'Expecting '
    for t in range(len(expectations) - 1):
        msg += str(expectations[t])
        msg += ' or '
    msg += str(expectations[-1])
    msg += '.  Got ' + str(got)
    return msg


def _log_callback(msg):
    """Redirect logs from native library into Python console"""
    print("{0:s}".format(py_str(msg)))


def _get_log_callback_func():
    """Wrap log_callback() method in ctypes callback type"""
    # pylint: disable=invalid-name
    CALLBACK = ctypes.CFUNCTYPE(None, ctypes.c_char_p)
    return CALLBACK(_log_callback)


def _load_lib():
    """Load xgboost Library."""
    lib_paths = find_lib_path()
    if not lib_paths:
        return None
    try:
        pathBackup = os.environ['PATH'].split(os.pathsep)
    except KeyError:
        pathBackup = []
    lib_success = False
    os_error_list = []
    for lib_path in lib_paths:
        try:
            # needed when the lib is linked with non-system-available
            # dependencies
            os.environ['PATH'] = os.pathsep.join(
                pathBackup + [os.path.dirname(lib_path)])
            lib = ctypes.cdll.LoadLibrary(lib_path)
            lib_success = True
        except OSError as e:
            os_error_list.append(str(e))
            continue
        finally:
            os.environ['PATH'] = os.pathsep.join(pathBackup)
    if not lib_success:
        libname = os.path.basename(lib_paths[0])
        raise XGBoostError(
            'XGBoost Library ({}) could not be loaded.\n'.format(libname) +
            'Likely causes:\n' +
            '  * OpenMP runtime is not installed ' +
            '(vcomp140.dll or libgomp-1.dll for Windows, libomp.dylib for Mac OSX, ' +
            'libgomp.so for Linux and other UNIX-like OSes). Mac OSX users: Run ' +
            '`brew install libomp` to install OpenMP runtime.\n' +
            '  * You are running 32-bit Python on a 64-bit OS\n' +
            'Error message(s): {}\n'.format(os_error_list))
    lib.XGBGetLastError.restype = ctypes.c_char_p
    lib.callback = _get_log_callback_func()
    if lib.XGBRegisterLogCallback(lib.callback) != 0:
        raise XGBoostError(lib.XGBGetLastError())
    return lib


# load the XGBoost library globally
_LIB = _load_lib()


def _check_call(ret):
    """Check the return value of C API call

    This function will raise exception when error occurs.
    Wrap every API call with this function

    Parameters
    ----------
    ret : int
        return value from API calls
    """
    if ret != 0:
        raise XGBoostError(py_str(_LIB.XGBGetLastError()))


def ctypes2numpy(cptr, length, dtype):
    """Convert a ctypes pointer array to a numpy array."""
    NUMPY_TO_CTYPES_MAPPING = {
        np.float32: ctypes.c_float,
        np.uint32: ctypes.c_uint,
    }
    if dtype not in NUMPY_TO_CTYPES_MAPPING:
        raise RuntimeError('Supported types: {}'.format(
            NUMPY_TO_CTYPES_MAPPING.keys()))
    ctype = NUMPY_TO_CTYPES_MAPPING[dtype]
    if not isinstance(cptr, ctypes.POINTER(ctype)):
        raise RuntimeError('expected {} pointer'.format(ctype))
    res = np.zeros(length, dtype=dtype)
    if not ctypes.memmove(res.ctypes.data, cptr, length * res.strides[0]):
        raise RuntimeError('memmove failed')
    return res


def ctypes2cupy(cptr, length, dtype):
    """Convert a ctypes pointer array to a cupy array."""
    # pylint: disable=import-error
    import cupy
    from cupy.cuda.memory import MemoryPointer
    from cupy.cuda.memory import UnownedMemory
    CUPY_TO_CTYPES_MAPPING = {
        cupy.float32: ctypes.c_float,
        cupy.uint32: ctypes.c_uint
    }
    if dtype not in CUPY_TO_CTYPES_MAPPING.keys():
        raise RuntimeError('Supported types: {}'.format(
            CUPY_TO_CTYPES_MAPPING.keys()
        ))
    addr = ctypes.cast(cptr, ctypes.c_void_p).value
    # pylint: disable=c-extension-no-member,no-member
    device = cupy.cuda.runtime.pointerGetAttributes(addr).device
    # The owner field is just used to keep the memory alive with ref count.  As
    # unowned's life time is scoped within this function we don't need that.
    unownd = UnownedMemory(
        addr, length.value * ctypes.sizeof(CUPY_TO_CTYPES_MAPPING[dtype]),
        owner=None)
    memptr = MemoryPointer(unownd, 0)
    # pylint: disable=unexpected-keyword-arg
    mem = cupy.ndarray((length.value, ), dtype=dtype, memptr=memptr)
    assert mem.device.id == device
    arr = cupy.array(mem, copy=True)
    return arr


def ctypes2buffer(cptr, length):
    """Convert ctypes pointer to buffer type."""
    if not isinstance(cptr, ctypes.POINTER(ctypes.c_char)):
        raise RuntimeError('expected char pointer')
    res = bytearray(length)
    rptr = (ctypes.c_char * length).from_buffer(res)
    if not ctypes.memmove(rptr, cptr, length):
        raise RuntimeError('memmove failed')
    return res


def c_str(string):
    """Convert a python string to cstring."""
    return ctypes.c_char_p(string.encode('utf-8'))


def c_array(ctype, values):
    """Convert a python string to c array."""
    if (isinstance(values, np.ndarray)
            and values.dtype.itemsize == ctypes.sizeof(ctype)):
        return (ctype * len(values)).from_buffer_copy(values)
    return (ctype * len(values))(*values)


def _convert_unknown_data(data, meta=None, meta_type=None):
    if meta is not None:
        try:
            data = np.array(data, dtype=meta_type)
        except Exception as e:
            raise TypeError('Can not handle data from {}'.format(
                type(data).__name__)) from e
    else:
        warnings.warn(
            'Unknown data type: ' + str(type(data)) +
            ', coverting it to csr_matrix')
        try:
            data = scipy.sparse.csr_matrix(data)
        except Exception as e:
            raise TypeError('Can not initialize DMatrix from'
                            ' {}'.format(type(data).__name__)) from e
    return data


class DataIter:
    '''The interface for user defined data iterator. Currently is only
    supported by Device DMatrix.

    Parameters
    ----------

    rows : int
        Total number of rows combining all batches.
    cols : int
        Number of columns for each batch.
    '''
    def __init__(self):
        proxy_handle = ctypes.c_void_p()
        _check_call(_LIB.XGProxyDMatrixCreate(ctypes.byref(proxy_handle)))
        self._handle = DeviceQuantileDMatrix(proxy_handle)
        self.exception = None

    @property
    def proxy(self):
        '''Handler of DMatrix proxy.'''
        return self._handle

    def reset_wrapper(self, this):  # pylint: disable=unused-argument
        '''A wrapper for user defined `reset` function.'''
        self.reset()

    def next_wrapper(self, this):  # pylint: disable=unused-argument
        '''A wrapper for user defined `next` function.

        `this` is not used in Python.  ctypes can handle `self` of a Python
        member function automatically when converting it to c function
        pointer.

        '''
        if self.exception is not None:
            return 0

        def data_handle(data, label=None, weight=None, base_margin=None,
                        group=None,
                        label_lower_bound=None, label_upper_bound=None,
                        feature_names=None, feature_types=None,
                        feature_weights=None):
            from .data import dispatch_device_quantile_dmatrix_set_data
            from .data import _device_quantile_transform
            data, feature_names, feature_types = _device_quantile_transform(
                data, feature_names, feature_types
            )
            dispatch_device_quantile_dmatrix_set_data(self.proxy, data)
            self.proxy.set_info(label=label, weight=weight,
                                base_margin=base_margin,
                                group=group,
                                label_lower_bound=label_lower_bound,
                                label_upper_bound=label_upper_bound,
                                feature_names=feature_names,
                                feature_types=feature_types,
                                feature_weights=feature_weights)
        try:
            # Differ the exception in order to return 0 and stop the iteration.
            # Exception inside a ctype callback function has no effect except
            # for printing to stderr (doesn't stop the execution).
            ret = self.next(data_handle)  # pylint: disable=not-callable
        except Exception as e:            # pylint: disable=broad-except
            tb = sys.exc_info()[2]
            # On dask the worker is restarted and somehow the information is
            # lost.
            self.exception = e.with_traceback(tb)
            return 0
        return ret

    def reset(self):
        '''Reset the data iterator.  Prototype for user defined function.'''
        raise NotImplementedError()

    def next(self, input_data):
        '''Set the next batch of data.

        Parameters
        ----------

        data_handle: callable
            A function with same data fields like `data`, `label` with
            `xgboost.DMatrix`.

        Returns
        -------
        0 if there's no more batch, otherwise 1.

        '''
        raise NotImplementedError()


# Notice for `_deprecate_positional_args`
# Authors: Olivier Grisel
#          Gael Varoquaux
#          Andreas Mueller
#          Lars Buitinck
#          Alexandre Gramfort
#          Nicolas Tresegnie
#          Sylvain Marie
# License: BSD 3 clause
def _deprecate_positional_args(f):
    """Decorator for methods that issues warnings for positional arguments

    Using the keyword-only argument syntax in pep 3102, arguments after the
    * will issue a warning when passed as a positional argument.

    Modifed from sklearn utils.validation.

    Parameters
    ----------
    f : function
        function to check arguments on
    """
    sig = signature(f)
    kwonly_args = []
    all_args = []

    for name, param in sig.parameters.items():
        if param.kind == Parameter.POSITIONAL_OR_KEYWORD:
            all_args.append(name)
        elif param.kind == Parameter.KEYWORD_ONLY:
            kwonly_args.append(name)

    @wraps(f)
    def inner_f(*args, **kwargs):
        extra_args = len(args) - len(all_args)
        if extra_args > 0:
            # ignore first 'self' argument for instance methods
            args_msg = [
                '{}'.format(name) for name, _ in zip(
                    kwonly_args[:extra_args], args[-extra_args:])
            ]
            warnings.warn(
                "Pass `{}` as keyword args.  Passing these as positional "
                "arguments will be considered as error in future releases.".
                format(", ".join(args_msg)), FutureWarning)
        for k, arg in zip(sig.parameters, args):
            kwargs[k] = arg
        return f(**kwargs)

    return inner_f


class DMatrix:                  # pylint: disable=too-many-instance-attributes
    """Data Matrix used in XGBoost.

    DMatrix is an internal data structure that is used by XGBoost,
    which is optimized for both memory efficiency and training speed.
    You can construct DMatrix from multiple different sources of data.
    """

    def __init__(self, data, label=None, weight=None, base_margin=None,
                 missing=None,
                 silent=False,
                 feature_names=None,
                 feature_types=None,
                 nthread=None,
                 enable_categorical=False):
        """Parameters
        ----------
        data : os.PathLike/string/numpy.array/scipy.sparse/pd.DataFrame/
               dt.Frame/cudf.DataFrame/cupy.array/dlpack
            Data source of DMatrix.
            When data is string or os.PathLike type, it represents the path
            libsvm format txt file, csv file (by specifying uri parameter
            'path_to_csv?format=csv'), or binary file that xgboost can read
            from.
        label : list, numpy 1-D array or cudf.DataFrame, optional
            Label of the training data.
        missing : float, optional
            Value in the input data which needs to be present as a missing
            value. If None, defaults to np.nan.
        weight : list, numpy 1-D array or cudf.DataFrame , optional
            Weight for each instance.

            .. note:: For ranking task, weights are per-group.

                In ranking task, one weight is assigned to each group (not each
                data point). This is because we only care about the relative
                ordering of data points within each group, so it doesn't make
                sense to assign weights to individual data points.

        silent : boolean, optional
            Whether print messages during construction
        feature_names : list, optional
            Set names for features.
        feature_types : list, optional
            Set types for features.
        nthread : integer, optional
            Number of threads to use for loading data when parallelization is
            applicable. If -1, uses maximum threads available on the system.

        enable_categorical: boolean, optional

            .. versionadded:: 1.3.0

            Experimental support of specializing for categorical features.  Do
            not set to True unless you are interested in development.
            Currently it's only available for `gpu_hist` tree method with 1 vs
            rest (one hot) categorical split.  Also, JSON serialization format,
            `gpu_predictor` and pandas input are required.

        """
        if isinstance(data, list):
            raise TypeError('Input data can not be a list.')

        self.missing = missing if missing is not None else np.nan
        self.nthread = nthread if nthread is not None else -1
        self.silent = silent

        # force into void_p, mac need to pass things in as void_p
        if data is None:
            self.handle = None
            return

        from .data import dispatch_data_backend
        handle, feature_names, feature_types = dispatch_data_backend(
            data, missing=self.missing,
            threads=self.nthread,
            feature_names=feature_names,
            feature_types=feature_types,
            enable_categorical=enable_categorical)
        assert handle is not None
        self.handle = handle

        self.set_info(label=label, weight=weight, base_margin=base_margin)

        self.feature_names = feature_names
        self.feature_types = feature_types

    def __del__(self):
        if hasattr(self, "handle") and self.handle:
            _check_call(_LIB.XGDMatrixFree(self.handle))
            self.handle = None

    @_deprecate_positional_args
    def set_info(self, *,
                 label=None, weight=None, base_margin=None,
                 group=None,
                 label_lower_bound=None,
                 label_upper_bound=None,
                 feature_names=None,
                 feature_types=None,
                 feature_weights=None):
        '''Set meta info for DMatrix.'''
        if label is not None:
            self.set_label(label)
        if weight is not None:
            self.set_weight(weight)
        if base_margin is not None:
            self.set_base_margin(base_margin)
        if group is not None:
            self.set_group(group)
        if label_lower_bound is not None:
            self.set_float_info('label_lower_bound', label_lower_bound)
        if label_upper_bound is not None:
            self.set_float_info('label_upper_bound', label_upper_bound)
        if feature_names is not None:
            self.feature_names = feature_names
        if feature_types is not None:
            self.feature_types = feature_types
        if feature_weights is not None:
            from .data import dispatch_meta_backend
            dispatch_meta_backend(matrix=self, data=feature_weights,
                                  name='feature_weights')

    def get_float_info(self, field):
        """Get float property from the DMatrix.

        Parameters
        ----------
        field: str
            The field name of the information

        Returns
        -------
        info : array
            a numpy array of float information of the data
        """
        length = c_bst_ulong()
        ret = ctypes.POINTER(ctypes.c_float)()
        _check_call(_LIB.XGDMatrixGetFloatInfo(self.handle,
                                               c_str(field),
                                               ctypes.byref(length),
                                               ctypes.byref(ret)))
        return ctypes2numpy(ret, length.value, np.float32)

    def get_uint_info(self, field):
        """Get unsigned integer property from the DMatrix.

        Parameters
        ----------
        field: str
            The field name of the information

        Returns
        -------
        info : array
            a numpy array of unsigned integer information of the data
        """
        length = c_bst_ulong()
        ret = ctypes.POINTER(ctypes.c_uint)()
        _check_call(_LIB.XGDMatrixGetUIntInfo(self.handle,
                                              c_str(field),
                                              ctypes.byref(length),
                                              ctypes.byref(ret)))
        return ctypes2numpy(ret, length.value, np.uint32)

    def set_float_info(self, field, data):
        """Set float type property into the DMatrix.

        Parameters
        ----------
        field: str
            The field name of the information

        data: numpy array
            The array of data to be set
        """
        from .data import dispatch_meta_backend
        dispatch_meta_backend(self, data, field, 'float')

    def set_float_info_npy2d(self, field, data):
        """Set float type property into the DMatrix
           for numpy 2d array input

        Parameters
        ----------
        field: str
            The field name of the information

        data: numpy array
            The array of data to be set
        """
        from .data import dispatch_meta_backend
        dispatch_meta_backend(self, data, field, 'float')

    def set_uint_info(self, field, data):
        """Set uint type property into the DMatrix.

        Parameters
        ----------
        field: str
            The field name of the information

        data: numpy array
            The array of data to be set
        """
        from .data import dispatch_meta_backend
        dispatch_meta_backend(self, data, field, 'uint32')

    def save_binary(self, fname, silent=True):
        """Save DMatrix to an XGBoost buffer.  Saved binary can be later loaded
        by providing the path to :py:func:`xgboost.DMatrix` as input.

        Parameters
        ----------
        fname : string or os.PathLike
            Name of the output buffer file.
        silent : bool (optional; default: True)
            If set, the output is suppressed.
        """
        _check_call(_LIB.XGDMatrixSaveBinary(self.handle,
                                             c_str(os.fspath(fname)),
                                             ctypes.c_int(silent)))

    def set_label(self, label):
        """Set label of dmatrix

        Parameters
        ----------
        label: array like
            The label information to be set into DMatrix
        """
        from .data import dispatch_meta_backend
        dispatch_meta_backend(self, label, 'label', 'float')

    def set_weight(self, weight):
        """Set weight of each instance.

        Parameters
        ----------
        weight : array like
            Weight for each data point

            .. note:: For ranking task, weights are per-group.

                In ranking task, one weight is assigned to each group (not each
                data point). This is because we only care about the relative
                ordering of data points within each group, so it doesn't make
                sense to assign weights to individual data points.

        """
        from .data import dispatch_meta_backend
        dispatch_meta_backend(self, weight, 'weight', 'float')

    def set_base_margin(self, margin):
        """Set base margin of booster to start from.

        This can be used to specify a prediction value of existing model to be
        base_margin However, remember margin is needed, instead of transformed
        prediction e.g. for logistic regression: need to put in value before
        logistic transformation see also example/demo.py

        Parameters
        ----------
        margin: array like
            Prediction margin of each datapoint

        """
        from .data import dispatch_meta_backend
        dispatch_meta_backend(self, margin, 'base_margin', 'float')

    def set_group(self, group):
        """Set group size of DMatrix (used for ranking).

        Parameters
        ----------
        group : array like
            Group size of each group
        """
        from .data import dispatch_meta_backend
        dispatch_meta_backend(self, group, 'group', 'uint32')

    def get_label(self):
        """Get the label of the DMatrix.

        Returns
        -------
        label : array
        """
        return self.get_float_info('label')

    def get_weight(self):
        """Get the weight of the DMatrix.

        Returns
        -------
        weight : array
        """
        return self.get_float_info('weight')

    def get_base_margin(self):
        """Get the base margin of the DMatrix.

        Returns
        -------
        base_margin : float
        """
        return self.get_float_info('base_margin')

    def num_row(self):
        """Get the number of rows in the DMatrix.

        Returns
        -------
        number of rows : int
        """
        ret = c_bst_ulong()
        _check_call(_LIB.XGDMatrixNumRow(self.handle,
                                         ctypes.byref(ret)))
        return ret.value

    def num_col(self):
        """Get the number of columns (features) in the DMatrix.

        Returns
        -------
        number of columns : int
        """
        ret = c_bst_ulong()
        _check_call(_LIB.XGDMatrixNumCol(self.handle, ctypes.byref(ret)))
        return ret.value

    def slice(
        self, rindex: Union[List[int], np.ndarray], allow_groups: bool = False
    ) -> "DMatrix":
        """Slice the DMatrix and return a new DMatrix that only contains `rindex`.

        Parameters
        ----------
        rindex
            List of indices to be selected.
        allow_groups
            Allow slicing of a matrix with a groups attribute

        Returns
        -------
        res
            A new DMatrix containing only selected indices.
        """
        from .data import _maybe_np_slice

        res = DMatrix(None)
        res.handle = ctypes.c_void_p()
        rindex = _maybe_np_slice(rindex, dtype=np.int32)
        _check_call(
            _LIB.XGDMatrixSliceDMatrixEx(
                self.handle,
                c_array(ctypes.c_int, rindex),
                c_bst_ulong(len(rindex)),
                ctypes.byref(res.handle),
                ctypes.c_int(1 if allow_groups else 0),
            )
        )
        return res

    @property
    def feature_names(self):
        """Get feature names (column labels).

        Returns
        -------
        feature_names : list or None
        """
        length = c_bst_ulong()
        sarr = ctypes.POINTER(ctypes.c_char_p)()
        _check_call(_LIB.XGDMatrixGetStrFeatureInfo(self.handle,
                                                    c_str('feature_name'),
                                                    ctypes.byref(length),
                                                    ctypes.byref(sarr)))
        feature_names = from_cstr_to_pystr(sarr, length)
        if not feature_names:
            feature_names = ['f{0}'.format(i)
                             for i in range(self.num_col())]
        return feature_names

    @feature_names.setter
    def feature_names(self, feature_names):
        """Set feature names (column labels).

        Parameters
        ----------
        feature_names : list or None
            Labels for features. None will reset existing feature names
        """
        if feature_names is not None:
            # validate feature name
            try:
                if not isinstance(feature_names, str):
                    feature_names = list(feature_names)
                else:
                    feature_names = [feature_names]
            except TypeError:
                feature_names = [feature_names]

            if len(feature_names) != len(set(feature_names)):
                raise ValueError('feature_names must be unique')
            if len(feature_names) != self.num_col() and self.num_col() != 0:
                msg = 'feature_names must have the same length as data'
                raise ValueError(msg)
            # prohibit to use symbols may affect to parse. e.g. []<
            if not all(isinstance(f, STRING_TYPES) and
                       not any(x in f for x in set(('[', ']', '<')))
                       for f in feature_names):
                raise ValueError('feature_names must be string, and may not contain [, ] or <')
            c_feature_names = [bytes(f, encoding='utf-8')
                               for f in feature_names]
            c_feature_names = (ctypes.c_char_p *
                               len(c_feature_names))(*c_feature_names)
            _check_call(_LIB.XGDMatrixSetStrFeatureInfo(
                self.handle, c_str('feature_name'),
                c_feature_names,
                c_bst_ulong(len(feature_names))))
        else:
            # reset feature_types also
            _check_call(_LIB.XGDMatrixSetStrFeatureInfo(
                self.handle,
                c_str('feature_name'),
                None,
                c_bst_ulong(0)))
            self.feature_types = None

    @property
    def feature_types(self):
        """Get feature types (column types).

        Returns
        -------
        feature_types : list or None
        """
        length = c_bst_ulong()
        sarr = ctypes.POINTER(ctypes.c_char_p)()
        _check_call(_LIB.XGDMatrixGetStrFeatureInfo(self.handle,
                                                    c_str('feature_type'),
                                                    ctypes.byref(length),
                                                    ctypes.byref(sarr)))
        res = from_cstr_to_pystr(sarr, length)
        if not res:
            return None
        return res

    @feature_types.setter
    def feature_types(self, feature_types):
        """Set feature types (column types).

        This is for displaying the results and unrelated
        to the learning process.

        Parameters
        ----------
        feature_types : list or None
            Labels for features. None will reset existing feature names
        """
        if feature_types is not None:
            if not isinstance(feature_types, (list, str)):
                raise TypeError(
                    'feature_types must be string or list of strings')
            if isinstance(feature_types, STRING_TYPES):
                # single string will be applied to all columns
                feature_types = [feature_types] * self.num_col()
            try:
                if not isinstance(feature_types, str):
                    feature_types = list(feature_types)
                else:
                    feature_types = [feature_types]
            except TypeError:
                feature_types = [feature_types]
            c_feature_types = [bytes(f, encoding='utf-8')
                               for f in feature_types]
            c_feature_types = (ctypes.c_char_p *
                               len(c_feature_types))(*c_feature_types)
            _check_call(_LIB.XGDMatrixSetStrFeatureInfo(
                self.handle, c_str('feature_type'),
                c_feature_types,
                c_bst_ulong(len(feature_types))))

            if len(feature_types) != self.num_col():
                msg = 'feature_types must have the same length as data'
                raise ValueError(msg)
        else:
            # Reset.
            _check_call(_LIB.XGDMatrixSetStrFeatureInfo(
                self.handle,
                c_str('feature_type'),
                None,
                c_bst_ulong(0)))


class DeviceQuantileDMatrix(DMatrix):
    """Device memory Data Matrix used in XGBoost for training with
    tree_method='gpu_hist'. Do not use this for test/validation tasks as some
    information may be lost in quantisation. This DMatrix is primarily designed
    to save memory in training from device memory inputs by avoiding
    intermediate storage. Set max_bin to control the number of bins during
    quantisation.

    You can construct DeviceQuantileDMatrix from cupy/cudf/dlpack.

    .. versionadded:: 1.1.0
    """

    def __init__(self, data, label=None, weight=None,  # pylint: disable=W0231
                 base_margin=None,
                 missing=None,
                 silent=False,
                 feature_names=None,
                 feature_types=None,
                 nthread=None, max_bin=256):
        self.max_bin = max_bin
        self.missing = missing if missing is not None else np.nan
        self.nthread = nthread if nthread is not None else 1

        if isinstance(data, ctypes.c_void_p):
            self.handle = data
            return
        from .data import init_device_quantile_dmatrix
        handle, feature_names, feature_types = init_device_quantile_dmatrix(
            data, missing=self.missing, threads=self.nthread,
            max_bin=self.max_bin,
            label=label, weight=weight,
            base_margin=base_margin,
            group=None,
            label_lower_bound=None,
            label_upper_bound=None,
            feature_names=feature_names,
            feature_types=feature_types)
        self.handle = handle

        self.feature_names = feature_names
        self.feature_types = feature_types

    def _set_data_from_cuda_interface(self, data):
        '''Set data from CUDA array interface.'''
        interface = data.__cuda_array_interface__
        interface_str = bytes(json.dumps(interface, indent=2), 'utf-8')
        _check_call(
            _LIB.XGDeviceQuantileDMatrixSetDataCudaArrayInterface(
                self.handle,
                interface_str
            )
        )

    def _set_data_from_cuda_columnar(self, data):
        '''Set data from CUDA columnar format.1'''
        from .data import _cudf_array_interfaces
        interfaces_str = _cudf_array_interfaces(data)
        _check_call(
            _LIB.XGDeviceQuantileDMatrixSetDataCudaColumnar(
                self.handle,
                interfaces_str
            )
        )


class Booster(object):
    # pylint: disable=too-many-public-methods
    """A Booster of XGBoost.

    Booster is the model of xgboost, that contains low level routines for
    training, prediction and evaluation.
    """

    feature_names = None

    def __init__(self, params=None, cache=(), model_file=None):
        # pylint: disable=invalid-name
        """
        Parameters
        ----------
        params : dict
            Parameters for boosters.
        cache : list
            List of cache items.
        model_file : string/os.PathLike/Booster/bytearray
            Path to the model file if it's string or PathLike.
        """
        for d in cache:
            if not isinstance(d, DMatrix):
                raise TypeError('invalid cache item: {}'.format(type(d).__name__), cache)
            self._validate_features(d)

        dmats = c_array(ctypes.c_void_p, [d.handle for d in cache])
        self.handle = ctypes.c_void_p()
        _check_call(_LIB.XGBoosterCreate(dmats, c_bst_ulong(len(cache)),
                                         ctypes.byref(self.handle)))
        params = params or {}
        params = self._configure_metrics(params.copy())
        if isinstance(params, list):
            params.append(('validate_parameters', True))
        else:
            params['validate_parameters'] = True

        self.set_param(params or {})
        if (params is not None) and ('booster' in params):
            self.booster = params['booster']
        else:
            self.booster = 'gbtree'
        if isinstance(model_file, Booster):
            assert self.handle is not None
            # We use the pickle interface for getting memory snapshot from
            # another model, and load the snapshot with this booster.
            state = model_file.__getstate__()
            handle = state['handle']
            del state['handle']
            ptr = (ctypes.c_char * len(handle)).from_buffer(handle)
            length = c_bst_ulong(len(handle))
            _check_call(
                _LIB.XGBoosterUnserializeFromBuffer(self.handle, ptr, length))
            self.__dict__.update(state)
        elif isinstance(model_file, (STRING_TYPES, os.PathLike, bytearray)):
            self.load_model(model_file)
        elif model_file is None:
            pass
        else:
            raise TypeError('Unknown type:', model_file)

    def _configure_metrics(self, params: Union[Dict, List]) -> Union[Dict, List]:
        if isinstance(params, dict) and 'eval_metric' in params \
           and isinstance(params['eval_metric'], list):
            params = dict((k, v) for k, v in params.items())
            eval_metrics = params['eval_metric']
            params.pop("eval_metric", None)
            params = list(params.items())
            for eval_metric in eval_metrics:
                params += [('eval_metric', eval_metric)]
        return params

    def __del__(self):
        if hasattr(self, 'handle') and self.handle is not None:
            _check_call(_LIB.XGBoosterFree(self.handle))
            self.handle = None

    def __getstate__(self):
        # can't pickle ctypes pointers, put model content in bytearray
        this = self.__dict__.copy()
        handle = this['handle']
        if handle is not None:
            length = c_bst_ulong()
            cptr = ctypes.POINTER(ctypes.c_char)()
            _check_call(_LIB.XGBoosterSerializeToBuffer(self.handle,
                                                        ctypes.byref(length),
                                                        ctypes.byref(cptr)))
            buf = ctypes2buffer(cptr, length.value)
            this["handle"] = buf
        return this

    def __setstate__(self, state):
        # reconstruct handle from raw data
        handle = state['handle']
        if handle is not None:
            buf = handle
            dmats = c_array(ctypes.c_void_p, [])
            handle = ctypes.c_void_p()
            _check_call(_LIB.XGBoosterCreate(
                dmats, c_bst_ulong(0), ctypes.byref(handle)))
            length = c_bst_ulong(len(buf))
            ptr = (ctypes.c_char * len(buf)).from_buffer(buf)
            _check_call(
                _LIB.XGBoosterUnserializeFromBuffer(handle, ptr, length))
            state['handle'] = handle
        self.__dict__.update(state)

    def __getitem__(self, val):
        if isinstance(val, int):
            val = slice(val, val+1)
        if isinstance(val, tuple):
            raise ValueError('Only supports slicing through 1 dimension.')
        if not isinstance(val, slice):
            msg = _expect((int, slice), type(val))
            raise TypeError(msg)
        if isinstance(val.start, type(Ellipsis)) or val.start is None:
            start = 0
        else:
            start = val.start
        if isinstance(val.stop, type(Ellipsis)) or val.stop is None:
            stop = 0
        else:
            stop = val.stop
            if stop < start:
                raise ValueError('Invalid slice', val)

        step = val.step if val.step is not None else 1

        start = ctypes.c_int(start)
        stop = ctypes.c_int(stop)
        step = ctypes.c_int(step)

        sliced_handle = ctypes.c_void_p()
        status = _LIB.XGBoosterSlice(self.handle, start, stop, step,
                                     ctypes.byref(sliced_handle))
        if status == -2:
            raise IndexError('Layer index out of range')
        _check_call(status)

        sliced = Booster()
        _check_call(_LIB.XGBoosterFree(sliced.handle))
        sliced.handle = sliced_handle
        return sliced

    def save_config(self):
        '''Output internal parameter configuration of Booster as a JSON
        string.

        .. versionadded:: 1.0.0
        '''
        json_string = ctypes.c_char_p()
        length = c_bst_ulong()
        _check_call(_LIB.XGBoosterSaveJsonConfig(
            self.handle,
            ctypes.byref(length),
            ctypes.byref(json_string)))
        json_string = json_string.value.decode()
        return json_string

    def load_config(self, config):
        '''Load configuration returned by `save_config`.

        .. versionadded:: 1.0.0
        '''
        assert isinstance(config, str)
        _check_call(_LIB.XGBoosterLoadJsonConfig(
            self.handle,
            c_str(config)))

    def __copy__(self):
        return self.__deepcopy__(None)

    def __deepcopy__(self, _):
        '''Return a copy of booster.'''
        return Booster(model_file=self)

    def copy(self):
        """Copy the booster object.

        Returns
        -------
        booster: `Booster`
            a copied booster model
        """
        return self.__copy__()

    def load_rabit_checkpoint(self):
        """Initialize the model by load from rabit checkpoint.

        Returns
        -------
        version: integer
            The version number of the model.
        """
        version = ctypes.c_int()
        _check_call(_LIB.XGBoosterLoadRabitCheckpoint(
            self.handle, ctypes.byref(version)))
        return version.value

    def save_rabit_checkpoint(self):
        """Save the current booster to rabit checkpoint."""
        _check_call(_LIB.XGBoosterSaveRabitCheckpoint(self.handle))

    def attr(self, key):
        """Get attribute string from the Booster.

        Parameters
        ----------
        key : str
            The key to get attribute from.

        Returns
        -------
        value : str
            The attribute value of the key, returns None if attribute do not exist.
        """
        ret = ctypes.c_char_p()
        success = ctypes.c_int()
        _check_call(_LIB.XGBoosterGetAttr(
            self.handle, c_str(key), ctypes.byref(ret), ctypes.byref(success)))
        if success.value != 0:
            return py_str(ret.value)
        return None

    def attributes(self):
        """Get attributes stored in the Booster as a dictionary.

        Returns
        -------
        result : dictionary of  attribute_name: attribute_value pairs of strings.
            Returns an empty dict if there's no attributes.
        """
        length = c_bst_ulong()
        sarr = ctypes.POINTER(ctypes.c_char_p)()
        _check_call(_LIB.XGBoosterGetAttrNames(self.handle,
                                               ctypes.byref(length),
                                               ctypes.byref(sarr)))
        attr_names = from_cstr_to_pystr(sarr, length)
        return {n: self.attr(n) for n in attr_names}

    def set_attr(self, **kwargs):
        """Set the attribute of the Booster.

        Parameters
        ----------
        **kwargs
            The attributes to set. Setting a value to None deletes an attribute.
        """
        for key, value in kwargs.items():
            if value is not None:
                if not isinstance(value, STRING_TYPES):
                    raise ValueError("Set Attr only accepts string values")
                value = c_str(str(value))
            _check_call(_LIB.XGBoosterSetAttr(
                self.handle, c_str(key), value))

    def set_param(self, params, value=None):
        """Set parameters into the Booster.

        Parameters
        ----------
        params: dict/list/str
           list of key,value pairs, dict of key to value or simply str key
        value: optional
           value of the specified parameter, when params is str key
        """
        if isinstance(params, Mapping):
            params = params.items()
        elif isinstance(params, STRING_TYPES) and value is not None:
            params = [(params, value)]
        for key, val in params:
            if val is not None:
                _check_call(_LIB.XGBoosterSetParam(self.handle, c_str(key),
                                                   c_str(str(val))))

    def update(self, dtrain, iteration, fobj=None):
        """Update for one iteration, with objective function calculated
        internally.  This function should not be called directly by users.

        Parameters
        ----------
        dtrain : DMatrix
            Training data.
        iteration : int
            Current iteration number.
        fobj : function
            Customized objective function.

        """
        if not isinstance(dtrain, DMatrix):
            raise TypeError('invalid training matrix: {}'.format(
                type(dtrain).__name__))
        self._validate_features(dtrain)

        if fobj is None:
            _check_call(_LIB.XGBoosterUpdateOneIter(self.handle,
                                                    ctypes.c_int(iteration),
                                                    dtrain.handle))
        else:
            pred = self.predict(dtrain, output_margin=True, training=True)
            grad, hess = fobj(pred, dtrain)
            self.boost(dtrain, grad, hess)

    def boost(self, dtrain, grad, hess):
        """Boost the booster for one iteration, with customized gradient
        statistics.  Like :func:`xgboost.core.Booster.update`, this
        function should not be called directly by users.

        Parameters
        ----------
        dtrain : DMatrix
            The training DMatrix.
        grad : list
            The first order of gradient.
        hess : list
            The second order of gradient.

        """
        if len(grad) != len(hess):
            raise ValueError('grad / hess length mismatch: {} / {}'.format(len(grad), len(hess)))
        if not isinstance(dtrain, DMatrix):
            raise TypeError('invalid training matrix: {}'.format(type(dtrain).__name__))
        self._validate_features(dtrain)

        _check_call(_LIB.XGBoosterBoostOneIter(self.handle, dtrain.handle,
                                               c_array(ctypes.c_float, grad),
                                               c_array(ctypes.c_float, hess),
                                               c_bst_ulong(len(grad))))

    def eval_set(self, evals, iteration=0, feval=None):
        # pylint: disable=invalid-name
        """Evaluate a set of data.

        Parameters
        ----------
        evals : list of tuples (DMatrix, string)
            List of items to be evaluated.
        iteration : int
            Current iteration.
        feval : function
            Custom evaluation function.

        Returns
        -------
        result: str
            Evaluation result string.
        """
        for d in evals:
            if not isinstance(d[0], DMatrix):
                raise TypeError('expected DMatrix, got {}'.format(
                    type(d[0]).__name__))
            if not isinstance(d[1], STRING_TYPES):
                raise TypeError('expected string, got {}'.format(
                    type(d[1]).__name__))
            self._validate_features(d[0])

        dmats = c_array(ctypes.c_void_p, [d[0].handle for d in evals])
        evnames = c_array(ctypes.c_char_p, [c_str(d[1]) for d in evals])
        msg = ctypes.c_char_p()
        _check_call(_LIB.XGBoosterEvalOneIter(self.handle,
                                              ctypes.c_int(iteration),
                                              dmats, evnames,
                                              c_bst_ulong(len(evals)),
                                              ctypes.byref(msg)))
        res = msg.value.decode()
        if feval is not None:
            for dmat, evname in evals:
                feval_ret = feval(self.predict(dmat, training=False,
                                               output_margin=True), dmat)
                if isinstance(feval_ret, list):
                    for name, val in feval_ret:
                        res += '\t%s-%s:%f' % (evname, name, val)
                else:
                    name, val = feval_ret
                    res += '\t%s-%s:%f' % (evname, name, val)
        return res

    def eval(self, data, name='eval', iteration=0):
        """Evaluate the model on mat.

        Parameters
        ----------
        data : DMatrix
            The dmatrix storing the input.

        name : str, optional
            The name of the dataset.

        iteration : int, optional
            The current iteration number.

        Returns
        -------
        result: str
            Evaluation result string.
        """
        self._validate_features(data)
        return self.eval_set([(data, name)], iteration)

    # pylint: disable=too-many-function-args
    def predict(self,
                data,
                output_margin=False,
                ntree_limit=0,
                pred_leaf=False,
                pred_contribs=False,
                approx_contribs=False,
                pred_interactions=False,
                validate_features=True,
                training=False):
        """Predict with data.

        .. note:: This function is not thread safe except for ``gbtree``
                  booster.

          For ``gbtree`` booster, the thread safety is guaranteed by locks.
          For lock free prediction use ``inplace_predict`` instead.  Also, the
          safety does not hold when used in conjunction with other methods.

          When using booster other than ``gbtree``, predict can only be called
          from one thread.  If you want to run prediction using multiple
          thread, call ``bst.copy()`` to make copies of model object and then
          call ``predict()``.

        Parameters
        ----------
        data : DMatrix
            The dmatrix storing the input.

        output_margin : bool
            Whether to output the raw untransformed margin value.

        ntree_limit : int
            Limit number of trees in the prediction; defaults to 0 (use all
            trees).

        pred_leaf : bool
            When this option is on, the output will be a matrix of (nsample,
            ntrees) with each record indicating the predicted leaf index of
            each sample in each tree.  Note that the leaf index of a tree is
            unique per tree, so you may find leaf 1 in both tree 1 and tree 0.

        pred_contribs : bool
            When this is True the output will be a matrix of size (nsample,
            nfeats + 1) with each record indicating the feature contributions
            (SHAP values) for that prediction. The sum of all feature
            contributions is equal to the raw untransformed margin value of the
            prediction. Note the final column is the bias term.

        approx_contribs : bool
            Approximate the contributions of each feature

        pred_interactions : bool
            When this is True the output will be a matrix of size (nsample,
            nfeats + 1, nfeats + 1) indicating the SHAP interaction values for
            each pair of features. The sum of each row (or column) of the
            interaction values equals the corresponding SHAP value (from
            pred_contribs), and the sum of the entire matrix equals the raw
            untransformed margin value of the prediction. Note the last row and
            column correspond to the bias term.

        validate_features : bool
            When this is True, validate that the Booster's and data's
            feature_names are identical.  Otherwise, it is assumed that the
            feature_names are the same.

        training : bool
            Whether the prediction value is used for training.  This can effect
            `dart` booster, which performs dropouts during training iterations.

            .. versionadded:: 1.0.0

        .. note:: Using ``predict()`` with DART booster

          If the booster object is DART type, ``predict()`` will not perform
          dropouts, i.e. all the trees will be evaluated.  If you want to
          obtain result with dropouts, provide `training=True`.

        Returns
        -------
        prediction : numpy array

        """
        option_mask = 0x00
        if output_margin:
            option_mask |= 0x01
        if pred_leaf:
            option_mask |= 0x02
        if pred_contribs:
            option_mask |= 0x04
        if approx_contribs:
            option_mask |= 0x08
        if pred_interactions:
            option_mask |= 0x10

        if not isinstance(data, DMatrix):
            raise TypeError('Expecting data to be a DMatrix object, got: ',
                            type(data))

        if validate_features:
            self._validate_features(data)

        length = c_bst_ulong()
        preds = ctypes.POINTER(ctypes.c_float)()
        _check_call(_LIB.XGBoosterPredict(self.handle, data.handle,
                                          ctypes.c_int(option_mask),
                                          ctypes.c_uint(ntree_limit),
                                          ctypes.c_int(training),
                                          ctypes.byref(length),
                                          ctypes.byref(preds)))
        preds = ctypes2numpy(preds, length.value, np.float32)
        if pred_leaf:
            preds = preds.astype(np.int32)
        nrow = data.num_row()
        if preds.size != nrow and preds.size % nrow == 0:
            chunk_size = int(preds.size / nrow)

            if pred_interactions:
                ngroup = int(chunk_size / ((data.num_col() + 1) *
                                           (data.num_col() + 1)))
                if ngroup == 1:
                    preds = preds.reshape(nrow,
                                          data.num_col() + 1,
                                          data.num_col() + 1)
                else:
                    preds = preds.reshape(nrow, ngroup,
                                          data.num_col() + 1,
                                          data.num_col() + 1)
            elif pred_contribs:
                ngroup = int(chunk_size / (data.num_col() + 1))
                if ngroup == 1:
                    preds = preds.reshape(nrow, data.num_col() + 1)
                else:
                    preds = preds.reshape(nrow, ngroup, data.num_col() + 1)
            else:
                preds = preds.reshape(nrow, chunk_size)
        return preds

    def inplace_predict(self, data, iteration_range=(0, 0),
                        predict_type='value', missing=np.nan):
        '''Run prediction in-place, Unlike ``predict`` method, inplace prediction does
        not cache the prediction result.

        Calling only ``inplace_predict`` in multiple threads is safe and lock
        free.  But the safety does not hold when used in conjunction with other
        methods. E.g. you can't train the booster in one thread and perform
        prediction in the other.

        .. code-block:: python

            booster.set_param({'predictor': 'gpu_predictor'})
            booster.inplace_predict(cupy_array)

            booster.set_param({'predictor': 'cpu_predictor})
            booster.inplace_predict(numpy_array)

        .. versionadded:: 1.1.0

        Parameters
        ----------
        data : numpy.ndarray/scipy.sparse.csr_matrix/cupy.ndarray/
               cudf.DataFrame/pd.DataFrame
            The input data, must not be a view for numpy array.  Set
            ``predictor`` to ``gpu_predictor`` for running prediction on CuPy
            array or CuDF DataFrame.
        iteration_range : tuple
            Specifies which layer of trees are used in prediction.  For
            example, if a random forest is trained with 100 rounds.  Specifying
            `iteration_range=(10, 20)`, then only the forests built during [10,
            20) (open set) rounds are used in this prediction.
        predict_type : str
            * `value` Output model prediction values.
            * `margin` Output the raw untransformed margin value.
        missing : float
            Value in the input data which needs to be present as a missing
            value.

        Returns
        -------
        prediction : numpy.ndarray/cupy.ndarray
            The prediction result.  When input data is on GPU, prediction
            result is stored in a cupy array.

        '''

        def reshape_output(predt, rows):
            '''Reshape for multi-output prediction.'''
            if predt.size != rows and predt.size % rows == 0:
                cols = int(predt.size / rows)
                predt = predt.reshape(rows, cols)
                return predt
            return predt

        length = c_bst_ulong()
        preds = ctypes.POINTER(ctypes.c_float)()
        iteration_range = (ctypes.c_uint(iteration_range[0]),
                           ctypes.c_uint(iteration_range[1]))

        # once caching is supported, we can pass id(data) as cache id.
        try:
            import pandas as pd
            if isinstance(data, pd.DataFrame):
                data = data.values
        except ImportError:
            pass
        if isinstance(data, np.ndarray):
            assert data.flags.c_contiguous
            arr = np.array(data.reshape(data.size), copy=False,
                           dtype=np.float32)
            _check_call(_LIB.XGBoosterPredictFromDense(
                self.handle,
                arr.ctypes.data_as(ctypes.POINTER(ctypes.c_float)),
                c_bst_ulong(data.shape[0]),
                c_bst_ulong(data.shape[1]),
                ctypes.c_float(missing),
                iteration_range[0],
                iteration_range[1],
                c_str(predict_type),
                c_bst_ulong(0),
                ctypes.byref(length),
                ctypes.byref(preds)
            ))
            preds = ctypes2numpy(preds, length.value, np.float32)
            rows = data.shape[0]
            return reshape_output(preds, rows)
        if isinstance(data, scipy.sparse.csr_matrix):
            csr = data
            _check_call(_LIB.XGBoosterPredictFromCSR(
                self.handle,
                c_array(ctypes.c_size_t, csr.indptr),
                c_array(ctypes.c_uint, csr.indices),
                c_array(ctypes.c_float, csr.data),
                ctypes.c_size_t(len(csr.indptr)),
                ctypes.c_size_t(len(csr.data)),
                ctypes.c_size_t(csr.shape[1]),
                ctypes.c_float(missing),
                iteration_range[0],
                iteration_range[1],
                c_str(predict_type),
                c_bst_ulong(0),
                ctypes.byref(length),
                ctypes.byref(preds)))
            preds = ctypes2numpy(preds, length.value, np.float32)
            rows = data.shape[0]
            return reshape_output(preds, rows)
        if lazy_isinstance(data, 'cupy.core.core', 'ndarray'):
            assert data.flags.c_contiguous
            interface = data.__cuda_array_interface__
            if 'mask' in interface:
                interface['mask'] = interface['mask'].__cuda_array_interface__
            interface_str = bytes(json.dumps(interface, indent=2), 'utf-8')
            _check_call(_LIB.XGBoosterPredictFromArrayInterface(
                self.handle,
                interface_str,
                ctypes.c_float(missing),
                iteration_range[0],
                iteration_range[1],
                c_str(predict_type),
                c_bst_ulong(0),
                ctypes.byref(length),
                ctypes.byref(preds)))
            mem = ctypes2cupy(preds, length, np.float32)
            rows = data.shape[0]
            return reshape_output(mem, rows)
        if lazy_isinstance(data, 'cudf.core.dataframe', 'DataFrame'):
            from .data import _cudf_array_interfaces
            interfaces_str = _cudf_array_interfaces(data)
            _check_call(_LIB.XGBoosterPredictFromArrayInterfaceColumns(
                self.handle,
                interfaces_str,
                ctypes.c_float(missing),
                iteration_range[0],
                iteration_range[1],
                c_str(predict_type),
                c_bst_ulong(0),
                ctypes.byref(length),
                ctypes.byref(preds)))
            mem = ctypes2cupy(preds, length, np.float32)
            rows = data.shape[0]
            predt = reshape_output(mem, rows)
            return predt

        raise TypeError('Data type:' + str(type(data)) +
                        ' not supported by inplace prediction.')

    def save_model(self, fname):
        """Save the model to a file.

        The model is saved in an XGBoost internal format which is universal
        among the various XGBoost interfaces. Auxiliary attributes of the
        Python Booster object (such as feature_names) will not be saved.  See:

          https://xgboost.readthedocs.io/en/latest/tutorials/saving_model.html

        for more info.

        Parameters
        ----------
        fname : string or os.PathLike
            Output file name

        """
        if isinstance(fname, (STRING_TYPES, os.PathLike)):  # assume file name
            _check_call(_LIB.XGBoosterSaveModel(
                self.handle, c_str(os.fspath(fname))))
        else:
            raise TypeError("fname must be a string or os PathLike")

    def save_raw(self):
        """Save the model to a in memory buffer representation instead of file.

        Returns
        -------
        a in memory buffer representation of the model
        """
        length = c_bst_ulong()
        cptr = ctypes.POINTER(ctypes.c_char)()
        _check_call(_LIB.XGBoosterGetModelRaw(self.handle,
                                              ctypes.byref(length),
                                              ctypes.byref(cptr)))
        return ctypes2buffer(cptr, length.value)

    def load_model(self, fname):
        """Load the model from a file or bytearray. Path to file can be local
        or as an URI.

        The model is loaded from XGBoost format which is universal among the
        various XGBoost interfaces. Auxiliary attributes of the Python Booster
        object (such as feature_names) will not be loaded.  See:

          https://xgboost.readthedocs.io/en/latest/tutorials/saving_model.html

        for more info.

        Parameters
        ----------
        fname : string, os.PathLike, or a memory buffer
            Input file name or memory buffer(see also save_raw)

        """
        if isinstance(fname, (STRING_TYPES, os.PathLike)):
            # assume file name, cannot use os.path.exist to check, file can be
            # from URL.
            _check_call(_LIB.XGBoosterLoadModel(
                self.handle, c_str(os.fspath(fname))))
        elif isinstance(fname, bytearray):
            buf = fname
            length = c_bst_ulong(len(buf))
            ptr = (ctypes.c_char * len(buf)).from_buffer(buf)
            _check_call(_LIB.XGBoosterLoadModelFromBuffer(self.handle, ptr,
                                                          length))
        else:
            raise TypeError('Unknown file type: ', fname)

    def dump_model(self, fout, fmap='', with_stats=False, dump_format="text"):
        """Dump model into a text or JSON file.  Unlike `save_model`, the
        output format is primarily used for visualization or interpretation,
        hence it's more human readable but cannot be loaded back to XGBoost.

        Parameters
        ----------
        fout : string or os.PathLike
            Output file name.
        fmap : string or os.PathLike, optional
            Name of the file containing feature map names.
        with_stats : bool, optional
            Controls whether the split statistics are output.
        dump_format : string, optional
            Format of model dump file. Can be 'text' or 'json'.
        """
        if isinstance(fout, (STRING_TYPES, os.PathLike)):
            fout = open(os.fspath(fout), 'w')
            need_close = True
        else:
            need_close = False
        ret = self.get_dump(fmap, with_stats, dump_format)
        if dump_format == 'json':
            fout.write('[\n')
            for i, _ in enumerate(ret):
                fout.write(ret[i])
                if i < len(ret) - 1:
                    fout.write(",\n")
            fout.write('\n]')
        else:
            for i, _ in enumerate(ret):
                fout.write('booster[{}]:\n'.format(i))
                fout.write(ret[i])
        if need_close:
            fout.close()

    def get_dump(self, fmap='', with_stats=False, dump_format="text"):
        """Returns the model dump as a list of strings.  Unlike `save_model`, the
        output format is primarily used for visualization or interpretation,
        hence it's more human readable but cannot be loaded back to XGBoost.

        Parameters
        ----------
        fmap : string or os.PathLike, optional
            Name of the file containing feature map names.
        with_stats : bool, optional
            Controls whether the split statistics are output.
        dump_format : string, optional
            Format of model dump. Can be 'text', 'json' or 'dot'.

        """
        fmap = os.fspath(fmap)
        length = c_bst_ulong()
        sarr = ctypes.POINTER(ctypes.c_char_p)()
        if self.feature_names is not None and fmap == '':
            flen = len(self.feature_names)

            fname = from_pystr_to_cstr(self.feature_names)

            if self.feature_types is None:
                # use quantitative as default
                # {'q': quantitative, 'i': indicator}
                ftype = from_pystr_to_cstr(['q'] * flen)
            else:
                ftype = from_pystr_to_cstr(self.feature_types)
            _check_call(_LIB.XGBoosterDumpModelExWithFeatures(
                self.handle,
                ctypes.c_int(flen),
                fname,
                ftype,
                ctypes.c_int(with_stats),
                c_str(dump_format),
                ctypes.byref(length),
                ctypes.byref(sarr)))
        else:
            if fmap != '' and not os.path.exists(fmap):
                raise ValueError("No such file: {0}".format(fmap))
            _check_call(_LIB.XGBoosterDumpModelEx(self.handle,
                                                  c_str(fmap),
                                                  ctypes.c_int(with_stats),
                                                  c_str(dump_format),
                                                  ctypes.byref(length),
                                                  ctypes.byref(sarr)))
        res = from_cstr_to_pystr(sarr, length)
        return res

    def get_fscore(self, fmap=''):
        """Get feature importance of each feature.

        .. note:: Feature importance is defined only for tree boosters

            Feature importance is only defined when the decision tree model is chosen as base
            learner (`booster=gbtree`). It is not defined for other base learner types, such
            as linear learners (`booster=gblinear`).

        .. note:: Zero-importance features will not be included

           Keep in mind that this function does not include zero-importance feature, i.e.
           those features that have not been used in any split conditions.

        Parameters
        ----------
        fmap: str or os.PathLike (optional)
           The name of feature map file
        """

        return self.get_score(fmap, importance_type='weight')

    def get_score(self, fmap='', importance_type='weight'):
        """Get feature importance of each feature.
        Importance type can be defined as:

        * 'weight': the number of times a feature is used to split the data across all trees.
        * 'gain': the average gain across all splits the feature is used in.
        * 'cover': the average coverage across all splits the feature is used in.
        * 'total_gain': the total gain across all splits the feature is used in.
        * 'total_cover': the total coverage across all splits the feature is used in.

        .. note:: Feature importance is defined only for tree boosters

            Feature importance is only defined when the decision tree model is chosen as base
            learner (`booster=gbtree`). It is not defined for other base learner types, such
            as linear learners (`booster=gblinear`).

        Parameters
        ----------
        fmap: str or os.PathLike (optional)
           The name of feature map file.
        importance_type: str, default 'weight'
            One of the importance types defined above.
        """
        fmap = os.fspath(fmap)
        if getattr(self, 'booster', None) is not None and self.booster not in {'gbtree', 'dart'}:
            raise ValueError('Feature importance is not defined for Booster type {}'
                             .format(self.booster))

        allowed_importance_types = ['weight', 'gain', 'cover', 'total_gain', 'total_cover']
        if importance_type not in allowed_importance_types:
            msg = ("importance_type mismatch, got '{}', expected one of " +
                   repr(allowed_importance_types))
            raise ValueError(msg.format(importance_type))

        # if it's weight, then omap stores the number of missing values
        if importance_type == 'weight':
            # do a simpler tree dump to save time
            trees = self.get_dump(fmap, with_stats=False)
            fmap = {}
            for tree in trees:
                for line in tree.split('\n'):
                    # look for the opening square bracket
                    arr = line.split('[')
                    # if no opening bracket (leaf node), ignore this line
                    if len(arr) == 1:
                        continue

                    # extract feature name from string between []
                    fid = arr[1].split(']')[0].split('<')[0]

                    if fid not in fmap:
                        # if the feature hasn't been seen yet
                        fmap[fid] = 1
                    else:
                        fmap[fid] += 1

            return fmap

        average_over_splits = True
        if importance_type == 'total_gain':
            importance_type = 'gain'
            average_over_splits = False
        elif importance_type == 'total_cover':
            importance_type = 'cover'
            average_over_splits = False

        trees = self.get_dump(fmap, with_stats=True)

        importance_type += '='
        fmap = {}
        gmap = {}
        for tree in trees:
            for line in tree.split('\n'):
                # look for the opening square bracket
                arr = line.split('[')
                # if no opening bracket (leaf node), ignore this line
                if len(arr) == 1:
                    continue

                # look for the closing bracket, extract only info within that bracket
                fid = arr[1].split(']')

                # extract gain or cover from string after closing bracket
                g = float(fid[1].split(importance_type)[1].split(',')[0])

                # extract feature name from string before closing bracket
                fid = fid[0].split('<')[0]

                if fid not in fmap:
                    # if the feature hasn't been seen yet
                    fmap[fid] = 1
                    gmap[fid] = g
                else:
                    fmap[fid] += 1
                    gmap[fid] += g

        # calculate average value (gain/cover) for each feature
        if average_over_splits:
            for fid in gmap:
                gmap[fid] = gmap[fid] / fmap[fid]

        return gmap

    def trees_to_dataframe(self, fmap=''):
        """Parse a boosted tree model text dump into a pandas DataFrame structure.

        This feature is only defined when the decision tree model is chosen as base
        learner (`booster in {gbtree, dart}`). It is not defined for other base learner
        types, such as linear learners (`booster=gblinear`).

        Parameters
        ----------
        fmap: str or os.PathLike (optional)
           The name of feature map file.
        """
        # pylint: disable=too-many-locals
        fmap = os.fspath(fmap)
        if not PANDAS_INSTALLED:
            raise Exception(('pandas must be available to use this method.'
                             'Install pandas before calling again.'))

        if getattr(self, 'booster', None) is not None and self.booster not in {'gbtree', 'dart'}:
            raise ValueError('This method is not defined for Booster type {}'
                             .format(self.booster))

        tree_ids = []
        node_ids = []
        fids = []
        splits = []
        y_directs = []
        n_directs = []
        missings = []
        gains = []
        covers = []

        trees = self.get_dump(fmap, with_stats=True)
        for i, tree in enumerate(trees):
            for line in tree.split('\n'):
                arr = line.split('[')
                # Leaf node
                if len(arr) == 1:
                    # Last element of line.split is an empy string
                    if arr == ['']:
                        continue
                    # parse string
                    parse = arr[0].split(':')
                    stats = re.split('=|,', parse[1])

                    # append to lists
                    tree_ids.append(i)
                    node_ids.append(int(re.findall(r'\b\d+\b', parse[0])[0]))
                    fids.append('Leaf')
                    splits.append(float('NAN'))
                    y_directs.append(float('NAN'))
                    n_directs.append(float('NAN'))
                    missings.append(float('NAN'))
                    gains.append(float(stats[1]))
                    covers.append(float(stats[3]))
                # Not a Leaf Node
                else:
                    # parse string
                    fid = arr[1].split(']')
                    parse = fid[0].split('<')
                    stats = re.split('=|,', fid[1])

                    # append to lists
                    tree_ids.append(i)
                    node_ids.append(int(re.findall(r'\b\d+\b', arr[0])[0]))
                    fids.append(parse[0])
                    splits.append(float(parse[1]))
                    str_i = str(i)
                    y_directs.append(str_i + '-' + stats[1])
                    n_directs.append(str_i + '-' + stats[3])
                    missings.append(str_i + '-' + stats[5])
                    gains.append(float(stats[7]))
                    covers.append(float(stats[9]))

        ids = [str(t_id) + '-' + str(n_id) for t_id, n_id in zip(tree_ids, node_ids)]
        df = DataFrame({'Tree': tree_ids, 'Node': node_ids, 'ID': ids,
                        'Feature': fids, 'Split': splits, 'Yes': y_directs,
                        'No': n_directs, 'Missing': missings, 'Gain': gains,
                        'Cover': covers})

        if callable(getattr(df, 'sort_values', None)):
            # pylint: disable=no-member
            return df.sort_values(['Tree', 'Node']).reset_index(drop=True)
        # pylint: disable=no-member
        return df.sort(['Tree', 'Node']).reset_index(drop=True)

    def _validate_features(self, data):
        """
        Validate Booster and data's feature_names are identical.
        Set feature_names and feature_types from DMatrix
        """
        if data.num_row() == 0:
            return

        if self.feature_names is None:
            self.feature_names = data.feature_names
            self.feature_types = data.feature_types
        else:
            # Booster can't accept data with different feature names
            if self.feature_names != data.feature_names:
                dat_missing = set(self.feature_names) - set(data.feature_names)
                my_missing = set(data.feature_names) - set(self.feature_names)

                msg = 'feature_names mismatch: {0} {1}'

                if dat_missing:
                    msg += ('\nexpected ' + ', '.join(
                        str(s) for s in dat_missing) + ' in input data')

                if my_missing:
                    msg += ('\ntraining data did not have the following fields: ' +
                            ', '.join(str(s) for s in my_missing))

                raise ValueError(msg.format(self.feature_names,
                                            data.feature_names))

    def get_split_value_histogram(self, feature, fmap='', bins=None,
                                  as_pandas=True):
        """Get split value histogram of a feature

        Parameters
        ----------
        feature: str
            The name of the feature.
        fmap: str or os.PathLike (optional)
            The name of feature map file.
        bin: int, default None
            The maximum number of bins.
            Number of bins equals number of unique split values n_unique,
            if bins == None or bins > n_unique.
        as_pandas: bool, default True
            Return pd.DataFrame when pandas is installed.
            If False or pandas is not installed, return numpy ndarray.

        Returns
        -------
        a histogram of used splitting values for the specified feature
        either as numpy array or pandas DataFrame.
        """
        xgdump = self.get_dump(fmap=fmap)
        values = []
        regexp = re.compile(r"\[{0}<([\d.Ee+-]+)\]".format(feature))
        for i, _ in enumerate(xgdump):
            m = re.findall(regexp, xgdump[i])
            values.extend([float(x) for x in m])

        n_unique = len(np.unique(values))
        bins = max(min(n_unique, bins) if bins is not None else n_unique, 1)

        nph = np.histogram(values, bins=bins)
        nph = np.column_stack((nph[1][1:], nph[0]))
        nph = nph[nph[:, 1] > 0]

        if as_pandas and PANDAS_INSTALLED:
            return DataFrame(nph, columns=['SplitValue', 'Count'])
        if as_pandas and not PANDAS_INSTALLED:
            sys.stderr.write(
                "Returning histogram as ndarray (as_pandas == True, but pandas is not installed).")
        return nph<|MERGE_RESOLUTION|>--- conflicted
+++ resolved
@@ -6,11 +6,7 @@
 # pylint: disable=no-name-in-module,import-error
 from collections.abc import Mapping
 # pylint: enable=no-name-in-module,import-error
-<<<<<<< HEAD
-from typing import Union, List
-=======
 from typing import Dict, Union, List
->>>>>>> 3c3f026e
 import ctypes
 import os
 import re
