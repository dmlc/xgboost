# coding: utf-8
# pylint: disable=too-many-arguments, too-many-branches, invalid-name
# pylint: disable=too-many-branches, too-many-lines, too-many-locals
# pylint: disable=too-many-public-methods
"""Core XGBoost Library."""
import collections
# pylint: disable=no-name-in-module,import-error
from collections.abc import Mapping  # Python 3
# pylint: enable=no-name-in-module,import-error
import ctypes
import os
import re
import sys
import warnings
import json

import numpy as np
import scipy.sparse

from .compat import (
    STRING_TYPES, PY3, DataFrame, MultiIndex, py_str,
    PANDAS_INSTALLED, DataTable,
    CUDF_INSTALLED, CUDF_DataFrame, CUDF_Series, CUDF_MultiIndex,
    os_fspath, os_PathLike)
from .libpath import find_lib_path


# c_bst_ulong corresponds to bst_ulong defined in xgboost/c_api.h
c_bst_ulong = ctypes.c_uint64


class XGBoostError(Exception):
    """Error thrown by xgboost trainer."""


class EarlyStopException(Exception):
    """Exception to signal early stopping.

    Parameters
    ----------
    best_iteration : int
        The best iteration stopped.
    """
    def __init__(self, best_iteration):
        super(EarlyStopException, self).__init__()
        self.best_iteration = best_iteration


# Callback environment used by callbacks
CallbackEnv = collections.namedtuple(
    "XGBoostCallbackEnv",
    ["model",
     "cvfolds",
     "iteration",
     "begin_iteration",
     "end_iteration",
     "rank",
     "evaluation_result_list"])


def from_pystr_to_cstr(data):
    """Convert a list of Python str to C pointer

    Parameters
    ----------
    data : list
        list of str
    """

    if not isinstance(data, list):
        raise NotImplementedError
    pointers = (ctypes.c_char_p * len(data))()
    if PY3:
        data = [bytes(d, 'utf-8') for d in data]
    else:
        data = [d.encode('utf-8') if isinstance(d, unicode) else d  # pylint: disable=undefined-variable
                for d in data]
    pointers[:] = data
    return pointers


def from_cstr_to_pystr(data, length):
    """Revert C pointer to Python str

    Parameters
    ----------
    data : ctypes pointer
        pointer to data
    length : ctypes pointer
        pointer to length of data
    """
    if PY3:
        res = []
        for i in range(length.value):
            try:
                res.append(str(data[i].decode('ascii')))
            except UnicodeDecodeError:
                res.append(str(data[i].decode('utf-8')))
    else:
        res = []
        for i in range(length.value):
            try:
                res.append(str(data[i].decode('ascii')))
            except UnicodeDecodeError:
                # pylint: disable=undefined-variable
                res.append(unicode(data[i].decode('utf-8')))
    return res


def _expect(expectations, got):
    """Translate input error into string.

    Parameters
    ----------
    expectations: sequence
        a list of expected value.
    got:
        actual input

    Returns
    -------
    msg: str
    """
    msg = 'Expecting '
    for t in range(len(expectations) - 1):
        msg += str(expectations[t])
        msg += ' or '
    msg += str(expectations[-1])
    msg += '.  Got ' + str(got)
    return msg


def _log_callback(msg):
    """Redirect logs from native library into Python console"""
    print("{0:s}".format(py_str(msg)))


def _get_log_callback_func():
    """Wrap log_callback() method in ctypes callback type"""
    # pylint: disable=invalid-name
    CALLBACK = ctypes.CFUNCTYPE(None, ctypes.c_char_p)
    return CALLBACK(_log_callback)


def _load_lib():
    """Load xgboost Library."""
    lib_paths = find_lib_path()
    if not lib_paths:
        return None
    try:
        pathBackup = os.environ['PATH'].split(os.pathsep)
    except KeyError:
        pathBackup = []
    lib_success = False
    os_error_list = []
    for lib_path in lib_paths:
        try:
            # needed when the lib is linked with non-system-available
            # dependencies
            os.environ['PATH'] = os.pathsep.join(
                pathBackup + [os.path.dirname(lib_path)])
            lib = ctypes.cdll.LoadLibrary(lib_path)
            lib_success = True
        except OSError as e:
            os_error_list.append(str(e))
            continue
        finally:
            os.environ['PATH'] = os.pathsep.join(pathBackup)
    if not lib_success:
        libname = os.path.basename(lib_paths[0])
        raise XGBoostError(
            'XGBoost Library ({}) could not be loaded.\n'.format(libname) +
            'Likely causes:\n' +
            '  * OpenMP runtime is not installed ' +
            '(vcomp140.dll or libgomp-1.dll for Windows, ' +
            'libgomp.so for UNIX-like OSes)\n' +
            '  * You are running 32-bit Python on a 64-bit OS\n' +
            'Error message(s): {}\n'.format(os_error_list))
    lib.XGBGetLastError.restype = ctypes.c_char_p
    lib.callback = _get_log_callback_func()
    if lib.XGBRegisterLogCallback(lib.callback) != 0:
        raise XGBoostError(lib.XGBGetLastError())
    return lib


# load the XGBoost library globally
_LIB = _load_lib()


def _check_call(ret):
    """Check the return value of C API call

    This function will raise exception when error occurs.
    Wrap every API call with this function

    Parameters
    ----------
    ret : int
        return value from API calls
    """
    if ret != 0:
        raise XGBoostError(py_str(_LIB.XGBGetLastError()))


def ctypes2numpy(cptr, length, dtype):
    """Convert a ctypes pointer array to a numpy array."""
    NUMPY_TO_CTYPES_MAPPING = {
        np.float32: ctypes.c_float,
        np.uint32: ctypes.c_uint,
    }
    if dtype not in NUMPY_TO_CTYPES_MAPPING:
        raise RuntimeError('Supported types: {}'.format(NUMPY_TO_CTYPES_MAPPING.keys()))
    ctype = NUMPY_TO_CTYPES_MAPPING[dtype]
    if not isinstance(cptr, ctypes.POINTER(ctype)):
        raise RuntimeError('expected {} pointer'.format(ctype))
    res = np.zeros(length, dtype=dtype)
    # pylint: disable= unsubscriptable-object
    if not ctypes.memmove(res.ctypes.data, cptr, length * res.strides[0]):
        raise RuntimeError('memmove failed')
    return res


def ctypes2buffer(cptr, length):
    """Convert ctypes pointer to buffer type."""
    if not isinstance(cptr, ctypes.POINTER(ctypes.c_char)):
        raise RuntimeError('expected char pointer')
    res = bytearray(length)
    rptr = (ctypes.c_char * length).from_buffer(res)
    if not ctypes.memmove(rptr, cptr, length):
        raise RuntimeError('memmove failed')
    return res


def c_str(string):
    """Convert a python string to cstring."""
    return ctypes.c_char_p(string.encode('utf-8'))


def c_array(ctype, values):
    """Convert a python string to c array."""
    if (isinstance(values, np.ndarray)
            and values.dtype.itemsize == ctypes.sizeof(ctype)):
        return (ctype * len(values)).from_buffer_copy(values)
    return (ctype * len(values))(*values)


def _use_columnar_initializer(data):
    """Whether should we use columnar format initializer (pass data in as json
    string).  Currently cudf is the only valid option.  For other dataframe
    types, use their sepcific API instead.
    """
    if CUDF_INSTALLED and (isinstance(data, (CUDF_DataFrame, CUDF_Series))):
        return True
    return False


def _extract_interface_from_cudf_series(data):
    """This returns the array interface from the cudf series. This function
    should be upstreamed to cudf.
    """
    interface = data.__cuda_array_interface__
    if data.has_null_mask:
        interface['mask'] = interface['mask'].__cuda_array_interface__
    return interface


def _extract_interface_from_cudf(df):
    """This function should be upstreamed to cudf."""
    if not _use_columnar_initializer(df):
        raise ValueError('Only cudf is supported for initializing as json ' +
                         'columnar format.  For other libraries please ' +
                         'refer to specific API.')

    array_interfaces = []
    if isinstance(df, CUDF_DataFrame):
        for col in df.columns:
            array_interfaces.append(
                _extract_interface_from_cudf_series(df[col]))
    else:
        array_interfaces.append(_extract_interface_from_cudf_series(df))

    interfaces = bytes(json.dumps(array_interfaces, indent=2), 'utf-8')
    return interfaces


PANDAS_DTYPE_MAPPER = {'int8': 'int', 'int16': 'int', 'int32': 'int', 'int64': 'int',
                       'uint8': 'int', 'uint16': 'int', 'uint32': 'int', 'uint64': 'int',
                       'float16': 'float', 'float32': 'float', 'float64': 'float',
                       'bool': 'i'}


def _maybe_pandas_data(data, feature_names, feature_types):
    """Extract internal data from pd.DataFrame for DMatrix data"""

    if not (PANDAS_INSTALLED and isinstance(data, DataFrame)):
        return data, feature_names, feature_types

    data_dtypes = data.dtypes
    if not all(dtype.name in PANDAS_DTYPE_MAPPER for dtype in data_dtypes):
        bad_fields = [str(data.columns[i]) for i, dtype in
                      enumerate(data_dtypes) if dtype.name not in PANDAS_DTYPE_MAPPER]

        msg = """DataFrame.dtypes for data must be int, float or bool.
                Did not expect the data types in fields """
        raise ValueError(msg + ', '.join(bad_fields))

    if feature_names is None:
        if isinstance(data.columns, MultiIndex):
            feature_names = [
                ' '.join([str(x) for x in i])
                for i in data.columns
            ]
        else:
            feature_names = data.columns.format()

    if feature_types is None:
        feature_types = [PANDAS_DTYPE_MAPPER[dtype.name] for dtype in data_dtypes]

    data = data.values.astype('float')

    return data, feature_names, feature_types


def _maybe_pandas_label(label):
    """Extract internal data from pd.DataFrame for DMatrix label."""

    if PANDAS_INSTALLED and isinstance(label, DataFrame):
        if len(label.columns) > 1:
            raise ValueError(
                'DataFrame for label cannot have multiple columns')

        label_dtypes = label.dtypes
        if not all(dtype.name in PANDAS_DTYPE_MAPPER
                   for dtype in label_dtypes):
            raise ValueError(
                'DataFrame.dtypes for label must be int, float or bool')
        label = label.values.astype('float')
    # pd.Series can be passed to xgb as it is

    return label


def _maybe_cudf_dataframe(data, feature_names, feature_types):
    """Extract internal data from cudf.DataFrame for DMatrix data."""
    if not (CUDF_INSTALLED and isinstance(data,
                                          (CUDF_DataFrame, CUDF_Series))):
        return data, feature_names, feature_types
    if feature_names is None:
        if isinstance(data, CUDF_Series):
            feature_names = [data.name]
        elif isinstance(data.columns, CUDF_MultiIndex):
            feature_names = [
                ' '.join([str(x) for x in i])
                for i in data.columns
            ]
        else:
            feature_names = data.columns.format()
    if feature_types is None:
        if isinstance(data, CUDF_Series):
            dtypes = [data.dtype]
        else:
            dtypes = data.dtypes
        feature_types = [PANDAS_DTYPE_MAPPER[d.name] for d in dtypes]
    return data, feature_names, feature_types


DT_TYPE_MAPPER = {'bool': 'bool', 'int': 'int', 'real': 'float'}

DT_TYPE_MAPPER2 = {'bool': 'i', 'int': 'int', 'real': 'float'}


def _maybe_dt_data(data, feature_names, feature_types):
    """Validate feature names and types if data table"""
    if not isinstance(data, DataTable):
        return data, feature_names, feature_types

    data_types_names = tuple(lt.name for lt in data.ltypes)
    bad_fields = [data.names[i]
                  for i, type_name in enumerate(data_types_names)
                  if type_name not in DT_TYPE_MAPPER]
    if bad_fields:
        msg = """DataFrame.types for data must be int, float or bool.
                Did not expect the data types in fields """
        raise ValueError(msg + ', '.join(bad_fields))

    if feature_names is None:
        feature_names = data.names

        # always return stypes for dt ingestion
        if feature_types is not None:
            raise ValueError('DataTable has own feature types, cannot pass them in')
        feature_types = np.vectorize(DT_TYPE_MAPPER2.get)(data_types_names)

    return data, feature_names, feature_types


def _maybe_dt_array(array):
    """Extract numpy array from single column data table"""
    if not isinstance(array, DataTable) or array is None:
        return array

    if array.shape[1] > 1:
        raise ValueError('DataTable for label or weight cannot have multiple columns')

    # below requires new dt version
    # extract first column
    array = array.to_numpy()[:, 0].astype('float')

    return array


def _convert_dataframes(data, feature_names, feature_types):
    data, feature_names, feature_types = _maybe_pandas_data(data,
                                                            feature_names,
                                                            feature_types)

    data, feature_names, feature_types = _maybe_dt_data(data,
                                                        feature_names,
                                                        feature_types)

    data, feature_names, feature_types = _maybe_cudf_dataframe(
        data, feature_names, feature_types)

    return data, feature_names, feature_types


class DMatrix(object):
    """Data Matrix used in XGBoost.

    DMatrix is a internal data structure that used by XGBoost
    which is optimized for both memory efficiency and training speed.
    You can construct DMatrix from numpy.arrays
    """

    _feature_names = None  # for previous version's pickle
    _feature_types = None

    def __init__(self, data, label=None, missing=None,
                 weight=None, silent=False,
                 feature_names=None, feature_types=None,
                 nthread=None):
        """Parameters
        ----------
        data : os.PathLike/string/numpy.array/scipy.sparse/pd.DataFrame/
               dt.Frame/cudf.DataFrame
            Data source of DMatrix.
            When data is string or os.PathLike type, it represents the path
            libsvm format txt file, csv file (by specifying uri parameter
            'path_to_csv?format=csv'), or binary file that xgboost can read
            from.
        label : list, numpy 1-D array or cudf.DataFrame, optional
            Label of the training data.
        missing : float, optional
            Value in the input data which needs to be present as a missing
            value. If None, defaults to np.nan.
        weight : list, numpy 1-D array or cudf.DataFrame , optional
            Weight for each instance.

            .. note:: For ranking task, weights are per-group.

                In ranking task, one weight is assigned to each group (not each data
                point). This is because we only care about the relative ordering of
                data points within each group, so it doesn't make sense to assign
                weights to individual data points.

        silent : boolean, optional
            Whether print messages during construction
        feature_names : list, optional
            Set names for features.
        feature_types : list, optional
            Set types for features.
        nthread : integer, optional
            Number of threads to use for loading data from numpy array. If -1,
            uses maximum threads available on the system.
        """
        # force into void_p, mac need to pass things in as void_p
        if data is None:
            self.handle = None

            if feature_names is not None:
                self._feature_names = feature_names
            if feature_types is not None:
                self._feature_types = feature_types
            return

        if isinstance(data, list):
            raise TypeError('Input data can not be a list.')

        data, feature_names, feature_types = _convert_dataframes(
            data, feature_names, feature_types
        )

        label = _maybe_pandas_label(label)
        label = _maybe_dt_array(label)
        weight = _maybe_dt_array(weight)

        if isinstance(data, (STRING_TYPES, os_PathLike)):
            handle = ctypes.c_void_p()
            _check_call(_LIB.XGDMatrixCreateFromFile(c_str(os_fspath(data)),
                                                     ctypes.c_int(silent),
                                                     ctypes.byref(handle)))
            self.handle = handle
        elif isinstance(data, scipy.sparse.csr_matrix):
            self._init_from_csr(data)
        elif isinstance(data, scipy.sparse.csc_matrix):
            self._init_from_csc(data)
        elif isinstance(data, np.ndarray):
            self._init_from_npy2d(data, missing, nthread)
        elif isinstance(data, DataTable):
            self._init_from_dt(data, nthread)
        elif _use_columnar_initializer(data):
            self._init_from_columnar(data, missing)
        else:
            try:
                csr = scipy.sparse.csr_matrix(data)
                self._init_from_csr(csr)
            except:
                raise TypeError('can not initialize DMatrix from'
                                ' {}'.format(type(data).__name__))

        if label is not None:
            if isinstance(label, np.ndarray):
                self.set_label_npy2d(label)
            elif _use_columnar_initializer(label):
                self.set_interface_info('label', label)
            else:
                self.set_label(label)
        if weight is not None:
            if isinstance(weight, np.ndarray):
                self.set_weight_npy2d(weight)
            elif _use_columnar_initializer(label):
                self.set_interface_info('weight', weight)
            else:
                self.set_weight(weight)

        self.feature_names = feature_names
        self.feature_types = feature_types

    def _init_from_csr(self, csr):
        """Initialize data from a CSR matrix."""
        if len(csr.indices) != len(csr.data):
            raise ValueError('length mismatch: {} vs {}'.format(len(csr.indices), len(csr.data)))
        handle = ctypes.c_void_p()
        _check_call(_LIB.XGDMatrixCreateFromCSREx(c_array(ctypes.c_size_t, csr.indptr),
                                                  c_array(ctypes.c_uint, csr.indices),
                                                  c_array(ctypes.c_float, csr.data),
                                                  ctypes.c_size_t(len(csr.indptr)),
                                                  ctypes.c_size_t(len(csr.data)),
                                                  ctypes.c_size_t(csr.shape[1]),
                                                  ctypes.byref(handle)))
        self.handle = handle

    def _init_from_csc(self, csc):
        """Initialize data from a CSC matrix."""
        if len(csc.indices) != len(csc.data):
            raise ValueError('length mismatch: {} vs {}'.format(len(csc.indices), len(csc.data)))
        handle = ctypes.c_void_p()
        _check_call(_LIB.XGDMatrixCreateFromCSCEx(c_array(ctypes.c_size_t, csc.indptr),
                                                  c_array(ctypes.c_uint, csc.indices),
                                                  c_array(ctypes.c_float, csc.data),
                                                  ctypes.c_size_t(len(csc.indptr)),
                                                  ctypes.c_size_t(len(csc.data)),
                                                  ctypes.c_size_t(csc.shape[0]),
                                                  ctypes.byref(handle)))
        self.handle = handle

    def _init_from_npy2d(self, mat, missing, nthread):
        """Initialize data from a 2-D numpy matrix.

        If ``mat`` does not have ``order='C'`` (aka row-major) or is not contiguous,
        a temporary copy will be made.

        If ``mat`` does not have ``dtype=numpy.float32``, a temporary copy will be made.

        So there could be as many as two temporary data copies; be mindful of input layout
        and type if memory use is a concern.
        """
        if len(mat.shape) != 2:
            raise ValueError('Expecting 2 dimensional numpy.ndarray, got: ',
                             mat.shape)
        # flatten the array by rows and ensure it is float32.
        # we try to avoid data copies if possible (reshape returns a view when possible
        # and we explicitly tell np.array to try and avoid copying)
        data = np.array(mat.reshape(mat.size), copy=False, dtype=np.float32)
        handle = ctypes.c_void_p()
        missing = missing if missing is not None else np.nan
        if nthread is None:
            _check_call(_LIB.XGDMatrixCreateFromMat(
                data.ctypes.data_as(ctypes.POINTER(ctypes.c_float)),
                c_bst_ulong(mat.shape[0]),
                c_bst_ulong(mat.shape[1]),
                ctypes.c_float(missing),
                ctypes.byref(handle)))
        else:
            _check_call(_LIB.XGDMatrixCreateFromMat_omp(
                data.ctypes.data_as(ctypes.POINTER(ctypes.c_float)),
                c_bst_ulong(mat.shape[0]),
                c_bst_ulong(mat.shape[1]),
                ctypes.c_float(missing),
                ctypes.byref(handle),
                nthread))
        self.handle = handle

    def _init_from_dt(self, data, nthread):
        """Initialize data from a datatable Frame."""
        ptrs = (ctypes.c_void_p * data.ncols)()
        if hasattr(data, "internal") and hasattr(data.internal, "column"):
            # datatable>0.8.0
            for icol in range(data.ncols):
                col = data.internal.column(icol)
                ptr = col.data_pointer
                ptrs[icol] = ctypes.c_void_p(ptr)
        else:
            import datatable.internal.frame_column_data_r # pylint: disable=unsubscriptable-object,no-name-in-module,import-error,unused-import,import-outside-toplevel
            for icol in range(data.ncols):
                # pylint: disable=undefined-variable
                ptrs[icol] = frame_column_data_r(data, icol)

        # always return stypes for dt ingestion
        feature_type_strings = (ctypes.c_char_p * data.ncols)()
        for icol in range(data.ncols):
            feature_type_strings[icol] = ctypes.c_char_p(data.stypes[icol].name.encode('utf-8'))

        handle = ctypes.c_void_p()
        _check_call(_LIB.XGDMatrixCreateFromDT(
            ptrs, feature_type_strings,
            c_bst_ulong(data.shape[0]),
            c_bst_ulong(data.shape[1]),
            ctypes.byref(handle),
            nthread))
        self.handle = handle

    def _init_from_columnar(self, df, missing):
        """Initialize DMatrix from columnar memory format."""
        interfaces = _extract_interface_from_cudf(df)
        handle = ctypes.c_void_p()
        has_missing = missing is not None
        missing = missing if has_missing else np.nan
        _check_call(
            _LIB.XGDMatrixCreateFromArrayInterfaces(
                interfaces, ctypes.c_int32(has_missing),
                ctypes.c_float(missing), ctypes.byref(handle)))
        self.handle = handle

    def __del__(self):
        if hasattr(self, "handle") and self.handle:
            _check_call(_LIB.XGDMatrixFree(self.handle))
            self.handle = None

    def get_float_info(self, field):
        """Get float property from the DMatrix.

        Parameters
        ----------
        field: str
            The field name of the information

        Returns
        -------
        info : array
            a numpy array of float information of the data
        """
        length = c_bst_ulong()
        ret = ctypes.POINTER(ctypes.c_float)()
        _check_call(_LIB.XGDMatrixGetFloatInfo(self.handle,
                                               c_str(field),
                                               ctypes.byref(length),
                                               ctypes.byref(ret)))
        return ctypes2numpy(ret, length.value, np.float32)

    def get_uint_info(self, field):
        # pylint: disable=import-outside-toplevel
        """Get unsigned integer property from the DMatrix.

        Parameters
        ----------
        field: str
            The field name of the information

        Returns
        -------
        info : array
            a numpy array of unsigned integer information of the data
        """
        length = c_bst_ulong()
        ret = ctypes.POINTER(ctypes.c_uint)()
        _check_call(_LIB.XGDMatrixGetUIntInfo(self.handle,
                                              c_str(field),
                                              ctypes.byref(length),
                                              ctypes.byref(ret)))
        return ctypes2numpy(ret, length.value, np.uint32)

    def set_float_info(self, field, data):
        """Set float type property into the DMatrix.

        Parameters
        ----------
        field: str
            The field name of the information

        data: numpy array
            The array of data to be set
        """
        if isinstance(data, np.ndarray):
            self.set_float_info_npy2d(field, data)
            return
        c_data = c_array(ctypes.c_float, data)
        _check_call(_LIB.XGDMatrixSetFloatInfo(self.handle,
                                               c_str(field),
                                               c_data,
                                               c_bst_ulong(len(data))))

    def set_interface_info(self, field, data):
        """Set info type peoperty into DMatrix."""
        interfaces = _extract_interface_from_cudf(data)
        _check_call(_LIB.XGDMatrixSetInfoFromInterface(self.handle,
                                                       c_str(field),
                                                       interfaces))

    def set_float_info_npy2d(self, field, data):
        """Set float type property into the DMatrix
           for numpy 2d array input

        Parameters
        ----------
        field: str
            The field name of the information

        data: numpy array
            The array of data to be set
        """
        try:
            if not data.flags.c_contiguous:
                warnings.warn("Use subset (sliced data) of np.ndarray is not recommended " +
                              "because it will generate extra copies and increase " +
                              "memory consumption")
                data = np.array(data, copy=True, dtype=np.float32)
            else:
                data = np.array(data, copy=False, dtype=np.float32)
        except AttributeError:
            data = np.array(data, copy=False, dtype=np.float32)
        c_data = data.ctypes.data_as(ctypes.POINTER(ctypes.c_float))
        _check_call(_LIB.XGDMatrixSetFloatInfo(self.handle,
                                               c_str(field),
                                               c_data,
                                               c_bst_ulong(len(data))))

    def set_uint_info(self, field, data):
        """Set uint type property into the DMatrix.

        Parameters
        ----------
        field: str
            The field name of the information

        data: numpy array
            The array of data to be set
        """
        try:
            if not data.flags.c_contiguous:
                warnings.warn("Use subset (sliced data) of np.ndarray is not recommended " +
                              "because it will generate extra copies and increase " +
                              "memory consumption")
                data = np.array(data, copy=True, dtype=ctypes.c_uint)
            else:
                data = np.array(data, copy=False, dtype=ctypes.c_uint)
        except AttributeError:
            data = np.array(data, copy=False, dtype=ctypes.c_uint)
        _check_call(_LIB.XGDMatrixSetUIntInfo(self.handle,
                                              c_str(field),
                                              c_array(ctypes.c_uint, data),
                                              c_bst_ulong(len(data))))

    def save_binary(self, fname, silent=True):
        """Save DMatrix to an XGBoost buffer.  Saved binary can be later loaded
        by providing the path to :py:func:`xgboost.DMatrix` as input.

        Parameters
        ----------
        fname : string or os.PathLike
            Name of the output buffer file.
        silent : bool (optional; default: True)
            If set, the output is suppressed.
        """
        _check_call(_LIB.XGDMatrixSaveBinary(self.handle,
                                             c_str(os_fspath(fname)),
                                             ctypes.c_int(silent)))

    def set_label(self, label):
        """Set label of dmatrix

        Parameters
        ----------
        label: array like
            The label information to be set into DMatrix
        """
        self.set_float_info('label', label)

    def set_label_npy2d(self, label):
        """Set label of dmatrix

        Parameters
        ----------
        label: array like
            The label information to be set into DMatrix
            from numpy 2D array
        """
        self.set_float_info_npy2d('label', label)

    def set_weight(self, weight):
        """ Set weight of each instance.

        Parameters
        ----------
        weight : array like
            Weight for each data point

            .. note:: For ranking task, weights are per-group.

                In ranking task, one weight is assigned to each group (not each data
                point). This is because we only care about the relative ordering of
                data points within each group, so it doesn't make sense to assign
                weights to individual data points.
        """
        self.set_float_info('weight', weight)

    def set_weight_npy2d(self, weight):
        """ Set weight of each instance
            for numpy 2D array

        Parameters
        ----------
        weight : array like
            Weight for each data point in numpy 2D array

            .. note:: For ranking task, weights are per-group.

                In ranking task, one weight is assigned to each group (not each data
                point). This is because we only care about the relative ordering of
                data points within each group, so it doesn't make sense to assign
                weights to individual data points.
        """
        self.set_float_info_npy2d('weight', weight)

    def set_base_margin(self, margin):
        """ Set base margin of booster to start from.

        This can be used to specify a prediction value of
        existing model to be base_margin
        However, remember margin is needed, instead of transformed prediction
        e.g. for logistic regression: need to put in value before logistic transformation
        see also example/demo.py

        Parameters
        ----------
        margin: array like
            Prediction margin of each datapoint
        """
        if _use_columnar_initializer(margin):
            self.set_interface_info('base_margin', margin)
        else:
            self.set_float_info('base_margin', margin)

    def set_group(self, group):
        """Set group size of DMatrix (used for ranking).

        Parameters
        ----------
        group : array like
            Group size of each group
        """
        if _use_columnar_initializer(group):
            self.set_interface_info('group', group)
        else:
            self.set_uint_info('group', group)

    def get_label(self):
        """Get the label of the DMatrix.

        Returns
        -------
        label : array
        """
        return self.get_float_info('label')

    def get_weight(self):
        """Get the weight of the DMatrix.

        Returns
        -------
        weight : array
        """
        return self.get_float_info('weight')

    def get_base_margin(self):
        """Get the base margin of the DMatrix.

        Returns
        -------
        base_margin : float
        """
        return self.get_float_info('base_margin')

    def num_row(self):
        """Get the number of rows in the DMatrix.

        Returns
        -------
        number of rows : int
        """
        ret = c_bst_ulong()
        _check_call(_LIB.XGDMatrixNumRow(self.handle,
                                         ctypes.byref(ret)))
        return ret.value

    def num_col(self):
        """Get the number of columns (features) in the DMatrix.

        Returns
        -------
        number of columns : int
        """
        ret = c_bst_ulong()
        _check_call(_LIB.XGDMatrixNumCol(self.handle,
                                         ctypes.byref(ret)))
        return ret.value

    def slice(self, rindex, allow_groups=False):
        """Slice the DMatrix and return a new DMatrix that only contains `rindex`.

        Parameters
        ----------
        rindex : list
            List of indices to be selected.
        allow_groups : boolean
            Allow slicing of a matrix with a groups attribute

        Returns
        -------
        res : DMatrix
            A new DMatrix containing only selected indices.
        """
        res = DMatrix(None, feature_names=self.feature_names,
                      feature_types=self.feature_types)
        res.handle = ctypes.c_void_p()
        _check_call(_LIB.XGDMatrixSliceDMatrixEx(self.handle,
                                                 c_array(ctypes.c_int, rindex),
                                                 c_bst_ulong(len(rindex)),
                                                 ctypes.byref(res.handle),
                                                 ctypes.c_int(1 if allow_groups else 0)))
        return res

    @property
    def feature_names(self):
        """Get feature names (column labels).

        Returns
        -------
        feature_names : list or None
        """
        if self._feature_names is None:
            self._feature_names = ['f{0}'.format(i)
                                   for i in range(self.num_col())]
        return self._feature_names

    @property
    def feature_types(self):
        """Get feature types (column types).

        Returns
        -------
        feature_types : list or None
        """
        return self._feature_types

    @feature_names.setter
    def feature_names(self, feature_names):
        """Set feature names (column labels).

        Parameters
        ----------
        feature_names : list or None
            Labels for features. None will reset existing feature names
        """
        if feature_names is not None:
            # validate feature name
            try:
                if not isinstance(feature_names, str):
<<<<<<< HEAD
                    # pylint: disable=unnecessary-comprehension
                    feature_names = [n for n in iter(feature_names)]
=======
                    feature_names = list(feature_names)
>>>>>>> 741fbf47
                else:
                    feature_names = [feature_names]
            except TypeError:
                feature_names = [feature_names]

            if len(feature_names) != len(set(feature_names)):
                raise ValueError('feature_names must be unique')
            if len(feature_names) != self.num_col():
                msg = 'feature_names must have the same length as data'
                raise ValueError(msg)
            # prohibit to use symbols may affect to parse. e.g. []<
            if not all(isinstance(f, STRING_TYPES) and
                       not any(x in f for x in set(('[', ']', '<')))
                       for f in feature_names):
                raise ValueError('feature_names may not contain [, ] or <')
        else:
            # reset feature_types also
            self.feature_types = None
        self._feature_names = feature_names

    @feature_types.setter
    def feature_types(self, feature_types):
        """Set feature types (column types).

        This is for displaying the results and unrelated
        to the learning process.

        Parameters
        ----------
        feature_types : list or None
            Labels for features. None will reset existing feature names
        """
        if feature_types is not None:
            if self._feature_names is None:
                msg = 'Unable to set feature types before setting names'
                raise ValueError(msg)

            if isinstance(feature_types, STRING_TYPES):
                # single string will be applied to all columns
                feature_types = [feature_types] * self.num_col()

            try:
                if not isinstance(feature_types, str):
<<<<<<< HEAD
                     # pylint: disable=unnecessary-comprehension
                    feature_types = [n for n in iter(feature_types)]
=======
                    feature_types = list(feature_types)
>>>>>>> 741fbf47
                else:
                    feature_types = [feature_types]
            except TypeError:
                feature_types = [feature_types]

            if len(feature_types) != self.num_col():
                msg = 'feature_types must have the same length as data'
                raise ValueError(msg)

            valid = ('int', 'float', 'i', 'q')
            # pylint: disable=unnecessary-comprehension
            if not all(isinstance(f, STRING_TYPES) and f in valid
                       for f in feature_types):
                raise ValueError('All feature_names must be {int, float, i, q}')
        self._feature_types = feature_types


class Booster(object):
    # pylint: disable=too-many-public-methods
    """A Booster of XGBoost.

    Booster is the model of xgboost, that contains low level routines for
    training, prediction and evaluation.
    """

    feature_names = None

    def __init__(self, params=None, cache=(), model_file=None):
        # pylint: disable=invalid-name
        """
        Parameters
        ----------
        params : dict
            Parameters for boosters.
        cache : list
            List of cache items.
        model_file : string or os.PathLike
            Path to the model file.
        """
        for d in cache:
            if not isinstance(d, DMatrix):
                raise TypeError('invalid cache item: {}'.format(type(d).__name__), cache)
            self._validate_features(d)

        dmats = c_array(ctypes.c_void_p, [d.handle for d in cache])
        self.handle = ctypes.c_void_p()
        _check_call(_LIB.XGBoosterCreate(dmats, c_bst_ulong(len(cache)),
                                         ctypes.byref(self.handle)))
        self.set_param({'seed': 0})
        self.set_param(params or {})
        if (params is not None) and ('booster' in params):
            self.booster = params['booster']
        else:
            self.booster = 'gbtree'
        if model_file is not None:
            self.load_model(model_file)

    def __del__(self):
        if self.handle is not None:
            _check_call(_LIB.XGBoosterFree(self.handle))
            self.handle = None

    def __getstate__(self):
        # can't pickle ctypes pointers
        # put model content in bytearray
        this = self.__dict__.copy()
        handle = this['handle']
        if handle is not None:
            raw = self.save_raw()
            this["handle"] = raw
        return this

    def __setstate__(self, state):
        # reconstruct handle from raw data
        handle = state['handle']
        if handle is not None:
            buf = handle
            dmats = c_array(ctypes.c_void_p, [])
            handle = ctypes.c_void_p()
            _check_call(_LIB.XGBoosterCreate(dmats, c_bst_ulong(0), ctypes.byref(handle)))
            length = c_bst_ulong(len(buf))
            ptr = (ctypes.c_char * len(buf)).from_buffer(buf)
            _check_call(_LIB.XGBoosterLoadModelFromBuffer(handle, ptr, length))
            state['handle'] = handle
        self.__dict__.update(state)

    def __copy__(self):
        return self.__deepcopy__(None)

    def __deepcopy__(self, _):
        return Booster(model_file=self.save_raw())

    def copy(self):
        """Copy the booster object.

        Returns
        -------
        booster: `Booster`
            a copied booster model
        """
        return self.__copy__()

    def load_rabit_checkpoint(self):
        """Initialize the model by load from rabit checkpoint.

        Returns
        -------
        version: integer
            The version number of the model.
        """
        version = ctypes.c_int()
        _check_call(_LIB.XGBoosterLoadRabitCheckpoint(
            self.handle, ctypes.byref(version)))
        return version.value

    def save_rabit_checkpoint(self):
        """Save the current booster to rabit checkpoint."""
        _check_call(_LIB.XGBoosterSaveRabitCheckpoint(self.handle))

    def attr(self, key):
        """Get attribute string from the Booster.

        Parameters
        ----------
        key : str
            The key to get attribute from.

        Returns
        -------
        value : str
            The attribute value of the key, returns None if attribute do not exist.
        """
        ret = ctypes.c_char_p()
        success = ctypes.c_int()
        _check_call(_LIB.XGBoosterGetAttr(
            self.handle, c_str(key), ctypes.byref(ret), ctypes.byref(success)))
        if success.value != 0:
            return py_str(ret.value)
        return None

    def attributes(self):
        """Get attributes stored in the Booster as a dictionary.

        Returns
        -------
        result : dictionary of  attribute_name: attribute_value pairs of strings.
            Returns an empty dict if there's no attributes.
        """
        length = c_bst_ulong()
        sarr = ctypes.POINTER(ctypes.c_char_p)()
        _check_call(_LIB.XGBoosterGetAttrNames(self.handle,
                                               ctypes.byref(length),
                                               ctypes.byref(sarr)))
        attr_names = from_cstr_to_pystr(sarr, length)
        return {n: self.attr(n) for n in attr_names}

    def set_attr(self, **kwargs):
        """Set the attribute of the Booster.

        Parameters
        ----------
        **kwargs
            The attributes to set. Setting a value to None deletes an attribute.
        """
        for key, value in kwargs.items():
            if value is not None:
                # pylint: disable=unnecessary-comprehension
                if not isinstance(value, STRING_TYPES):
                    raise ValueError("Set Attr only accepts string values")
                value = c_str(str(value))
            _check_call(_LIB.XGBoosterSetAttr(
                self.handle, c_str(key), value))

    def set_param(self, params, value=None):
        """Set parameters into the Booster.

        Parameters
        ----------
        params: dict/list/str
           list of key,value pairs, dict of key to value or simply str key
        value: optional
           value of the specified parameter, when params is str key
        """
        if isinstance(params, Mapping):
            params = params.items()
        elif isinstance(params, STRING_TYPES) and value is not None:
            params = [(params, value)]
        for key, val in params:
            _check_call(_LIB.XGBoosterSetParam(self.handle, c_str(key), c_str(str(val))))

    def update(self, dtrain, iteration, fobj=None):
        """Update for one iteration, with objective function calculated
        internally.  This function should not be called directly by users.

        Parameters
        ----------
        dtrain : DMatrix
            Training data.
        iteration : int
            Current iteration number.
        fobj : function
            Customized objective function.

        """
        if not isinstance(dtrain, DMatrix):
            raise TypeError('invalid training matrix: {}'.format(type(dtrain).__name__))
        self._validate_features(dtrain)

        if fobj is None:
            _check_call(_LIB.XGBoosterUpdateOneIter(self.handle, ctypes.c_int(iteration),
                                                    dtrain.handle))
        else:
            pred = self.predict(dtrain)
            grad, hess = fobj(pred, dtrain)
            self.boost(dtrain, grad, hess)

    def boost(self, dtrain, grad, hess):
        """Boost the booster for one iteration, with customized gradient
        statistics.  Like :func:`xgboost.core.Booster.update`, this
        function should not be called directly by users.

        Parameters
        ----------
        dtrain : DMatrix
            The training DMatrix.
        grad : list
            The first order of gradient.
        hess : list
            The second order of gradient.

        """
        if len(grad) != len(hess):
            raise ValueError('grad / hess length mismatch: {} / {}'.format(len(grad), len(hess)))
        if not isinstance(dtrain, DMatrix):
            raise TypeError('invalid training matrix: {}'.format(type(dtrain).__name__))
        self._validate_features(dtrain)

        _check_call(_LIB.XGBoosterBoostOneIter(self.handle, dtrain.handle,
                                               c_array(ctypes.c_float, grad),
                                               c_array(ctypes.c_float, hess),
                                               c_bst_ulong(len(grad))))

    def eval_set(self, evals, iteration=0, feval=None):
        # pylint: disable=invalid-name
        """Evaluate a set of data.

        Parameters
        ----------
        evals : list of tuples (DMatrix, string)
            List of items to be evaluated.
        iteration : int
            Current iteration.
        feval : function
            Custom evaluation function.

        Returns
        -------
        result: str
            Evaluation result string.
        """
        for d in evals:
            if not isinstance(d[0], DMatrix):
                raise TypeError('expected DMatrix, got {}'.format(type(d[0]).__name__))
            if not isinstance(d[1], STRING_TYPES):
                raise TypeError('expected string, got {}'.format(type(d[1]).__name__))
            self._validate_features(d[0])

        dmats = c_array(ctypes.c_void_p, [d[0].handle for d in evals])
        evnames = c_array(ctypes.c_char_p, [c_str(d[1]) for d in evals])
        msg = ctypes.c_char_p()
        _check_call(_LIB.XGBoosterEvalOneIter(self.handle, ctypes.c_int(iteration),
                                              dmats, evnames,
                                              c_bst_ulong(len(evals)),
                                              ctypes.byref(msg)))
        res = msg.value.decode()
        if feval is not None:
            for dmat, evname in evals:
                feval_ret = feval(self.predict(dmat), dmat)
                if isinstance(feval_ret, list):
                    for name, val in feval_ret:
                        res += '\t%s-%s:%f' % (evname, name, val)
                else:
                    name, val = feval_ret
                    res += '\t%s-%s:%f' % (evname, name, val)
        return res

    def eval(self, data, name='eval', iteration=0):
        """Evaluate the model on mat.

        Parameters
        ----------
        data : DMatrix
            The dmatrix storing the input.

        name : str, optional
            The name of the dataset.

        iteration : int, optional
            The current iteration number.

        Returns
        -------
        result: str
            Evaluation result string.
        """
        self._validate_features(data)
        return self.eval_set([(data, name)], iteration)

    def predict(self, data, output_margin=False, ntree_limit=0, pred_leaf=False,
                pred_contribs=False, approx_contribs=False, pred_interactions=False,
                validate_features=True):
        """Predict with data.

        .. note:: This function is not thread safe.

          For each booster object, predict can only be called from one thread.
          If you want to run prediction using multiple thread, call ``bst.copy()`` to make copies
          of model object and then call ``predict()``.

        .. note:: Using ``predict()`` with DART booster

          If the booster object is DART type, ``predict()`` will perform dropouts, i.e. only
          some of the trees will be evaluated. This will produce incorrect results if ``data`` is
          not the training data. To obtain correct results on test sets, set ``ntree_limit`` to
          a nonzero value, e.g.

          .. code-block:: python

            preds = bst.predict(dtest, ntree_limit=num_round)

        Parameters
        ----------
        data : DMatrix
            The dmatrix storing the input.

        output_margin : bool
            Whether to output the raw untransformed margin value.

        ntree_limit : int
            Limit number of trees in the prediction; defaults to 0 (use all trees).

        pred_leaf : bool
            When this option is on, the output will be a matrix of (nsample, ntrees)
            with each record indicating the predicted leaf index of each sample in each tree.
            Note that the leaf index of a tree is unique per tree, so you may find leaf 1
            in both tree 1 and tree 0.

        pred_contribs : bool
            When this is True the output will be a matrix of size (nsample, nfeats + 1)
            with each record indicating the feature contributions (SHAP values) for that
            prediction. The sum of all feature contributions is equal to the raw untransformed
            margin value of the prediction. Note the final column is the bias term.

        approx_contribs : bool
            Approximate the contributions of each feature

        pred_interactions : bool
            When this is True the output will be a matrix of size (nsample, nfeats + 1, nfeats + 1)
            indicating the SHAP interaction values for each pair of features. The sum of each
            row (or column) of the interaction values equals the corresponding SHAP value (from
            pred_contribs), and the sum of the entire matrix equals the raw untransformed margin
            value of the prediction. Note the last row and column correspond to the bias term.

        validate_features : bool
            When this is True, validate that the Booster's and data's feature_names are identical.
            Otherwise, it is assumed that the feature_names are the same.

        Returns
        -------
        prediction : numpy array
        """
        option_mask = 0x00
        if output_margin:
            option_mask |= 0x01
        if pred_leaf:
            option_mask |= 0x02
        if pred_contribs:
            option_mask |= 0x04
        if approx_contribs:
            option_mask |= 0x08
        if pred_interactions:
            option_mask |= 0x10

        if not isinstance(data, DMatrix):
            raise TypeError('Expecting data to be a DMatrix object, got: ',
                            type(data))

        if validate_features:
            self._validate_features(data)

        length = c_bst_ulong()
        preds = ctypes.POINTER(ctypes.c_float)()
        _check_call(_LIB.XGBoosterPredict(self.handle, data.handle,
                                          ctypes.c_int(option_mask),
                                          ctypes.c_uint(ntree_limit),
                                          ctypes.byref(length),
                                          ctypes.byref(preds)))
        preds = ctypes2numpy(preds, length.value, np.float32)
        if pred_leaf:
            preds = preds.astype(np.int32)
        nrow = data.num_row()
        if preds.size != nrow and preds.size % nrow == 0:
            chunk_size = int(preds.size / nrow)

            if pred_interactions:
                ngroup = int(chunk_size / ((data.num_col() + 1) * (data.num_col() + 1)))
                if ngroup == 1:
                    preds = preds.reshape(nrow, data.num_col() + 1, data.num_col() + 1)
                else:
                    preds = preds.reshape(nrow, ngroup, data.num_col() + 1, data.num_col() + 1)
            elif pred_contribs:
                ngroup = int(chunk_size / (data.num_col() + 1))
                if ngroup == 1:
                    preds = preds.reshape(nrow, data.num_col() + 1)
                else:
                    preds = preds.reshape(nrow, ngroup, data.num_col() + 1)
            else:
                preds = preds.reshape(nrow, chunk_size)
        return preds

    def save_model(self, fname):
        """Save the model to a file.

        The model is saved in an XGBoost internal binary format which is
        universal among the various XGBoost interfaces. Auxiliary attributes of
        the Python Booster object (such as feature_names) will not be saved.
        To preserve all attributes, pickle the Booster object.

        Parameters
        ----------
        fname : string or os.PathLike
            Output file name
        """
        if isinstance(fname, (STRING_TYPES, os_PathLike)):  # assume file name
            _check_call(_LIB.XGBoosterSaveModel(self.handle, c_str(os_fspath(fname))))
        else:
            raise TypeError("fname must be a string")

    def save_raw(self):
        """Save the model to a in memory buffer representation

        Returns
        -------
        a in memory buffer representation of the model
        """
        length = c_bst_ulong()
        cptr = ctypes.POINTER(ctypes.c_char)()
        _check_call(_LIB.XGBoosterGetModelRaw(self.handle,
                                              ctypes.byref(length),
                                              ctypes.byref(cptr)))
        return ctypes2buffer(cptr, length.value)

    def load_model(self, fname):
        """Load the model from a file.

        The model is loaded from an XGBoost internal binary format which is
        universal among the various XGBoost interfaces. Auxiliary attributes of
        the Python Booster object (such as feature_names) will not be loaded.
        To preserve all attributes, pickle the Booster object.

        Parameters
        ----------
        fname : string, os.PathLike, or a memory buffer
            Input file name or memory buffer(see also save_raw)
        """
        if isinstance(fname, (STRING_TYPES, os_PathLike)):
            # assume file name, cannot use os.path.exist to check, file can be from URL.
            _check_call(_LIB.XGBoosterLoadModel(self.handle, c_str(os_fspath(fname))))
        else:
            buf = fname
            length = c_bst_ulong(len(buf))
            ptr = (ctypes.c_char * len(buf)).from_buffer(buf)
            _check_call(_LIB.XGBoosterLoadModelFromBuffer(self.handle, ptr, length))

    def dump_model(self, fout, fmap='', with_stats=False, dump_format="text"):
        """Dump model into a text or JSON file.

        Parameters
        ----------
        fout : string or os.PathLike
            Output file name.
        fmap : string or os.PathLike, optional
            Name of the file containing feature map names.
        with_stats : bool, optional
            Controls whether the split statistics are output.
        dump_format : string, optional
            Format of model dump file. Can be 'text' or 'json'.
        """
        if isinstance(fout, (STRING_TYPES, os_PathLike)):
            fout = open(os_fspath(fout), 'w')
            need_close = True
        else:
            need_close = False
        ret = self.get_dump(fmap, with_stats, dump_format)
        if dump_format == 'json':
            fout.write('[\n')
            for i, _ in enumerate(ret):
                fout.write(ret[i])
                if i < len(ret) - 1:
                    fout.write(",\n")
            fout.write('\n]')
        else:
            for i, _ in enumerate(ret):
                fout.write('booster[{}]:\n'.format(i))
                fout.write(ret[i])
        if need_close:
            fout.close()

    def get_dump(self, fmap='', with_stats=False, dump_format="text"):
        """Returns the model dump as a list of strings.

        Parameters
        ----------
        fmap : string or os.PathLike, optional
            Name of the file containing feature map names.
        with_stats : bool, optional
            Controls whether the split statistics are output.
        dump_format : string, optional
            Format of model dump. Can be 'text', 'json' or 'dot'.
        """
        fmap = os_fspath(fmap)
        length = c_bst_ulong()
        sarr = ctypes.POINTER(ctypes.c_char_p)()
        if self.feature_names is not None and fmap == '':
            flen = len(self.feature_names)

            fname = from_pystr_to_cstr(self.feature_names)

            if self.feature_types is None:
                # use quantitative as default
                # {'q': quantitative, 'i': indicator}
                ftype = from_pystr_to_cstr(['q'] * flen)
            else:
                ftype = from_pystr_to_cstr(self.feature_types)
            _check_call(_LIB.XGBoosterDumpModelExWithFeatures(
                self.handle,
                ctypes.c_int(flen),
                fname,
                ftype,
                ctypes.c_int(with_stats),
                c_str(dump_format),
                ctypes.byref(length),
                ctypes.byref(sarr)))
        else:
            if fmap != '' and not os.path.exists(fmap):
                raise ValueError("No such file: {0}".format(fmap))
            _check_call(_LIB.XGBoosterDumpModelEx(self.handle,
                                                  c_str(fmap),
                                                  ctypes.c_int(with_stats),
                                                  c_str(dump_format),
                                                  ctypes.byref(length),
                                                  ctypes.byref(sarr)))
        res = from_cstr_to_pystr(sarr, length)
        return res

    def get_fscore(self, fmap=''):
        """Get feature importance of each feature.

        .. note:: Feature importance is defined only for tree boosters

            Feature importance is only defined when the decision tree model is chosen as base
            learner (`booster=gbtree`). It is not defined for other base learner types, such
            as linear learners (`booster=gblinear`).

        .. note:: Zero-importance features will not be included

           Keep in mind that this function does not include zero-importance feature, i.e.
           those features that have not been used in any split conditions.

        Parameters
        ----------
        fmap: str or os.PathLike (optional)
           The name of feature map file
        """

        return self.get_score(fmap, importance_type='weight')

    def get_score(self, fmap='', importance_type='weight'):
        """Get feature importance of each feature.
        Importance type can be defined as:

        * 'weight': the number of times a feature is used to split the data across all trees.
        * 'gain': the average gain across all splits the feature is used in.
        * 'cover': the average coverage across all splits the feature is used in.
        * 'total_gain': the total gain across all splits the feature is used in.
        * 'total_cover': the total coverage across all splits the feature is used in.

        .. note:: Feature importance is defined only for tree boosters

            Feature importance is only defined when the decision tree model is chosen as base
            learner (`booster=gbtree`). It is not defined for other base learner types, such
            as linear learners (`booster=gblinear`).

        Parameters
        ----------
        fmap: str or os.PathLike (optional)
           The name of feature map file.
        importance_type: str, default 'weight'
            One of the importance types defined above.
        """
        fmap = os_fspath(fmap)
        if getattr(self, 'booster', None) is not None and self.booster not in {'gbtree', 'dart'}:
            raise ValueError('Feature importance is not defined for Booster type {}'
                             .format(self.booster))

        allowed_importance_types = ['weight', 'gain', 'cover', 'total_gain', 'total_cover']
        if importance_type not in allowed_importance_types:
            msg = ("importance_type mismatch, got '{}', expected one of " +
                   repr(allowed_importance_types))
            raise ValueError(msg.format(importance_type))

        # if it's weight, then omap stores the number of missing values
        if importance_type == 'weight':
            # do a simpler tree dump to save time
            trees = self.get_dump(fmap, with_stats=False)

            fmap = {}
            for tree in trees:
                for line in tree.split('\n'):
                    # look for the opening square bracket
                    arr = line.split('[')
                    # if no opening bracket (leaf node), ignore this line
                    if len(arr) == 1:
                        continue

                    # extract feature name from string between []
                    fid = arr[1].split(']')[0].split('<')[0]

                    if fid not in fmap:
                        # if the feature hasn't been seen yet
                        fmap[fid] = 1
                    else:
                        fmap[fid] += 1

            return fmap

        average_over_splits = True
        if importance_type == 'total_gain':
            importance_type = 'gain'
            average_over_splits = False
        elif importance_type == 'total_cover':
            importance_type = 'cover'
            average_over_splits = False

        trees = self.get_dump(fmap, with_stats=True)

        importance_type += '='
        fmap = {}
        gmap = {}
        for tree in trees:
            for line in tree.split('\n'):
                # look for the opening square bracket
                arr = line.split('[')
                # if no opening bracket (leaf node), ignore this line
                if len(arr) == 1:
                    continue

                # look for the closing bracket, extract only info within that bracket
                fid = arr[1].split(']')

                # extract gain or cover from string after closing bracket
                g = float(fid[1].split(importance_type)[1].split(',')[0])

                # extract feature name from string before closing bracket
                fid = fid[0].split('<')[0]

                if fid not in fmap:
                    # if the feature hasn't been seen yet
                    fmap[fid] = 1
                    gmap[fid] = g
                else:
                    fmap[fid] += 1
                    gmap[fid] += g

        # calculate average value (gain/cover) for each feature
        if average_over_splits:
            for fid in gmap:
                gmap[fid] = gmap[fid] / fmap[fid]

        return gmap

    def trees_to_dataframe(self, fmap=''):
        """Parse a boosted tree model text dump into a pandas DataFrame structure.

        This feature is only defined when the decision tree model is chosen as base
        learner (`booster in {gbtree, dart}`). It is not defined for other base learner
        types, such as linear learners (`booster=gblinear`).

        Parameters
        ----------
        fmap: str or os.PathLike (optional)
           The name of feature map file.
        """
        # pylint: disable=too-many-locals
        fmap = os_fspath(fmap)
        if not PANDAS_INSTALLED:
            raise Exception(('pandas must be available to use this method.'
                             'Install pandas before calling again.'))

        if getattr(self, 'booster', None) is not None and self.booster not in {'gbtree', 'dart'}:
            raise ValueError('This method is not defined for Booster type {}'
                             .format(self.booster))

        tree_ids = []
        node_ids = []
        fids = []
        splits = []
        y_directs = []
        n_directs = []
        missings = []
        gains = []
        covers = []

        trees = self.get_dump(fmap, with_stats=True)
        for i, tree in enumerate(trees):
            for line in tree.split('\n'):
                arr = line.split('[')
                # Leaf node
                if len(arr) == 1:
                    # Last element of line.split is an empy string
                    if arr == ['']:
                        continue
                    # parse string
                    parse = arr[0].split(':')
                    stats = re.split('=|,', parse[1])

                    # append to lists
                    tree_ids.append(i)
                    node_ids.append(int(re.findall(r'\b\d+\b', parse[0])[0]))
                    fids.append('Leaf')
                    splits.append(float('NAN'))
                    y_directs.append(float('NAN'))
                    n_directs.append(float('NAN'))
                    missings.append(float('NAN'))
                    gains.append(float(stats[1]))
                    covers.append(float(stats[3]))
                # Not a Leaf Node
                else:
                    # parse string
                    fid = arr[1].split(']')
                    parse = fid[0].split('<')
                    stats = re.split('=|,', fid[1])

                    # append to lists
                    tree_ids.append(i)
                    node_ids.append(int(re.findall(r'\b\d+\b', arr[0])[0]))
                    fids.append(parse[0])
                    splits.append(float(parse[1]))
                    str_i = str(i)
                    y_directs.append(str_i + '-' + stats[1])
                    n_directs.append(str_i + '-' + stats[3])
                    missings.append(str_i + '-' + stats[5])
                    gains.append(float(stats[7]))
                    covers.append(float(stats[9]))

        ids = [str(t_id) + '-' + str(n_id) for t_id, n_id in zip(tree_ids, node_ids)]
        df = DataFrame({'Tree': tree_ids, 'Node': node_ids, 'ID': ids,
                        'Feature': fids, 'Split': splits, 'Yes': y_directs,
                        'No': n_directs, 'Missing': missings, 'Gain': gains,
                        'Cover': covers})

        if callable(getattr(df, 'sort_values', None)):
            # pylint: disable=no-member
            return df.sort_values(['Tree', 'Node']).reset_index(drop=True)
        # pylint: disable=no-member
        return df.sort(['Tree', 'Node']).reset_index(drop=True)

    def _validate_features(self, data):
        """
        Validate Booster and data's feature_names are identical.
        Set feature_names and feature_types from DMatrix
        """
        if self.feature_names is None:
            self.feature_names = data.feature_names
            self.feature_types = data.feature_types
        else:
            # Booster can't accept data with different feature names
            if self.feature_names != data.feature_names:
                dat_missing = set(self.feature_names) - set(data.feature_names)
                my_missing = set(data.feature_names) - set(self.feature_names)

                msg = 'feature_names mismatch: {0} {1}'

                if dat_missing:
                    msg += ('\nexpected ' + ', '.join(str(s) for s in dat_missing) +
                            ' in input data')

                if my_missing:
                    msg += ('\ntraining data did not have the following fields: ' +
                            ', '.join(str(s) for s in my_missing))

                raise ValueError(msg.format(self.feature_names,
                                            data.feature_names))

    def get_split_value_histogram(self, feature, fmap='', bins=None, as_pandas=True):
        """Get split value histogram of a feature

        Parameters
        ----------
        feature: str
            The name of the feature.
        fmap: str or os.PathLike (optional)
            The name of feature map file.
        bin: int, default None
            The maximum number of bins.
            Number of bins equals number of unique split values n_unique,
            if bins == None or bins > n_unique.
        as_pandas: bool, default True
            Return pd.DataFrame when pandas is installed.
            If False or pandas is not installed, return numpy ndarray.

        Returns
        -------
        a histogram of used splitting values for the specified feature
        either as numpy array or pandas DataFrame.
        """
        xgdump = self.get_dump(fmap=fmap)
        values = []
        regexp = re.compile(r"\[{0}<([\d.Ee+-]+)\]".format(feature))
        for i, _ in enumerate(xgdump):
            m = re.findall(regexp, xgdump[i])
            values.extend([float(x) for x in m])

        n_unique = len(np.unique(values))
        bins = max(min(n_unique, bins) if bins is not None else n_unique, 1)

        nph = np.histogram(values, bins=bins)
        nph = np.column_stack((nph[1][1:], nph[0]))
        nph = nph[nph[:, 1] > 0]

        if as_pandas and PANDAS_INSTALLED:
            return DataFrame(nph, columns=['SplitValue', 'Count'])
        if as_pandas and not PANDAS_INSTALLED:
            sys.stderr.write(
                "Returning histogram as ndarray (as_pandas == True, but pandas is not installed).")
        return nph<|MERGE_RESOLUTION|>--- conflicted
+++ resolved
@@ -986,12 +986,7 @@
             # validate feature name
             try:
                 if not isinstance(feature_names, str):
-<<<<<<< HEAD
-                    # pylint: disable=unnecessary-comprehension
-                    feature_names = [n for n in iter(feature_names)]
-=======
                     feature_names = list(feature_names)
->>>>>>> 741fbf47
                 else:
                     feature_names = [feature_names]
             except TypeError:
@@ -1035,12 +1030,7 @@
 
             try:
                 if not isinstance(feature_types, str):
-<<<<<<< HEAD
-                     # pylint: disable=unnecessary-comprehension
-                    feature_types = [n for n in iter(feature_types)]
-=======
                     feature_types = list(feature_types)
->>>>>>> 741fbf47
                 else:
                     feature_types = [feature_types]
             except TypeError:
