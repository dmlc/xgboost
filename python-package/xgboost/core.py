--- conflicted
+++ resolved
@@ -654,18 +654,12 @@
         self.handle = handle
 
     def __del__(self):
-<<<<<<< HEAD
         try:
             if self.handle is not None:
                 _check_call(_LIB.XGDMatrixFree(self.handle))
                 self.handle = None
         except AttributeError:
             pass
-=======
-        if hasattr(self, "handle") and self.handle:
-            _check_call(_LIB.XGDMatrixFree(self.handle))
-            self.handle = None
->>>>>>> 185e3f19
 
     def get_float_info(self, field):
         """Get float property from the DMatrix.
