# coding: utf-8
# pylint: disable=too-many-arguments, too-many-branches, invalid-name
# pylint: disable=too-many-lines, too-many-locals, no-self-use
"""Core XGBoost Library."""
import collections
# pylint: disable=no-name-in-module,import-error
from collections.abc import Mapping
from typing import List, Optional, Any, Union, Dict, TypeVar
# pylint: enable=no-name-in-module,import-error
from typing import Callable, Tuple
import ctypes
import os
import re
import sys
import json
import warnings
from functools import wraps
from inspect import signature, Parameter

import numpy as np
import scipy.sparse

from .compat import (STRING_TYPES, DataFrame, py_str, PANDAS_INSTALLED,
                     lazy_isinstance)
from .libpath import find_lib_path

# c_bst_ulong corresponds to bst_ulong defined in xgboost/c_api.h
c_bst_ulong = ctypes.c_uint64


class XGBoostError(ValueError):
    """Error thrown by xgboost trainer."""


class EarlyStopException(Exception):
    """Exception to signal early stopping.

    Parameters
    ----------
    best_iteration : int
        The best iteration stopped.
    """

    def __init__(self, best_iteration):
        super().__init__()
        self.best_iteration = best_iteration


# Callback environment used by callbacks
CallbackEnv = collections.namedtuple(
    "XGBoostCallbackEnv",
    ["model",
     "cvfolds",
     "iteration",
     "begin_iteration",
     "end_iteration",
     "rank",
     "evaluation_result_list"])


def from_pystr_to_cstr(data: Union[str, List[str]]):
    """Convert a Python str or list of Python str to C pointer

    Parameters
    ----------
    data
        str or list of str
    """

    if isinstance(data, str):
        return bytes(data, "utf-8")
    if isinstance(data, list):
        pointers = (ctypes.c_char_p * len(data))()
        data = [bytes(d, 'utf-8') for d in data]
        pointers[:] = data
        return pointers
    raise TypeError()


def from_cstr_to_pystr(data, length) -> List[str]:
    """Revert C pointer to Python str

    Parameters
    ----------
    data : ctypes pointer
        pointer to data
    length : ctypes pointer
        pointer to length of data
    """
    res = []
    for i in range(length.value):
        try:
            res.append(str(data[i].decode('ascii')))
        except UnicodeDecodeError:
            res.append(str(data[i].decode('utf-8')))
    return res


def _convert_ntree_limit(
    booster: "Booster",
    ntree_limit: Optional[int],
    iteration_range: Optional[Tuple[int, int]]
) -> Optional[Tuple[int, int]]:
    if ntree_limit is not None and ntree_limit != 0:
        warnings.warn(
            "ntree_limit is deprecated, use `iteration_range` or model "
            "slicing instead.",
            UserWarning
        )
        if iteration_range is not None and iteration_range[1] != 0:
            raise ValueError(
                "Only one of `iteration_range` and `ntree_limit` can be non zero."
            )
        num_parallel_tree, _ = _get_booster_layer_trees(booster)
        num_parallel_tree = max([num_parallel_tree, 1])
        iteration_range = (0, ntree_limit // num_parallel_tree)
    return iteration_range


def _expect(expectations, got):
    """Translate input error into string.

    Parameters
    ----------
    expectations: sequence
        a list of expected value.
    got:
        actual input

    Returns
    -------
    msg: str
    """
    msg = 'Expecting '
    for t in range(len(expectations) - 1):
        msg += str(expectations[t])
        msg += ' or '
    msg += str(expectations[-1])
    msg += '.  Got ' + str(got)
    return msg


def _log_callback(msg):
    """Redirect logs from native library into Python console"""
    print("{0:s}".format(py_str(msg)))


def _get_log_callback_func():
    """Wrap log_callback() method in ctypes callback type"""
    # pylint: disable=invalid-name
    CALLBACK = ctypes.CFUNCTYPE(None, ctypes.c_char_p)
    return CALLBACK(_log_callback)


def _load_lib():
    """Load xgboost Library."""
    lib_paths = find_lib_path()
    if not lib_paths:
        return None
    try:
        pathBackup = os.environ['PATH'].split(os.pathsep)
    except KeyError:
        pathBackup = []
    lib_success = False
    os_error_list = []
    for lib_path in lib_paths:
        try:
            # needed when the lib is linked with non-system-available
            # dependencies
            os.environ['PATH'] = os.pathsep.join(
                pathBackup + [os.path.dirname(lib_path)])
            lib = ctypes.cdll.LoadLibrary(lib_path)
            lib_success = True
        except OSError as e:
            os_error_list.append(str(e))
            continue
        finally:
            os.environ['PATH'] = os.pathsep.join(pathBackup)
    if not lib_success:
        libname = os.path.basename(lib_paths[0])
        raise XGBoostError(
            'XGBoost Library ({}) could not be loaded.\n'.format(libname) +
            'Likely causes:\n' +
            '  * OpenMP runtime is not installed ' +
            '(vcomp140.dll or libgomp-1.dll for Windows, libomp.dylib for Mac OSX, ' +
            'libgomp.so for Linux and other UNIX-like OSes). Mac OSX users: Run ' +
            '`brew install libomp` to install OpenMP runtime.\n' +
            '  * You are running 32-bit Python on a 64-bit OS\n' +
            'Error message(s): {}\n'.format(os_error_list))
    lib.XGBGetLastError.restype = ctypes.c_char_p
    lib.callback = _get_log_callback_func()
    if lib.XGBRegisterLogCallback(lib.callback) != 0:
        raise XGBoostError(lib.XGBGetLastError())
    return lib


# load the XGBoost library globally
_LIB = _load_lib()


def _check_call(ret):
    """Check the return value of C API call

    This function will raise exception when error occurs.
    Wrap every API call with this function

    Parameters
    ----------
    ret : int
        return value from API calls
    """
    if ret != 0:
        raise XGBoostError(py_str(_LIB.XGBGetLastError()))


def _numpy2ctypes_type(dtype):
    _NUMPY_TO_CTYPES_MAPPING = {
        np.float32: ctypes.c_float,
        np.float64: ctypes.c_double,
        np.uint32: ctypes.c_uint,
        np.uint64: ctypes.c_uint64,
        np.int32: ctypes.c_int32,
        np.int64: ctypes.c_int64,
    }
    if np.intc is not np.int32:  # Windows
        _NUMPY_TO_CTYPES_MAPPING[np.intc] = _NUMPY_TO_CTYPES_MAPPING[np.int32]
    if dtype not in _NUMPY_TO_CTYPES_MAPPING.keys():
        raise TypeError(
            f"Supported types: {_NUMPY_TO_CTYPES_MAPPING.keys()}, got: {dtype}"
        )
    return _NUMPY_TO_CTYPES_MAPPING[dtype]


def _cuda_array_interface(data) -> bytes:
    assert (
        data.dtype.hasobject is False
    ), "Input data contains `object` dtype.  Expecting numeric data."
    interface = data.__cuda_array_interface__
    if "mask" in interface:
        interface["mask"] = interface["mask"].__cuda_array_interface__
    interface_str = bytes(json.dumps(interface), "utf-8")
    return interface_str


def ctypes2numpy(cptr, length, dtype):
    """Convert a ctypes pointer array to a numpy array."""
    ctype = _numpy2ctypes_type(dtype)
    if not isinstance(cptr, ctypes.POINTER(ctype)):
        raise RuntimeError("expected {} pointer".format(ctype))
    res = np.zeros(length, dtype=dtype)
    if not ctypes.memmove(res.ctypes.data, cptr, length * res.strides[0]):
        raise RuntimeError("memmove failed")
    return res


def ctypes2cupy(cptr, length, dtype):
    """Convert a ctypes pointer array to a cupy array."""
    # pylint: disable=import-error
    import cupy
    from cupy.cuda.memory import MemoryPointer
    from cupy.cuda.memory import UnownedMemory

    CUPY_TO_CTYPES_MAPPING = {cupy.float32: ctypes.c_float, cupy.uint32: ctypes.c_uint}
    if dtype not in CUPY_TO_CTYPES_MAPPING.keys():
        raise RuntimeError("Supported types: {}".format(CUPY_TO_CTYPES_MAPPING.keys()))
    addr = ctypes.cast(cptr, ctypes.c_void_p).value
    # pylint: disable=c-extension-no-member,no-member
    device = cupy.cuda.runtime.pointerGetAttributes(addr).device
    # The owner field is just used to keep the memory alive with ref count.  As
    # unowned's life time is scoped within this function we don't need that.
    unownd = UnownedMemory(
        addr, length * ctypes.sizeof(CUPY_TO_CTYPES_MAPPING[dtype]), owner=None
    )
    memptr = MemoryPointer(unownd, 0)
    # pylint: disable=unexpected-keyword-arg
    mem = cupy.ndarray((length,), dtype=dtype, memptr=memptr)
    assert mem.device.id == device
    arr = cupy.array(mem, copy=True)
    return arr


def ctypes2buffer(cptr, length):
    """Convert ctypes pointer to buffer type."""
    if not isinstance(cptr, ctypes.POINTER(ctypes.c_char)):
        raise RuntimeError('expected char pointer')
    res = bytearray(length)
    rptr = (ctypes.c_char * length).from_buffer(res)
    if not ctypes.memmove(rptr, cptr, length):
        raise RuntimeError('memmove failed')
    return res


def c_str(string):
    """Convert a python string to cstring."""
    return ctypes.c_char_p(string.encode('utf-8'))


def c_array(ctype, values):
    """Convert a python string to c array."""
    if isinstance(values, np.ndarray) and values.dtype.itemsize == ctypes.sizeof(ctype):
        return (ctype * len(values)).from_buffer_copy(values)
    return (ctype * len(values))(*values)


def _prediction_output(shape, dims, predts, is_cuda):
    arr_shape: np.ndarray = ctypes2numpy(shape, dims.value, np.uint64)
    length = int(np.prod(arr_shape))
    if is_cuda:
        arr_predict = ctypes2cupy(predts, length, np.float32)
    else:
        arr_predict: np.ndarray = ctypes2numpy(predts, length, np.float32)
    arr_predict = arr_predict.reshape(arr_shape)
    return arr_predict


class DataIter:  # pylint: disable=too-many-instance-attributes
    """The interface for user defined data iterator.

    Parameters
    ----------
    cache_prefix:
        Prefix to the cache files, only used in external memory.  It can be either an URI
        or a file path.

    """
    _T = TypeVar("_T")

    def __init__(self, cache_prefix: Optional[str] = None) -> None:
        self.cache_prefix = cache_prefix

        self._handle = _ProxyDMatrix()
        self._exception: Optional[Exception] = None
        self._enable_categorical = False
        self._allow_host = True
        # Stage data in Python until reset or next is called to avoid data being free.
        self._temporary_data = None

    def _get_callbacks(
        self, allow_host: bool, enable_categorical: bool
    ) -> Tuple[Callable, Callable]:
        assert hasattr(self, "cache_prefix"), "__init__ is not called."
        self._reset_callback = ctypes.CFUNCTYPE(None, ctypes.c_void_p)(
            self._reset_wrapper
        )
        self._next_callback = ctypes.CFUNCTYPE(
            ctypes.c_int,
            ctypes.c_void_p,
        )(self._next_wrapper)
        self._allow_host = allow_host
        self._enable_categorical = enable_categorical
        return self._reset_callback, self._next_callback

    @property
    def proxy(self) -> "_ProxyDMatrix":
        """Handle of DMatrix proxy."""
        return self._handle

    def _handle_exception(self, fn: Callable, dft_ret: _T) -> _T:
        if self._exception is not None:
            return dft_ret

        try:
            return fn()
        except Exception as e:  # pylint: disable=broad-except
            # Defer the exception in order to return 0 and stop the iteration.
            # Exception inside a ctype callback function has no effect except
            # for printing to stderr (doesn't stop the execution).
            tb = sys.exc_info()[2]
            # On dask, the worker is restarted and somehow the information is
            # lost.
            self._exception = e.with_traceback(tb)
        return dft_ret

    def _reraise(self) -> None:
        self._temporary_data = None
        if self._exception is not None:
            #  pylint 2.7.0 believes `self._exception` can be None even with `assert
            #  isinstace`
            exc = self._exception
            self._exception = None
            raise exc  # pylint: disable=raising-bad-type

    def __del__(self) -> None:
        assert self._temporary_data is None, self._temporary_data
        assert self._exception is None

    def _reset_wrapper(self, this: None) -> None:  # pylint: disable=unused-argument
        """A wrapper for user defined `reset` function."""
        # free the data
        self._temporary_data = None
        self._handle_exception(self.reset, None)

    def _next_wrapper(self, this: None) -> int:  # pylint: disable=unused-argument
        """A wrapper for user defined `next` function.

        `this` is not used in Python.  ctypes can handle `self` of a Python
        member function automatically when converting it to c function
        pointer.

        """
        @_deprecate_positional_args
        def data_handle(
            data: Any,
            *,
            feature_names: Optional[List[str]] = None,
            feature_types: Optional[List[str]] = None,
            **kwargs: Any,
        ):
            from .data import dispatch_proxy_set_data
            from .data import _proxy_transform

            transformed, feature_names, feature_types = _proxy_transform(
                data,
                feature_names,
                feature_types,
                self._enable_categorical,
            )
            # Stage the data, meta info are copied inside C++ MetaInfo.
            self._temporary_data = transformed
            dispatch_proxy_set_data(self.proxy, transformed, self._allow_host)
            self.proxy.set_info(
                feature_names=feature_names,
                feature_types=feature_types,
                **kwargs,
            )
        # pylint: disable=not-callable
        return self._handle_exception(lambda: self.next(data_handle), 0)

    def reset(self) -> None:
        """Reset the data iterator.  Prototype for user defined function."""
        raise NotImplementedError()

    def next(self, input_data: Callable) -> int:
        """Set the next batch of data.

        Parameters
        ----------

        data_handle:
            A function with same data fields like `data`, `label` with
            `xgboost.DMatrix`.

        Returns
        -------
        0 if there's no more batch, otherwise 1.

        """
        raise NotImplementedError()


# Notice for `_deprecate_positional_args`
# Authors: Olivier Grisel
#          Gael Varoquaux
#          Andreas Mueller
#          Lars Buitinck
#          Alexandre Gramfort
#          Nicolas Tresegnie
#          Sylvain Marie
# License: BSD 3 clause
def _deprecate_positional_args(f):
    """Decorator for methods that issues warnings for positional arguments

    Using the keyword-only argument syntax in pep 3102, arguments after the
    * will issue a warning when passed as a positional argument.

    Modifed from sklearn utils.validation.

    Parameters
    ----------
    f : function
        function to check arguments on
    """
    sig = signature(f)
    kwonly_args = []
    all_args = []

    for name, param in sig.parameters.items():
        if param.kind == Parameter.POSITIONAL_OR_KEYWORD:
            all_args.append(name)
        elif param.kind == Parameter.KEYWORD_ONLY:
            kwonly_args.append(name)

    @wraps(f)
    def inner_f(*args, **kwargs):
        extra_args = len(args) - len(all_args)
        if extra_args > 0:
            # ignore first 'self' argument for instance methods
            args_msg = [
                '{}'.format(name) for name, _ in zip(
                    kwonly_args[:extra_args], args[-extra_args:])
            ]
            warnings.warn(
                "Pass `{}` as keyword args.  Passing these as positional "
                "arguments will be considered as error in future releases.".
                format(", ".join(args_msg)), FutureWarning)
        for k, arg in zip(sig.parameters, args):
            kwargs[k] = arg
        return f(**kwargs)

    return inner_f


class DMatrix:  # pylint: disable=too-many-instance-attributes
    """Data Matrix used in XGBoost.

    DMatrix is an internal data structure that is used by XGBoost,
    which is optimized for both memory efficiency and training speed.
    You can construct DMatrix from multiple different sources of data.
    """

    @_deprecate_positional_args
    def __init__(
        self,
        data,
        label=None,
        *,
        weight=None,
        base_margin=None,
        missing: Optional[float] = None,
        silent=False,
        feature_names=None,
        feature_types=None,
        nthread: Optional[int] = None,
        group=None,
        qid=None,
        label_lower_bound=None,
        label_upper_bound=None,
        feature_weights=None,
        enable_categorical: bool = False,
    ) -> None:
        """Parameters
        ----------
        data : os.PathLike/string/numpy.array/scipy.sparse/pd.DataFrame/
               dt.Frame/cudf.DataFrame/cupy.array/dlpack
            Data source of DMatrix.
            When data is string or os.PathLike type, it represents the path
            libsvm format txt file, csv file (by specifying uri parameter
            'path_to_csv?format=csv'), or binary file that xgboost can read
            from.
        label : array_like
            Label of the training data.
        weight : array_like
            Weight for each instance.

            .. note:: For ranking task, weights are per-group.

                In ranking task, one weight is assigned to each group (not each
                data point). This is because we only care about the relative
                ordering of data points within each group, so it doesn't make
                sense to assign weights to individual data points.

        base_margin: array_like
            Base margin used for boosting from existing model.
        missing : float, optional
            Value in the input data which needs to be present as a missing
            value. If None, defaults to np.nan.
        silent : boolean, optional
            Whether print messages during construction
        feature_names : list, optional
            Set names for features.
        feature_types : list, optional
            Set types for features.
        nthread : integer, optional
            Number of threads to use for loading data when parallelization is
            applicable. If -1, uses maximum threads available on the system.
        group : array_like
            Group size for all ranking group.
        qid : array_like
            Query ID for data samples, used for ranking.
        label_lower_bound : array_like
            Lower bound for survival training.
        label_upper_bound : array_like
            Upper bound for survival training.
        feature_weights : array_like, optional
            Set feature weights for column sampling.
        enable_categorical: boolean, optional

            .. versionadded:: 1.3.0

            Experimental support of specializing for categorical features.  Do
            not set to True unless you are interested in development.
            Currently it's only available for `gpu_hist` tree method with 1 vs
            rest (one hot) categorical split.  Also, JSON serialization format,
            `gpu_predictor` and pandas input are required.

        """
        if group is not None and qid is not None:
            raise ValueError("Either one of `group` or `qid` should be None.")

        self.missing = missing if missing is not None else np.nan
        self.nthread = nthread if nthread is not None else -1
        self.silent = silent

        # force into void_p, mac need to pass things in as void_p
        if data is None:
            self.handle = None
            return

        from .data import dispatch_data_backend, _is_iter

        if _is_iter(data):
            self._init_from_iter(data, enable_categorical)
            assert self.handle is not None
            return

        handle, feature_names, feature_types = dispatch_data_backend(
            data,
            missing=self.missing,
            threads=self.nthread,
            feature_names=feature_names,
            feature_types=feature_types,
            enable_categorical=enable_categorical,
        )
        assert handle is not None
        self.handle = handle

        self.set_info(
            label=label,
            weight=weight,
            base_margin=base_margin,
            group=group,
            qid=qid,
            label_lower_bound=label_lower_bound,
            label_upper_bound=label_upper_bound,
            feature_weights=feature_weights,
        )

        if feature_names is not None:
            self.feature_names = feature_names
        if feature_types is not None:
            self.feature_types = feature_types

    def _init_from_iter(self, iterator: DataIter, enable_categorical: bool):
        it = iterator
        args = {
            "missing": self.missing,
            "nthread": self.nthread,
            "cache_prefix": it.cache_prefix if it.cache_prefix else "",
        }
        args = from_pystr_to_cstr(json.dumps(args))
        handle = ctypes.c_void_p()
        # pylint: disable=protected-access
        reset_callback, next_callback = it._get_callbacks(
            True, enable_categorical
        )
        ret = _LIB.XGDMatrixCreateFromCallback(
            None,
            it.proxy.handle,
            reset_callback,
            next_callback,
            args,
            ctypes.byref(handle),
        )
        # pylint: disable=protected-access
        it._reraise()
        # delay check_call to throw intermediate exception first
        _check_call(ret)
        self.handle = handle

    def __del__(self):
        try:
            if hasattr(self, "handle") and self.handle:
                _check_call(_LIB.XGDMatrixFree(self.handle))
                self.handle = None
        except AttributeError:
            pass

    @_deprecate_positional_args
    def set_info(
        self,
        *,
        label=None,
        weight=None,
        base_margin=None,
        group=None,
        qid=None,
        label_lower_bound=None,
        label_upper_bound=None,
        feature_names=None,
        feature_types=None,
        feature_weights=None
    ) -> None:
        """Set meta info for DMatrix.  See doc string for :py:obj:`xgboost.DMatrix`."""
        from .data import dispatch_meta_backend

        if label is not None:
            self.set_label(label)
        if weight is not None:
            self.set_weight(weight)
        if base_margin is not None:
            self.set_base_margin(base_margin)
        if group is not None:
            self.set_group(group)
        if qid is not None:
            self.set_uint_info('qid', qid)
        if label_lower_bound is not None:
            self.set_float_info('label_lower_bound', label_lower_bound)
        if label_upper_bound is not None:
            self.set_float_info('label_upper_bound', label_upper_bound)
        if feature_names is not None:
            self.feature_names = feature_names
        if feature_types is not None:
            self.feature_types = feature_types
        if feature_weights is not None:
            dispatch_meta_backend(matrix=self, data=feature_weights,
                                  name='feature_weights')

    def get_float_info(self, field):
        """Get float property from the DMatrix.

        Parameters
        ----------
        field: str
            The field name of the information

        Returns
        -------
        info : array
            a numpy array of float information of the data
        """
        length = c_bst_ulong()
        ret = ctypes.POINTER(ctypes.c_float)()
        _check_call(_LIB.XGDMatrixGetFloatInfo(self.handle,
                                               c_str(field),
                                               ctypes.byref(length),
                                               ctypes.byref(ret)))
        return ctypes2numpy(ret, length.value, np.float32)

    def get_uint_info(self, field):
        """Get unsigned integer property from the DMatrix.

        Parameters
        ----------
        field: str
            The field name of the information

        Returns
        -------
        info : array
            a numpy array of unsigned integer information of the data
        """
        length = c_bst_ulong()
        ret = ctypes.POINTER(ctypes.c_uint)()
        _check_call(_LIB.XGDMatrixGetUIntInfo(self.handle,
                                              c_str(field),
                                              ctypes.byref(length),
                                              ctypes.byref(ret)))
        return ctypes2numpy(ret, length.value, np.uint32)

    def set_float_info(self, field, data):
        """Set float type property into the DMatrix.

        Parameters
        ----------
        field: str
            The field name of the information

        data: numpy array
            The array of data to be set
        """
        from .data import dispatch_meta_backend
        dispatch_meta_backend(self, data, field, 'float')

    def set_float_info_npy2d(self, field, data):
        """Set float type property into the DMatrix
           for numpy 2d array input

        Parameters
        ----------
        field: str
            The field name of the information

        data: numpy array
            The array of data to be set
        """
        from .data import dispatch_meta_backend
        dispatch_meta_backend(self, data, field, 'float')

    def set_uint_info(self, field, data):
        """Set uint type property into the DMatrix.

        Parameters
        ----------
        field: str
            The field name of the information

        data: numpy array
            The array of data to be set
        """
        from .data import dispatch_meta_backend
        dispatch_meta_backend(self, data, field, 'uint32')

    def save_binary(self, fname, silent=True):
        """Save DMatrix to an XGBoost buffer.  Saved binary can be later loaded
        by providing the path to :py:func:`xgboost.DMatrix` as input.

        Parameters
        ----------
        fname : string or os.PathLike
            Name of the output buffer file.
        silent : bool (optional; default: True)
            If set, the output is suppressed.
        """
        fname = os.fspath(os.path.expanduser(fname))
        _check_call(_LIB.XGDMatrixSaveBinary(self.handle,
                                             c_str(fname),
                                             ctypes.c_int(silent)))

    def set_label(self, label):
        """Set label of dmatrix

        Parameters
        ----------
        label: array like
            The label information to be set into DMatrix
        """
        from .data import dispatch_meta_backend
        dispatch_meta_backend(self, label, 'label', 'float')

    def set_weight(self, weight):
        """Set weight of each instance.

        Parameters
        ----------
        weight : array like
            Weight for each data point

            .. note:: For ranking task, weights are per-group.

                In ranking task, one weight is assigned to each group (not each
                data point). This is because we only care about the relative
                ordering of data points within each group, so it doesn't make
                sense to assign weights to individual data points.

        """
        from .data import dispatch_meta_backend
        dispatch_meta_backend(self, weight, 'weight', 'float')

    def set_base_margin(self, margin):
        """Set base margin of booster to start from.

        This can be used to specify a prediction value of existing model to be
        base_margin However, remember margin is needed, instead of transformed
        prediction e.g. for logistic regression: need to put in value before
        logistic transformation see also example/demo.py

        Parameters
        ----------
        margin: array like
            Prediction margin of each datapoint

        """
        from .data import dispatch_meta_backend
        dispatch_meta_backend(self, margin, 'base_margin', 'float')

    def set_group(self, group):
        """Set group size of DMatrix (used for ranking).

        Parameters
        ----------
        group : array like
            Group size of each group
        """
        from .data import dispatch_meta_backend
        dispatch_meta_backend(self, group, 'group', 'uint32')

    def get_label(self):
        """Get the label of the DMatrix.

        Returns
        -------
        label : array
        """
        return self.get_float_info('label')

    def get_weight(self):
        """Get the weight of the DMatrix.

        Returns
        -------
        weight : array
        """
        return self.get_float_info('weight')

    def get_base_margin(self):
        """Get the base margin of the DMatrix.

        Returns
        -------
        base_margin : float
        """
        return self.get_float_info('base_margin')

    def num_row(self):
        """Get the number of rows in the DMatrix.

        Returns
        -------
        number of rows : int
        """
        ret = c_bst_ulong()
        _check_call(_LIB.XGDMatrixNumRow(self.handle,
                                         ctypes.byref(ret)))
        return ret.value

    def num_col(self):
        """Get the number of columns (features) in the DMatrix.

        Returns
        -------
        number of columns : int
        """
        ret = c_bst_ulong()
        _check_call(_LIB.XGDMatrixNumCol(self.handle, ctypes.byref(ret)))
        return ret.value

    def slice(
        self, rindex: Union[List[int], np.ndarray], allow_groups: bool = False
    ) -> "DMatrix":
        """Slice the DMatrix and return a new DMatrix that only contains `rindex`.

        Parameters
        ----------
        rindex
            List of indices to be selected.
        allow_groups
            Allow slicing of a matrix with a groups attribute

        Returns
        -------
        res
            A new DMatrix containing only selected indices.
        """
        from .data import _maybe_np_slice

        res = DMatrix(None)
        res.handle = ctypes.c_void_p()
        rindex = _maybe_np_slice(rindex, dtype=np.int32)
        _check_call(
            _LIB.XGDMatrixSliceDMatrixEx(
                self.handle,
                c_array(ctypes.c_int, rindex),
                c_bst_ulong(len(rindex)),
                ctypes.byref(res.handle),
                ctypes.c_int(1 if allow_groups else 0),
            )
        )
        return res

    @property
    def feature_names(self) -> List[str]:
        """Get feature names (column labels).

        Returns
        -------
        feature_names : list or None
        """
        length = c_bst_ulong()
        sarr = ctypes.POINTER(ctypes.c_char_p)()
        _check_call(
            _LIB.XGDMatrixGetStrFeatureInfo(
                self.handle,
                c_str("feature_name"),
                ctypes.byref(length),
                ctypes.byref(sarr),
            )
        )
        feature_names = from_cstr_to_pystr(sarr, length)
        if not feature_names:
            return None
        return feature_names

    @feature_names.setter
    def feature_names(self, feature_names: Optional[Union[List[str], str]]) -> None:
        """Set feature names (column labels).

        Parameters
        ----------
        feature_names : list or None
            Labels for features. None will reset existing feature names
        """
        if feature_names is not None:
            # validate feature name
            try:
                if not isinstance(feature_names, str):
                    feature_names = list(feature_names)
                else:
                    feature_names = [feature_names]
            except TypeError:
                feature_names = [feature_names]

            if len(feature_names) != len(set(feature_names)):
                raise ValueError('feature_names must be unique')
            if len(feature_names) != self.num_col() and self.num_col() != 0:
                msg = ("feature_names must have the same length as data, ",
                       f"expected {self.num_col()}, got {len(feature_names)}")
                raise ValueError(msg)
            # prohibit to use symbols may affect to parse. e.g. []<
            if not all(isinstance(f, str) and
                       not any(x in f for x in set(('[', ']', '<')))
                       for f in feature_names):
                raise ValueError('feature_names must be string, and may not contain [, ] or <')
            c_feature_names = [bytes(f, encoding='utf-8') for f in feature_names]
            c_feature_names = (ctypes.c_char_p *
                               len(c_feature_names))(*c_feature_names)
            _check_call(_LIB.XGDMatrixSetStrFeatureInfo(
                self.handle, c_str('feature_name'),
                c_feature_names,
                c_bst_ulong(len(feature_names))))
        else:
            # reset feature_types also
            _check_call(_LIB.XGDMatrixSetStrFeatureInfo(
                self.handle,
                c_str('feature_name'),
                None,
                c_bst_ulong(0)))
            self.feature_types = None

    @property
    def feature_types(self) -> Optional[List[str]]:
        """Get feature types (column types).

        Returns
        -------
        feature_types : list or None
        """
        length = c_bst_ulong()
        sarr = ctypes.POINTER(ctypes.c_char_p)()
        _check_call(_LIB.XGDMatrixGetStrFeatureInfo(self.handle,
                                                    c_str('feature_type'),
                                                    ctypes.byref(length),
                                                    ctypes.byref(sarr)))
        res = from_cstr_to_pystr(sarr, length)
        if not res:
            return None
        return res

    @feature_types.setter
    def feature_types(self, feature_types: Optional[Union[List[Any], Any]]) -> None:
        """Set feature types (column types).

        This is for displaying the results and unrelated
        to the learning process.

        Parameters
        ----------
        feature_types : list or None
            Labels for features. None will reset existing feature names
        """
        if feature_types is not None:
            if not isinstance(feature_types, (list, str)):
                raise TypeError(
                    'feature_types must be string or list of strings')
            if isinstance(feature_types, str):
                # single string will be applied to all columns
                feature_types = [feature_types] * self.num_col()
            try:
                if not isinstance(feature_types, str):
                    feature_types = list(feature_types)
                else:
                    feature_types = [feature_types]
            except TypeError:
                feature_types = [feature_types]
            c_feature_types = [bytes(f, encoding='utf-8')
                               for f in feature_types]
            c_feature_types = (ctypes.c_char_p *
                               len(c_feature_types))(*c_feature_types)
            _check_call(_LIB.XGDMatrixSetStrFeatureInfo(
                self.handle, c_str('feature_type'),
                c_feature_types,
                c_bst_ulong(len(feature_types))))

            if len(feature_types) != self.num_col():
                msg = 'feature_types must have the same length as data'
                raise ValueError(msg)
        else:
            # Reset.
            _check_call(_LIB.XGDMatrixSetStrFeatureInfo(
                self.handle,
                c_str('feature_type'),
                None,
                c_bst_ulong(0)))


class _ProxyDMatrix(DMatrix):
    """A placeholder class when DMatrix cannot be constructed (DeviceQuantileDMatrix,
    inplace_predict).

    """

    def __init__(self):  # pylint: disable=super-init-not-called
        self.handle = ctypes.c_void_p()
        _check_call(_LIB.XGProxyDMatrixCreate(ctypes.byref(self.handle)))

    def _set_data_from_cuda_interface(self, data):
        """Set data from CUDA array interface."""
        interface = data.__cuda_array_interface__
        interface_str = bytes(json.dumps(interface, indent=2), "utf-8")
        _check_call(
            _LIB.XGProxyDMatrixSetDataCudaArrayInterface(self.handle, interface_str)
        )

    def _set_data_from_cuda_columnar(self, data):
        """Set data from CUDA columnar format."""
        from .data import _cudf_array_interfaces

        _, interfaces_str = _cudf_array_interfaces(data)
        _check_call(_LIB.XGProxyDMatrixSetDataCudaColumnar(self.handle, interfaces_str))

    def _set_data_from_array(self, data: np.ndarray):
        """Set data from numpy array."""
        from .data import _array_interface

        _check_call(
            _LIB.XGProxyDMatrixSetDataDense(self.handle, _array_interface(data))
        )

    def _set_data_from_csr(self, csr):
        """Set data from scipy csr"""
        from .data import _array_interface

        _LIB.XGProxyDMatrixSetDataCSR(
            self.handle,
            _array_interface(csr.indptr),
            _array_interface(csr.indices),
            _array_interface(csr.data),
            ctypes.c_size_t(csr.shape[1]),
        )


class DeviceQuantileDMatrix(DMatrix):
    """Device memory Data Matrix used in XGBoost for training with tree_method='gpu_hist'. Do
    not use this for test/validation tasks as some information may be lost in
    quantisation. This DMatrix is primarily designed to save memory in training from
    device memory inputs by avoiding intermediate storage. Set max_bin to control the
    number of bins during quantisation.  See doc string in :py:obj:`xgboost.DMatrix` for
    documents on meta info.

    You can construct DeviceQuantileDMatrix from cupy/cudf/dlpack.

    .. versionadded:: 1.1.0

    """

    @_deprecate_positional_args
    def __init__(  # pylint: disable=super-init-not-called
        self,
        data,
        label=None,
        *,
        weight=None,
        base_margin=None,
        missing=None,
        silent=False,
        feature_names=None,
        feature_types=None,
        nthread: Optional[int] = None,
        max_bin: int = 256,
        group=None,
        qid=None,
        label_lower_bound=None,
        label_upper_bound=None,
        feature_weights=None,
        enable_categorical: bool = False,
    ):
        self.max_bin = max_bin
        self.missing = missing if missing is not None else np.nan
        self.nthread = nthread if nthread is not None else 1
        self._silent = silent  # unused, kept for compatibility

        if isinstance(data, ctypes.c_void_p):
            self.handle = data
            return

        if qid is not None and group is not None:
            raise ValueError(
                'Only one of the eval_qid or eval_group for each evaluation '
                'dataset should be provided.'
            )

        self._init(
            data,
            label=label,
            weight=weight,
            base_margin=base_margin,
            group=group,
            qid=qid,
            label_lower_bound=label_lower_bound,
            label_upper_bound=label_upper_bound,
            feature_weights=feature_weights,
            feature_names=feature_names,
            feature_types=feature_types,
            enable_categorical=enable_categorical,
        )

    def _init(self, data, enable_categorical, **meta):
        from .data import (
            _is_dlpack,
            _transform_dlpack,
            _is_iter,
            SingleBatchInternalIter,
        )

        if _is_dlpack(data):
            # We specialize for dlpack because cupy will take the memory from it so
            # it can't be transformed twice.
            data = _transform_dlpack(data)
        if _is_iter(data):
            it = data
        else:
            it = SingleBatchInternalIter(data=data, **meta)

        handle = ctypes.c_void_p()
        # pylint: disable=protected-access
        reset_callback, next_callback = it._get_callbacks(False, enable_categorical)
        if it.cache_prefix is not None:
            raise ValueError(
                "DeviceQuantileDMatrix doesn't cache data, remove the cache_prefix "
                "in iterator to fix this error."
            )
        ret = _LIB.XGDeviceQuantileDMatrixCreateFromCallback(
            None,
            it.proxy.handle,
            reset_callback,
            next_callback,
            ctypes.c_float(self.missing),
            ctypes.c_int(self.nthread),
            ctypes.c_int(self.max_bin),
            ctypes.byref(handle),
        )
        # pylint: disable=protected-access
        it._reraise()
        # delay check_call to throw intermediate exception first
        _check_call(ret)
        self.handle = handle


Objective = Callable[[np.ndarray, DMatrix], Tuple[np.ndarray, np.ndarray]]
Metric = Callable[[np.ndarray, DMatrix], Tuple[str, float]]


def _get_booster_layer_trees(model: "Booster") -> Tuple[int, int]:
    """Get number of trees added to booster per-iteration.  This function will be removed
    once `best_ntree_limit` is dropped in favor of `best_iteration`.  Returns
    `num_parallel_tree` and `num_groups`.

    """
    config = json.loads(model.save_config())
    booster = config["learner"]["gradient_booster"]["name"]
    if booster == "gblinear":
        num_parallel_tree = 0
    elif booster == "dart":
        num_parallel_tree = int(
            config["learner"]["gradient_booster"]["gbtree"]["gbtree_train_param"][
                "num_parallel_tree"
            ]
        )
    elif booster == "gbtree":
        num_parallel_tree = int(
            config["learner"]["gradient_booster"]["gbtree_train_param"][
                "num_parallel_tree"
            ]
        )
    else:
        raise ValueError(f"Unknown booster: {booster}")
    num_groups = int(config["learner"]["learner_model_param"]["num_class"])
    return num_parallel_tree, num_groups


class Booster(object):
    # pylint: disable=too-many-public-methods
    """A Booster of XGBoost.

    Booster is the model of xgboost, that contains low level routines for
    training, prediction and evaluation.
    """

    def __init__(self, params=None, cache=(), model_file=None):
        # pylint: disable=invalid-name
        """
        Parameters
        ----------
        params : dict
            Parameters for boosters.
        cache : list
            List of cache items.
        model_file : string/os.PathLike/Booster/bytearray
            Path to the model file if it's string or PathLike.
        """
        for d in cache:
            if not isinstance(d, DMatrix):
                raise TypeError('invalid cache item: {}'.format(type(d).__name__), cache)

        dmats = c_array(ctypes.c_void_p, [d.handle for d in cache])
        self.handle = ctypes.c_void_p()
        _check_call(_LIB.XGBoosterCreate(dmats, c_bst_ulong(len(cache)),
                                         ctypes.byref(self.handle)))
        for d in cache:
            # Validate feature only after the feature names are saved into booster.
            self._validate_features(d)

        if isinstance(model_file, Booster):
            assert self.handle is not None
            # We use the pickle interface for getting memory snapshot from
            # another model, and load the snapshot with this booster.
            state = model_file.__getstate__()
            handle = state['handle']
            del state['handle']
            ptr = (ctypes.c_char * len(handle)).from_buffer(handle)
            length = c_bst_ulong(len(handle))
            _check_call(
                _LIB.XGBoosterUnserializeFromBuffer(self.handle, ptr, length))
            self.__dict__.update(state)
        elif isinstance(model_file, (STRING_TYPES, os.PathLike, bytearray)):
            self.load_model(model_file)
        elif model_file is None:
            pass
        else:
            raise TypeError('Unknown type:', model_file)

        params = params or {}
        params = self._configure_metrics(params.copy())
        params = self._configure_constraints(params)
        if isinstance(params, list):
            params.append(('validate_parameters', True))
        else:
            params['validate_parameters'] = True

        self.set_param(params or {})
        if (params is not None) and ('booster' in params):
            self.booster = params['booster']
        else:
            self.booster = 'gbtree'

    def _configure_metrics(self, params: Union[Dict, List]) -> Union[Dict, List]:
        if isinstance(params, dict) and 'eval_metric' in params \
           and isinstance(params['eval_metric'], list):
            params = dict((k, v) for k, v in params.items())
            eval_metrics = params['eval_metric']
            params.pop("eval_metric", None)
            params = list(params.items())
            for eval_metric in eval_metrics:
                params += [('eval_metric', eval_metric)]
        return params

    def _transform_monotone_constrains(self, value: Union[Dict[str, int], str]) -> str:
        if isinstance(value, str):
            return value

        constrained_features = set(value.keys())
        if not constrained_features.issubset(set(self.feature_names or [])):
            raise ValueError('Constrained features are not a subset of '
                             'training data feature names')

        return '(' + ','.join([str(value.get(feature_name, 0))
                               for feature_name in self.feature_names]) + ')'

    def _transform_interaction_constraints(
        self, value: Union[List[Tuple[str]], str]
    ) -> str:
        if isinstance(value, str):
            return value

        feature_idx_mapping = {k: str(v) for v, k in enumerate(self.feature_names or [])}

        try:
            s = "["
            for constraint in value:
                s += (
                    "["
                    + ",".join(
                        [feature_idx_mapping[feature_name] for feature_name in constraint]
                    )
                    + "]"
                )
            return s + "]"
        except KeyError as e:
            # pylint: disable=raise-missing-from
            raise ValueError(
                "Constrained features are not a subset of training data feature names"
            ) from e

    def _configure_constraints(self, params: Union[Dict, List]) -> Union[Dict, List]:
        if isinstance(params, dict):
            value = params.get("monotone_constraints")
            if value:
                params[
                    "monotone_constraints"
                ] = self._transform_monotone_constrains(value)

            value = params.get("interaction_constraints")
            if value:
                params[
                    "interaction_constraints"
                ] = self._transform_interaction_constraints(value)

        elif isinstance(params, list):
            for idx, param in enumerate(params):
                name, value = param
                if not value:
                    continue

                if name == "monotone_constraints":
                    params[idx] = (name, self._transform_monotone_constrains(value))
                elif name == "interaction_constraints":
                    params[idx] = (name, self._transform_interaction_constraints(value))

        return params

    def __del__(self):
        if hasattr(self, 'handle') and self.handle is not None:
            _check_call(_LIB.XGBoosterFree(self.handle))
            self.handle = None

    def __getstate__(self):
        # can't pickle ctypes pointers, put model content in bytearray
        this = self.__dict__.copy()
        handle = this['handle']
        if handle is not None:
            length = c_bst_ulong()
            cptr = ctypes.POINTER(ctypes.c_char)()
            _check_call(_LIB.XGBoosterSerializeToBuffer(self.handle,
                                                        ctypes.byref(length),
                                                        ctypes.byref(cptr)))
            buf = ctypes2buffer(cptr, length.value)
            this["handle"] = buf
        return this

    def __setstate__(self, state):
        # reconstruct handle from raw data
        handle = state['handle']
        if handle is not None:
            buf = handle
            dmats = c_array(ctypes.c_void_p, [])
            handle = ctypes.c_void_p()
            _check_call(_LIB.XGBoosterCreate(
                dmats, c_bst_ulong(0), ctypes.byref(handle)))
            length = c_bst_ulong(len(buf))
            ptr = (ctypes.c_char * len(buf)).from_buffer(buf)
            _check_call(
                _LIB.XGBoosterUnserializeFromBuffer(handle, ptr, length))
            state['handle'] = handle
        self.__dict__.update(state)

    def __getitem__(self, val):
        if isinstance(val, int):
            val = slice(val, val+1)
        if isinstance(val, tuple):
            raise ValueError('Only supports slicing through 1 dimension.')
        if not isinstance(val, slice):
            msg = _expect((int, slice), type(val))
            raise TypeError(msg)
        if isinstance(val.start, type(Ellipsis)) or val.start is None:
            start = 0
        else:
            start = val.start
        if isinstance(val.stop, type(Ellipsis)) or val.stop is None:
            stop = 0
        else:
            stop = val.stop
            if stop < start:
                raise ValueError('Invalid slice', val)

        step = val.step if val.step is not None else 1

        start = ctypes.c_int(start)
        stop = ctypes.c_int(stop)
        step = ctypes.c_int(step)

        sliced_handle = ctypes.c_void_p()
        status = _LIB.XGBoosterSlice(self.handle, start, stop, step,
                                     ctypes.byref(sliced_handle))
        if status == -2:
            raise IndexError('Layer index out of range')
        _check_call(status)

        sliced = Booster()
        _check_call(_LIB.XGBoosterFree(sliced.handle))
        sliced.handle = sliced_handle
        return sliced

    def save_config(self):
        '''Output internal parameter configuration of Booster as a JSON
        string.

        .. versionadded:: 1.0.0
        '''
        json_string = ctypes.c_char_p()
        length = c_bst_ulong()
        _check_call(_LIB.XGBoosterSaveJsonConfig(
            self.handle,
            ctypes.byref(length),
            ctypes.byref(json_string)))
        json_string = json_string.value.decode()  # pylint: disable=no-member
        return json_string

    def load_config(self, config):
        '''Load configuration returned by `save_config`.

        .. versionadded:: 1.0.0
        '''
        assert isinstance(config, str)
        _check_call(_LIB.XGBoosterLoadJsonConfig(
            self.handle,
            c_str(config)))

    def __copy__(self):
        return self.__deepcopy__(None)

    def __deepcopy__(self, _):
        '''Return a copy of booster.'''
        return Booster(model_file=self)

    def copy(self):
        """Copy the booster object.

        Returns
        -------
        booster: `Booster`
            a copied booster model
        """
        return self.__copy__()

    def attr(self, key):
        """Get attribute string from the Booster.

        Parameters
        ----------
        key : str
            The key to get attribute from.

        Returns
        -------
        value : str
            The attribute value of the key, returns None if attribute do not exist.
        """
        ret = ctypes.c_char_p()
        success = ctypes.c_int()
        _check_call(_LIB.XGBoosterGetAttr(
            self.handle, c_str(key), ctypes.byref(ret), ctypes.byref(success)))
        if success.value != 0:
            return py_str(ret.value)
        return None

    def attributes(self):
        """Get attributes stored in the Booster as a dictionary.

        Returns
        -------
        result : dictionary of  attribute_name: attribute_value pairs of strings.
            Returns an empty dict if there's no attributes.
        """
        length = c_bst_ulong()
        sarr = ctypes.POINTER(ctypes.c_char_p)()
        _check_call(_LIB.XGBoosterGetAttrNames(self.handle,
                                               ctypes.byref(length),
                                               ctypes.byref(sarr)))
        attr_names = from_cstr_to_pystr(sarr, length)
        return {n: self.attr(n) for n in attr_names}

    def set_attr(self, **kwargs: Optional[str]) -> None:
        """Set the attribute of the Booster.

        Parameters
        ----------
        **kwargs
            The attributes to set. Setting a value to None deletes an attribute.
        """
        for key, value in kwargs.items():
            if value is not None:
                if not isinstance(value, STRING_TYPES):
                    raise ValueError("Set Attr only accepts string values")
                value = c_str(str(value))
            _check_call(_LIB.XGBoosterSetAttr(
                self.handle, c_str(key), value))

    def _get_feature_info(self, field: str):
        length = c_bst_ulong()
        sarr = ctypes.POINTER(ctypes.c_char_p)()
        if not hasattr(self, "handle") or self.handle is None:
            return None
        _check_call(
            _LIB.XGBoosterGetStrFeatureInfo(
                self.handle, c_str(field), ctypes.byref(length), ctypes.byref(sarr),
            )
        )
        feature_info = from_cstr_to_pystr(sarr, length)
        return feature_info if feature_info else None

    @property
    def feature_types(self) -> Optional[List[str]]:
        """Feature types for this booster.  Can be directly set by input data or by
        assignment.

        """
        return self._get_feature_info("feature_type")

    @property
    def feature_names(self) -> Optional[List[str]]:
        """Feature names for this booster.  Can be directly set by input data or by
        assignment.

        """
        return self._get_feature_info("feature_name")

    def _set_feature_info(self, features: Optional[List[str]], field: str) -> None:
        if features is not None:
            assert isinstance(features, list)
            c_feature_info = [bytes(f, encoding="utf-8") for f in features]
            c_feature_info = (ctypes.c_char_p * len(c_feature_info))(*c_feature_info)
            _check_call(
                _LIB.XGBoosterSetStrFeatureInfo(
                    self.handle, c_str(field), c_feature_info, c_bst_ulong(len(features))
                )
            )
        else:
            _check_call(
                _LIB.XGBoosterSetStrFeatureInfo(
                    self.handle, c_str(field), None, c_bst_ulong(0)
                )
            )

    @feature_names.setter
    def feature_names(self, features: Optional[List[str]]) -> None:
        self._set_feature_info(features, "feature_name")

    @feature_types.setter
    def feature_types(self, features: Optional[List[str]]) -> None:
        self._set_feature_info(features, "feature_type")

    def set_param(self, params, value=None):
        """Set parameters into the Booster.

        Parameters
        ----------
        params: dict/list/str
           list of key,value pairs, dict of key to value or simply str key
        value: optional
           value of the specified parameter, when params is str key
        """
        if isinstance(params, Mapping):
            params = params.items()
        elif isinstance(params, STRING_TYPES) and value is not None:
            params = [(params, value)]
        for key, val in params:
            if val is not None:
                _check_call(_LIB.XGBoosterSetParam(self.handle, c_str(key),
                                                   c_str(str(val))))

    def update(self, dtrain, iteration, fobj=None):
        """Update for one iteration, with objective function calculated
        internally.  This function should not be called directly by users.

        Parameters
        ----------
        dtrain : DMatrix
            Training data.
        iteration : int
            Current iteration number.
        fobj : function
            Customized objective function.

        """
        if not isinstance(dtrain, DMatrix):
            raise TypeError('invalid training matrix: {}'.format(
                type(dtrain).__name__))
        self._validate_features(dtrain)

        if fobj is None:
            _check_call(_LIB.XGBoosterUpdateOneIter(self.handle,
                                                    ctypes.c_int(iteration),
                                                    dtrain.handle))
        else:
            pred = self.predict(dtrain, output_margin=True, training=True)
            grad, hess = fobj(pred, dtrain)
            self.boost(dtrain, grad, hess)

    def boost(self, dtrain, grad, hess):
        """Boost the booster for one iteration, with customized gradient
        statistics.  Like :py:func:`xgboost.Booster.update`, this
        function should not be called directly by users.

        Parameters
        ----------
        dtrain : DMatrix
            The training DMatrix.
        grad : list
            The first order of gradient.
        hess : list
            The second order of gradient.

        """
        if len(grad) != len(hess):
            raise ValueError(
                'grad / hess length mismatch: {} / {}'.format(len(grad), len(hess))
            )
        if not isinstance(dtrain, DMatrix):
            raise TypeError('invalid training matrix: {}'.format(type(dtrain).__name__))
        self._validate_features(dtrain)

        _check_call(_LIB.XGBoosterBoostOneIter(self.handle, dtrain.handle,
                                               c_array(ctypes.c_float, grad),
                                               c_array(ctypes.c_float, hess),
                                               c_bst_ulong(len(grad))))

    def eval_set(self, evals, iteration=0, feval=None):
        # pylint: disable=invalid-name
        """Evaluate a set of data.

        Parameters
        ----------
        evals : list of tuples (DMatrix, string)
            List of items to be evaluated.
        iteration : int
            Current iteration.
        feval : function
            Custom evaluation function.

        Returns
        -------
        result: str
            Evaluation result string.
        """
        for d in evals:
            if not isinstance(d[0], DMatrix):
                raise TypeError('expected DMatrix, got {}'.format(
                    type(d[0]).__name__))
            if not isinstance(d[1], STRING_TYPES):
                raise TypeError('expected string, got {}'.format(
                    type(d[1]).__name__))
            self._validate_features(d[0])

        dmats = c_array(ctypes.c_void_p, [d[0].handle for d in evals])
        evnames = c_array(ctypes.c_char_p, [c_str(d[1]) for d in evals])
        msg = ctypes.c_char_p()
        _check_call(_LIB.XGBoosterEvalOneIter(self.handle,
                                              ctypes.c_int(iteration),
                                              dmats, evnames,
                                              c_bst_ulong(len(evals)),
                                              ctypes.byref(msg)))
        res = msg.value.decode()  # pylint: disable=no-member
        if feval is not None:
            for dmat, evname in evals:
                feval_ret = feval(self.predict(dmat, training=False,
                                               output_margin=True), dmat)
                if isinstance(feval_ret, list):
                    for name, val in feval_ret:
                        res += '\t%s-%s:%f' % (evname, name, val)
                else:
                    name, val = feval_ret
                    res += '\t%s-%s:%f' % (evname, name, val)
        return res

    def eval(self, data, name='eval', iteration=0):
        """Evaluate the model on mat.

        Parameters
        ----------
        data : DMatrix
            The dmatrix storing the input.

        name : str, optional
            The name of the dataset.

        iteration : int, optional
            The current iteration number.

        Returns
        -------
        result: str
            Evaluation result string.
        """
        self._validate_features(data)
        return self.eval_set([(data, name)], iteration)

    # pylint: disable=too-many-function-args
    def predict(
        self,
        data: DMatrix,
        output_margin: bool = False,
        ntree_limit: int = 0,
        pred_leaf: bool = False,
        pred_contribs: bool = False,
        approx_contribs: bool = False,
        pred_interactions: bool = False,
        validate_features: bool = True,
        training: bool = False,
        iteration_range: Tuple[int, int] = (0, 0),
        strict_shape: bool = False,
    ) -> np.ndarray:
        """Predict with data.  The full model will be used unless `iteration_range` is specified,
        meaning user have to either slice the model or use the ``best_iteration``
        attribute to get prediction from best model returned from early stopping.

        .. note::

            See `Prediction
            <https://xgboost.readthedocs.io/en/latest/tutorials/prediction.html>`_
            for issues like thread safety and a summary of outputs from this function.

        Parameters
        ----------
        data :
            The dmatrix storing the input.

        output_margin :
            Whether to output the raw untransformed margin value.

        ntree_limit :
            Deprecated, use `iteration_range` instead.

        pred_leaf :
            When this option is on, the output will be a matrix of (nsample,
            ntrees) with each record indicating the predicted leaf index of
            each sample in each tree.  Note that the leaf index of a tree is
            unique per tree, so you may find leaf 1 in both tree 1 and tree 0.

        pred_contribs :
            When this is True the output will be a matrix of size (nsample,
            nfeats + 1) with each record indicating the feature contributions
            (SHAP values) for that prediction. The sum of all feature
            contributions is equal to the raw untransformed margin value of the
            prediction. Note the final column is the bias term.

        approx_contribs :
            Approximate the contributions of each feature.  Used when ``pred_contribs`` or
            ``pred_interactions`` is set to True.  Changing the default of this parameter
            (False) is not recommended.

        pred_interactions :
            When this is True the output will be a matrix of size (nsample,
            nfeats + 1, nfeats + 1) indicating the SHAP interaction values for
            each pair of features. The sum of each row (or column) of the
            interaction values equals the corresponding SHAP value (from
            pred_contribs), and the sum of the entire matrix equals the raw
            untransformed margin value of the prediction. Note the last row and
            column correspond to the bias term.

        validate_features :
            When this is True, validate that the Booster's and data's
            feature_names are identical.  Otherwise, it is assumed that the
            feature_names are the same.

        training :
            Whether the prediction value is used for training.  This can effect `dart`
            booster, which performs dropouts during training iterations but use all trees
            for inference. If you want to obtain result with dropouts, set this parameter
            to `True`.  Also, the parameter is set to true when obtaining prediction for
            custom objective function.

            .. versionadded:: 1.0.0

        iteration_range :
            Specifies which layer of trees are used in prediction.  For example, if a
            random forest is trained with 100 rounds.  Specifying `iteration_range=(10,
            20)`, then only the forests built during [10, 20) (half open set) rounds are
            used in this prediction.

            .. versionadded:: 1.4.0

        strict_shape :
            When set to True, output shape is invariant to whether classification is used.
            For both value and margin prediction, the output shape is (n_samples,
            n_groups), n_groups == 1 when multi-class is not used.  Default to False, in
            which case the output shape can be (n_samples, ) if multi-class is not used.

            .. versionadded:: 1.4.0

        Returns
        -------
        prediction : numpy array

        """
        if not isinstance(data, DMatrix):
            raise TypeError('Expecting data to be a DMatrix object, got: ', type(data))
        if validate_features:
            self._validate_features(data)
        iteration_range = _convert_ntree_limit(self, ntree_limit, iteration_range)
        args = {
            "type": 0,
            "training": training,
            "iteration_begin": iteration_range[0],
            "iteration_end": iteration_range[1],
            "strict_shape": strict_shape,
        }

        def assign_type(t: int) -> None:
            if args["type"] != 0:
                raise ValueError("One type of prediction at a time.")
            args["type"] = t

        if output_margin:
            assign_type(1)
        if pred_contribs:
            assign_type(2 if not approx_contribs else 3)
        if pred_interactions:
            assign_type(4 if not approx_contribs else 5)
        if pred_leaf:
            assign_type(6)
        preds = ctypes.POINTER(ctypes.c_float)()
        shape = ctypes.POINTER(c_bst_ulong)()
        dims = c_bst_ulong()
        _check_call(
            _LIB.XGBoosterPredictFromDMatrix(
                self.handle,
                data.handle,
                from_pystr_to_cstr(json.dumps(args)),
                ctypes.byref(shape),
                ctypes.byref(dims),
                ctypes.byref(preds)
            )
        )
        return _prediction_output(shape, dims, preds, False)

    def inplace_predict(
        self,
        data: Any,
        iteration_range: Tuple[int, int] = (0, 0),
        predict_type: str = "value",
        missing: float = np.nan,
        validate_features: bool = True,
        base_margin: Any = None,
        strict_shape: bool = False
    ):
        """Run prediction in-place, Unlike ``predict`` method, inplace prediction does
        not cache the prediction result.

        Calling only ``inplace_predict`` in multiple threads is safe and lock
        free.  But the safety does not hold when used in conjunction with other
        methods. E.g. you can't train the booster in one thread and perform
        prediction in the other.

        .. code-block:: python

            booster.set_param({'predictor': 'gpu_predictor'})
            booster.inplace_predict(cupy_array)

            booster.set_param({'predictor': 'cpu_predictor})
            booster.inplace_predict(numpy_array)

        .. versionadded:: 1.1.0

        Parameters
        ----------
        data : numpy.ndarray/scipy.sparse.csr_matrix/cupy.ndarray/
               cudf.DataFrame/pd.DataFrame
            The input data, must not be a view for numpy array.  Set
            ``predictor`` to ``gpu_predictor`` for running prediction on CuPy
            array or CuDF DataFrame.
        iteration_range :
            See :py:meth:`xgboost.Booster.predict` for details.
        predict_type :
            * `value` Output model prediction values.
            * `margin` Output the raw untransformed margin value.
        missing :
            See :py:obj:`xgboost.DMatrix` for details.
        validate_features:
            See :py:meth:`xgboost.Booster.predict` for details.
        base_margin:
            See :py:obj:`xgboost.DMatrix` for details.

            .. versionadded:: 1.4.0

        strict_shape:
            See :py:meth:`xgboost.Booster.predict` for details.

            .. versionadded:: 1.4.0

        Returns
        -------
        prediction : numpy.ndarray/cupy.ndarray
            The prediction result.  When input data is on GPU, prediction
            result is stored in a cupy array.

        """
        preds = ctypes.POINTER(ctypes.c_float)()

        # once caching is supported, we can pass id(data) as cache id.
        try:
            import pandas as pd

            if isinstance(data, pd.DataFrame):
                data = data.values
        except ImportError:
            pass
        args = {
            "type": 0,
            "training": False,
            "iteration_begin": iteration_range[0],
            "iteration_end": iteration_range[1],
            "missing": missing,
            "strict_shape": strict_shape,
            "cache_id": 0,
        }
        if predict_type == "margin":
            args["type"] = 1
        shape = ctypes.POINTER(c_bst_ulong)()
        dims = c_bst_ulong()

        if base_margin is not None:
            proxy = _ProxyDMatrix()
            proxy.set_info(base_margin=base_margin)
            p_handle = proxy.handle
        else:
            proxy = None
            p_handle = ctypes.c_void_p()
        assert proxy is None or isinstance(proxy, _ProxyDMatrix)
        if validate_features:
            if not hasattr(data, "shape"):
                raise TypeError(
                    "`shape` attribute is required when `validate_features` is True."
                )
            if len(data.shape) != 1 and self.num_features() != data.shape[1]:
                raise ValueError(
                    f"Feature shape mismatch, expected: {self.num_features()}, "
                    f"got {data.shape[1]}"
                )

        from .data import _array_interface
        if isinstance(data, np.ndarray):
            from .data import _ensure_np_dtype
            data, _ = _ensure_np_dtype(data, data.dtype)
            _check_call(
                _LIB.XGBoosterPredictFromDense(
                    self.handle,
                    _array_interface(data),
                    from_pystr_to_cstr(json.dumps(args)),
                    p_handle,
                    ctypes.byref(shape),
                    ctypes.byref(dims),
                    ctypes.byref(preds),
                )
            )
            return _prediction_output(shape, dims, preds, False)
        if isinstance(data, scipy.sparse.csr_matrix):
            csr = data
            _check_call(
                _LIB.XGBoosterPredictFromCSR(
                    self.handle,
                    _array_interface(csr.indptr),
                    _array_interface(csr.indices),
                    _array_interface(csr.data),
                    ctypes.c_size_t(csr.shape[1]),
                    from_pystr_to_cstr(json.dumps(args)),
                    p_handle,
                    ctypes.byref(shape),
                    ctypes.byref(dims),
                    ctypes.byref(preds),
                )
            )
            return _prediction_output(shape, dims, preds, False)
        if lazy_isinstance(data, "cupy.core.core", "ndarray") or lazy_isinstance(
            data, "cupy._core.core", "ndarray"
        ):
            from .data import _transform_cupy_array

            data = _transform_cupy_array(data)
            interface_str = _cuda_array_interface(data)
            _check_call(
                _LIB.XGBoosterPredictFromCudaArray(
                    self.handle,
                    interface_str,
                    from_pystr_to_cstr(json.dumps(args)),
                    p_handle,
                    ctypes.byref(shape),
                    ctypes.byref(dims),
                    ctypes.byref(preds),
                )
            )
            return _prediction_output(shape, dims, preds, True)
        if lazy_isinstance(data, "cudf.core.dataframe", "DataFrame"):
            from .data import _cudf_array_interfaces

            _, interfaces_str = _cudf_array_interfaces(data)
            _check_call(
                _LIB.XGBoosterPredictFromCudaColumnar(
                    self.handle,
                    interfaces_str,
                    from_pystr_to_cstr(json.dumps(args)),
                    p_handle,
                    ctypes.byref(shape),
                    ctypes.byref(dims),
                    ctypes.byref(preds),
                )
            )
            return _prediction_output(shape, dims, preds, True)

        raise TypeError(
            "Data type:" + str(type(data)) + " not supported by inplace prediction."
        )

    def save_model(self, fname: Union[str, os.PathLike]):
        """Save the model to a file.

        The model is saved in an XGBoost internal format which is universal among the
        various XGBoost interfaces. Auxiliary attributes of the Python Booster object
        (such as feature_names) will not be saved when using binary format.  To save those
        attributes, use JSON instead. See: `Model IO
        <https://xgboost.readthedocs.io/en/stable/tutorials/saving_model.html>`_ for more
        info.

        Parameters
        ----------
        fname : string or os.PathLike
            Output file name

        """
        if isinstance(fname, (STRING_TYPES, os.PathLike)):  # assume file name
            fname = os.fspath(os.path.expanduser(fname))
            _check_call(_LIB.XGBoosterSaveModel(
                self.handle, c_str(fname)))
        else:
            raise TypeError("fname must be a string or os PathLike")

    def save_raw(self):
        """Save the model to a in memory buffer representation instead of file.

        Returns
        -------
        a in memory buffer representation of the model
        """
        length = c_bst_ulong()
        cptr = ctypes.POINTER(ctypes.c_char)()
        _check_call(_LIB.XGBoosterGetModelRaw(self.handle,
                                              ctypes.byref(length),
                                              ctypes.byref(cptr)))
        return ctypes2buffer(cptr, length.value)

    def load_model(self, fname: Union[str, bytearray, os.PathLike]) -> None:
        """Load the model from a file or bytearray. Path to file can be local
        or as an URI.

        The model is loaded from XGBoost format which is universal among the various
        XGBoost interfaces. Auxiliary attributes of the Python Booster object (such as
        feature_names) will not be loaded when using binary format.  To save those
        attributes, use JSON instead.  See: `Model IO
        <https://xgboost.readthedocs.io/en/stable/tutorials/saving_model.html>`_ for more
        info.

        Parameters
        ----------
        fname :
            Input file name or memory buffer(see also save_raw)

        """
        if isinstance(fname, (str, os.PathLike)):
            # assume file name, cannot use os.path.exist to check, file can be
            # from URL.
            fname = os.fspath(os.path.expanduser(fname))
            _check_call(_LIB.XGBoosterLoadModel(
                self.handle, c_str(fname)))
        elif isinstance(fname, bytearray):
            buf = fname
            length = c_bst_ulong(len(buf))
            ptr = (ctypes.c_char * len(buf)).from_buffer(buf)
            _check_call(_LIB.XGBoosterLoadModelFromBuffer(self.handle, ptr,
                                                          length))
        else:
            raise TypeError('Unknown file type: ', fname)

        if self.attr("best_iteration") is not None:
            self.best_iteration = int(self.attr("best_iteration"))
        if self.attr("best_score") is not None:
            self.best_score = float(self.attr("best_score"))
        if self.attr("best_ntree_limit") is not None:
            self.best_ntree_limit = int(self.attr("best_ntree_limit"))

    def num_boosted_rounds(self) -> int:
        '''Get number of boosted rounds.  For gblinear this is reset to 0 after
        serializing the model.

        '''
        rounds = ctypes.c_int()
        assert self.handle is not None
        _check_call(_LIB.XGBoosterBoostedRounds(self.handle, ctypes.byref(rounds)))
        return rounds.value

    def num_features(self) -> int:
        '''Number of features in booster.'''
        features = ctypes.c_int()
        assert self.handle is not None
        _check_call(_LIB.XGBoosterGetNumFeature(self.handle, ctypes.byref(features)))
        return features.value

    def dump_model(self, fout, fmap='', with_stats=False, dump_format="text"):
        """Dump model into a text or JSON file.  Unlike `save_model`, the
        output format is primarily used for visualization or interpretation,
        hence it's more human readable but cannot be loaded back to XGBoost.

        Parameters
        ----------
        fout : string or os.PathLike
            Output file name.
        fmap : string or os.PathLike, optional
            Name of the file containing feature map names.
        with_stats : bool, optional
            Controls whether the split statistics are output.
        dump_format : string, optional
            Format of model dump file. Can be 'text' or 'json'.
        """
        if isinstance(fout, (STRING_TYPES, os.PathLike)):
            fout = os.fspath(os.path.expanduser(fout))
            # pylint: disable=consider-using-with
            fout = open(fout, 'w', encoding="utf-8")
            need_close = True
        else:
            need_close = False
        ret = self.get_dump(fmap, with_stats, dump_format)
        if dump_format == 'json':
            fout.write('[\n')
            for i, _ in enumerate(ret):
                fout.write(ret[i])
                if i < len(ret) - 1:
                    fout.write(",\n")
            fout.write('\n]')
        else:
            for i, _ in enumerate(ret):
                fout.write('booster[{}]:\n'.format(i))
                fout.write(ret[i])
        if need_close:
            fout.close()

    def get_dump(self, fmap='', with_stats=False, dump_format="text"):
        """Returns the model dump as a list of strings.  Unlike `save_model`, the
        output format is primarily used for visualization or interpretation,
        hence it's more human readable but cannot be loaded back to XGBoost.

        Parameters
        ----------
        fmap : string or os.PathLike, optional
            Name of the file containing feature map names.
        with_stats : bool, optional
            Controls whether the split statistics are output.
        dump_format : string, optional
            Format of model dump. Can be 'text', 'json' or 'dot'.

        """
        fmap = os.fspath(os.path.expanduser(fmap))
        length = c_bst_ulong()
        sarr = ctypes.POINTER(ctypes.c_char_p)()
        _check_call(_LIB.XGBoosterDumpModelEx(self.handle,
                                              c_str(fmap),
                                              ctypes.c_int(with_stats),
                                              c_str(dump_format),
                                              ctypes.byref(length),
                                              ctypes.byref(sarr)))
        res = from_cstr_to_pystr(sarr, length)
        return res

    def get_fscore(self, fmap=''):
        """Get feature importance of each feature.

        .. note:: Zero-importance features will not be included

           Keep in mind that this function does not include zero-importance feature, i.e.
           those features that have not been used in any split conditions.

        Parameters
        ----------
        fmap: str or os.PathLike (optional)
           The name of feature map file
        """

        return self.get_score(fmap, importance_type='weight')

    def get_score(
        self, fmap: os.PathLike = '', importance_type: str = 'weight'
    ) -> Dict[str, float]:
        """Get feature importance of each feature.
        For tree model Importance type can be defined as:

        * 'weight': the number of times a feature is used to split the data across all trees.
        * 'gain': the average gain across all splits the feature is used in.
        * 'cover': the average coverage across all splits the feature is used in.
        * 'total_gain': the total gain across all splits the feature is used in.
        * 'total_cover': the total coverage across all splits the feature is used in.

        .. note::

           For linear model, only "weight" is defined and it's the normalized coefficients
           without bias.

        .. note:: Zero-importance features will not be included

           Keep in mind that this function does not include zero-importance feature, i.e.
           those features that have not been used in any split conditions.

        Parameters
        ----------
        fmap: str or os.PathLike (optional)
           The name of feature map file.
        importance_type: str, default 'weight'
            One of the importance types defined above.

        Returns
        -------
        A map between feature names and their scores.  When `gblinear` is used for
        multi-class classification the scores for each feature is a list with length
        `n_classes`, otherwise they're scalars.
        """
        fmap = os.fspath(os.path.expanduser(fmap))
        args = from_pystr_to_cstr(
            json.dumps({"importance_type": importance_type, "feature_map": fmap})
        )
        features = ctypes.POINTER(ctypes.c_char_p)()
        scores = ctypes.POINTER(ctypes.c_float)()
        n_out_features = c_bst_ulong()
        out_dim = c_bst_ulong()
        shape = ctypes.POINTER(c_bst_ulong)()

        _check_call(
            _LIB.XGBoosterFeatureScore(
                self.handle,
                args,
                ctypes.byref(n_out_features),
                ctypes.byref(features),
                ctypes.byref(out_dim),
                ctypes.byref(shape),
                ctypes.byref(scores),
            )
        )
        features_arr = from_cstr_to_pystr(features, n_out_features)
        scores_arr = _prediction_output(shape, out_dim, scores, False)

        results = {}
        if len(scores_arr.shape) > 1 and scores_arr.shape[1] > 1:
            for feat, score in zip(features_arr, scores_arr):
                results[feat] = [float(s) for s in score]
        else:
            for feat, score in zip(features_arr, scores_arr):
                results[feat] = float(score)
        return results

    def trees_to_dataframe(self, fmap=''):  # pylint: disable=too-many-statements
        """Parse a boosted tree model text dump into a pandas DataFrame structure.

        This feature is only defined when the decision tree model is chosen as base
        learner (`booster in {gbtree, dart}`). It is not defined for other base learner
        types, such as linear learners (`booster=gblinear`).

        Parameters
        ----------
        fmap: str or os.PathLike (optional)
           The name of feature map file.
        """
        # pylint: disable=too-many-locals
        fmap = os.fspath(os.path.expanduser(fmap))
        if not PANDAS_INSTALLED:
            raise ImportError(('pandas must be available to use this method.'
                               'Install pandas before calling again.'))

        if getattr(self, 'booster', None) is not None and self.booster not in {'gbtree', 'dart'}:
            raise ValueError('This method is not defined for Booster type {}'
                             .format(self.booster))

        tree_ids = []
        node_ids = []
        fids = []
        splits = []
        categories = []
        y_directs = []
        n_directs = []
        missings = []
        gains = []
        covers = []

        trees = self.get_dump(fmap, with_stats=True)
        for i, tree in enumerate(trees):
            for line in tree.split('\n'):
                arr = line.split('[')
                # Leaf node
                if len(arr) == 1:
                    # Last element of line.split is an empy string
                    if arr == ['']:
                        continue
                    # parse string
                    parse = arr[0].split(':')
                    stats = re.split('=|,', parse[1])

                    # append to lists
                    tree_ids.append(i)
                    node_ids.append(int(re.findall(r'\b\d+\b', parse[0])[0]))
                    fids.append('Leaf')
                    splits.append(float('NAN'))
                    categories.append(float('NAN'))
                    y_directs.append(float('NAN'))
                    n_directs.append(float('NAN'))
                    missings.append(float('NAN'))
                    gains.append(float(stats[1]))
                    covers.append(float(stats[3]))
                # Not a Leaf Node
                else:
                    # parse string
                    fid = arr[1].split(']')
                    if fid[0].find("<") != -1:
                        # numerical
                        parse = fid[0].split('<')
                        splits.append(float(parse[1]))
                        categories.append(None)
                    elif fid[0].find(":{") != -1:
                        # categorical
                        parse = fid[0].split(":")
                        cats = parse[1][1:-1]  # strip the {}
                        cats = cats.split(",")
                        splits.append(float("NAN"))
                        categories.append(cats if cats else None)
                    else:
                        raise ValueError("Failed to parse model text dump.")
                    stats = re.split('=|,', fid[1])

                    # append to lists
                    tree_ids.append(i)
                    node_ids.append(int(re.findall(r'\b\d+\b', arr[0])[0]))
                    fids.append(parse[0])
                    str_i = str(i)
                    y_directs.append(str_i + '-' + stats[1])
                    n_directs.append(str_i + '-' + stats[3])
                    missings.append(str_i + '-' + stats[5])
                    gains.append(float(stats[7]))
                    covers.append(float(stats[9]))

        ids = [str(t_id) + '-' + str(n_id) for t_id, n_id in zip(tree_ids, node_ids)]
        df = DataFrame({'Tree': tree_ids, 'Node': node_ids, 'ID': ids,
                        'Feature': fids, 'Split': splits, 'Yes': y_directs,
                        'No': n_directs, 'Missing': missings, 'Gain': gains,
                        'Cover': covers, "Category": categories})

        if callable(getattr(df, 'sort_values', None)):
            # pylint: disable=no-member
            return df.sort_values(['Tree', 'Node']).reset_index(drop=True)
        # pylint: disable=no-member
        return df.sort(['Tree', 'Node']).reset_index(drop=True)

    def _validate_features(self, data: DMatrix):
        """
        Validate Booster and data's feature_names are identical.
        Set feature_names and feature_types from DMatrix
        """
        if data.num_row() == 0:
            return

        if self.feature_names is None:
            self.feature_names = data.feature_names
            self.feature_types = data.feature_types
        if data.feature_names is None and self.feature_names is not None:
            raise ValueError(
                "training data did not have the following fields: " +
                ", ".join(self.feature_names)
            )
        # Booster can't accept data with different feature names
        if self.feature_names != data.feature_names:
            dat_missing = set(self.feature_names) - set(data.feature_names)
            my_missing = set(data.feature_names) - set(self.feature_names)

            msg = 'feature_names mismatch: {0} {1}'

            if dat_missing:
                msg += ('\nexpected ' + ', '.join(
                    str(s) for s in dat_missing) + ' in input data')

            if my_missing:
                msg += ('\ntraining data did not have the following fields: ' +
                        ', '.join(str(s) for s in my_missing))

            raise ValueError(msg.format(self.feature_names, data.feature_names))

    def get_split_value_histogram(self, feature, fmap='', bins=None,
                                  as_pandas=True):
        """Get split value histogram of a feature

        Parameters
        ----------
        feature: str
            The name of the feature.
        fmap: str or os.PathLike (optional)
            The name of feature map file.
        bin: int, default None
            The maximum number of bins.
            Number of bins equals number of unique split values n_unique,
            if bins == None or bins > n_unique.
        as_pandas: bool, default True
            Return pd.DataFrame when pandas is installed.
            If False or pandas is not installed, return numpy ndarray.

        Returns
        -------
        a histogram of used splitting values for the specified feature
        either as numpy array or pandas DataFrame.
        """
        xgdump = self.get_dump(fmap=fmap)
        values = []
        regexp = re.compile(r"\[{0}<([\d.Ee+-]+)\]".format(feature))
        for i, _ in enumerate(xgdump):
            m = re.findall(regexp, xgdump[i])
            values.extend([float(x) for x in m])

        n_unique = len(np.unique(values))
        bins = max(min(n_unique, bins) if bins is not None else n_unique, 1)

        nph = np.histogram(values, bins=bins)
        nph = np.column_stack((nph[1][1:], nph[0]))
        nph = nph[nph[:, 1] > 0]

        if nph.size == 0:
            ft = self.feature_types
            fn = self.feature_names
            if fn is None:
                # Let xgboost generate the feature names.
                fn = ["f{0}".format(i) for i in range(self.num_features())]
            try:
                index = fn.index(feature)
                feature_t = ft[index]
            except (ValueError, AttributeError, TypeError):
                # None.index: attr err, None[0]: type err, fn.index(-1): value err
                feature_t = None
            if feature_t == "categorical":
                raise ValueError(
                    "Split value historgam doesn't support categorical split."
                )

        if as_pandas and PANDAS_INSTALLED:
            return DataFrame(nph, columns=['SplitValue', 'Count'])
        if as_pandas and not PANDAS_INSTALLED:
<<<<<<< HEAD
            sys.stderr.write(
                "Returning histogram as ndarray (as_pandas == True, but pandas is not installed).")
        return nph

    def get_feature_interactions(self, max_fi_depth=2, max_tree_depth=-1, max_deepening=-1,
                                 ntrees=-1, fmap='', nthread=1, varimp_sep='|'):
        """XGBoost Feature Interactions & Importance (Xgbfi)
        Parameters
        ----------
        max_fi_depth: int, default 2
            Upper bound for depth of interactions.
        max_tree_depth: int, default -1
            Upper bound for tree depth to be traversed.
        max_deepening: int, default -1
            Upper bound for tree deepening.
        ntrees: int, default -1
            Amount of trees to be traversed.
        fmap : str, default ''
            Path to fmap file, feature names "F1|F2|.." or empty string.
        nthread : int, default 1
            Number of threads to use.

        Returns
        -------
        Returns a pandas DataFrame with feature interactions.
        """
        if not PANDAS_INSTALLED:
            sys.stderr.write("Xgbfi requires pandas to be installed.")
            return None
        length = c_bst_ulong()
        sarr = ctypes.POINTER(ctypes.c_char_p)()
        if self.feature_names is not None and fmap == '':
            fmap = varimp_sep.join(self.feature_names) + varimp_sep
        elif varimp_sep not in fmap:
            if fmap != '' and not os.path.exists(fmap):
                raise ValueError("No such file: {0}".format(fmap))
        else:
            pass
        _check_call(
            _LIB.XGBoosterGetFeatureInteractions(self.handle,
                                                 ctypes.c_int(max_fi_depth),
                                                 ctypes.c_int(max_tree_depth),
                                                 ctypes.c_int(max_deepening),
                                                 ctypes.c_int(ntrees),
                                                 c_str(fmap),
                                                 ctypes.byref(length),
                                                 ctypes.byref(sarr),
                                                 ctypes.c_int(nthread)))
        res = from_cstr_to_pystr(sarr, length)
        cols = ['fi', 'fi_depth', 'gain', 'fscore', 'w_fscore',
                'avg_w_fscore', 'avg_gain', 'expected_gain']
        df = DataFrame([x.split(',') for x in res], columns=cols)
        for c in df.columns[1:]:
            df[c] = df[c].astype(np.float)
        df.sort_values(by=['fi_depth', 'gain'],
                       inplace=True, ascending=[True, False])
        df.reset_index(drop=True, inplace=True)
        return df
=======
            warnings.warn(
                "Returning histogram as ndarray"
                " (as_pandas == True, but pandas is not installed).",
                UserWarning
            )
        return nph
>>>>>>> 3a4f51f3
<|MERGE_RESOLUTION|>--- conflicted
+++ resolved
@@ -2521,9 +2521,11 @@
         if as_pandas and PANDAS_INSTALLED:
             return DataFrame(nph, columns=['SplitValue', 'Count'])
         if as_pandas and not PANDAS_INSTALLED:
-<<<<<<< HEAD
-            sys.stderr.write(
-                "Returning histogram as ndarray (as_pandas == True, but pandas is not installed).")
+            warnings.warn(
+                "Returning histogram as ndarray"
+                " (as_pandas == True, but pandas is not installed).",
+                UserWarning
+            )
         return nph
 
     def get_feature_interactions(self, max_fi_depth=2, max_tree_depth=-1, max_deepening=-1,
@@ -2579,12 +2581,4 @@
         df.sort_values(by=['fi_depth', 'gain'],
                        inplace=True, ascending=[True, False])
         df.reset_index(drop=True, inplace=True)
-        return df
-=======
-            warnings.warn(
-                "Returning histogram as ndarray"
-                " (as_pandas == True, but pandas is not installed).",
-                UserWarning
-            )
-        return nph
->>>>>>> 3a4f51f3
+        return df