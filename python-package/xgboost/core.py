# pylint: disable=too-many-arguments, too-many-branches, invalid-name
# pylint: disable=too-many-lines, too-many-locals
"""Core XGBoost Library."""
import copy
import ctypes
import json
import os
import re
import sys
import warnings
from abc import ABC, abstractmethod
from collections.abc import Mapping
from functools import wraps
from inspect import Parameter, signature
from typing import (
    Any,
    Callable,
    Dict,
    Iterable,
    List,
    Optional,
    Sequence,
    Tuple,
    Type,
    TypeVar,
    Union,
    cast,
    overload,
)

import numpy as np
import scipy.sparse

from ._typing import (
    _T,
    ArrayLike,
    BoosterParam,
    CFloatPtr,
    CNumeric,
    CNumericPtr,
    CStrPptr,
    CStrPtr,
    CTypeT,
    CupyT,
    DataType,
    FeatureInfo,
    FeatureNames,
    FeatureTypes,
    NumpyOrCupy,
    c_bst_ulong,
)
from .compat import PANDAS_INSTALLED, DataFrame, py_str
from .libpath import find_lib_path


class XGBoostError(ValueError):
    """Error thrown by xgboost trainer."""


@overload
def from_pystr_to_cstr(data: str) -> bytes:
    ...


@overload
def from_pystr_to_cstr(data: List[str]) -> ctypes.Array:
    ...


def from_pystr_to_cstr(data: Union[str, List[str]]) -> Union[bytes, ctypes.Array]:
    """Convert a Python str or list of Python str to C pointer

    Parameters
    ----------
    data
        str or list of str
    """

    if isinstance(data, str):
        return bytes(data, "utf-8")
    if isinstance(data, list):
        pointers: ctypes.Array[ctypes.c_char_p] = (ctypes.c_char_p * len(data))()
        data_as_bytes = [bytes(d, 'utf-8') for d in data]
        pointers[:] = data_as_bytes  # type: ignore
        return pointers
    raise TypeError()


def from_cstr_to_pystr(data: CStrPptr, length: c_bst_ulong) -> List[str]:
    """Revert C pointer to Python str

    Parameters
    ----------
    data : ctypes pointer
        pointer to data
    length : ctypes pointer
        pointer to length of data
    """
    res = []
    for i in range(length.value):
        try:
            res.append(str(cast(bytes, data[i]).decode('ascii')))
        except UnicodeDecodeError:
            res.append(str(cast(bytes, data[i]).decode('utf-8')))
    return res


def make_jcargs(**kwargs: Any) -> bytes:
    "Make JSON-based arguments for C functions."
    return from_pystr_to_cstr(json.dumps(kwargs))


IterRange = TypeVar("IterRange", Optional[Tuple[int, int]], Tuple[int, int])


def _convert_ntree_limit(
    booster: "Booster",
    ntree_limit: Optional[int],
    iteration_range: IterRange
) -> IterRange:
    if ntree_limit is not None and ntree_limit != 0:
        warnings.warn(
            "ntree_limit is deprecated, use `iteration_range` or model "
            "slicing instead.",
            UserWarning
        )
        if iteration_range is not None and iteration_range[1] != 0:
            raise ValueError(
                "Only one of `iteration_range` and `ntree_limit` can be non zero."
            )
        num_parallel_tree, _ = _get_booster_layer_trees(booster)
        num_parallel_tree = max([num_parallel_tree, 1])
        iteration_range = (0, ntree_limit // num_parallel_tree)
    return iteration_range


def _expect(expectations: Sequence[Type], got: Type) -> str:
    """Translate input error into string.

    Parameters
    ----------
    expectations: sequence
        a list of expected value.
    got:
        actual input

    Returns
    -------
    msg: str
    """
    msg = 'Expecting '
    for t in range(len(expectations) - 1):
        msg += str(expectations[t])
        msg += ' or '
    msg += str(expectations[-1])
    msg += '.  Got ' + str(got)
    return msg


def _log_callback(msg: bytes) -> None:
    """Redirect logs from native library into Python console"""
    print(py_str(msg))


def _get_log_callback_func() -> Callable:
    """Wrap log_callback() method in ctypes callback type"""
    c_callback = ctypes.CFUNCTYPE(None, ctypes.c_char_p)
    return c_callback(_log_callback)


def _lib_version(lib: ctypes.CDLL) -> Tuple[int, int, int]:
    """Get the XGBoost version from native shared object."""
    major = ctypes.c_int()
    minor = ctypes.c_int()
    patch = ctypes.c_int()
    lib.XGBoostVersion(ctypes.byref(major), ctypes.byref(minor), ctypes.byref(patch))
    return major.value, minor.value, patch.value


def _py_version() -> str:
    """Get the XGBoost version from Python version file."""
    VERSION_FILE = os.path.join(os.path.dirname(__file__), "VERSION")
    with open(VERSION_FILE, encoding="ascii") as f:
        return f.read().strip()


def _load_lib() -> ctypes.CDLL:
    """Load xgboost Library."""
    lib_paths = find_lib_path()
    if not lib_paths:
        # This happens only when building document.
        return None  # type: ignore
    try:
        pathBackup = os.environ["PATH"].split(os.pathsep)
    except KeyError:
        pathBackup = []
    lib_success = False
    os_error_list = []
    for lib_path in lib_paths:
        try:
            # needed when the lib is linked with non-system-available
            # dependencies
            os.environ["PATH"] = os.pathsep.join(
                pathBackup + [os.path.dirname(lib_path)]
            )
            lib = ctypes.cdll.LoadLibrary(lib_path)
            setattr(lib, "path", os.path.normpath(lib_path))
            lib_success = True
        except OSError as e:
            os_error_list.append(str(e))
            continue
        finally:
            os.environ["PATH"] = os.pathsep.join(pathBackup)
    if not lib_success:
        libname = os.path.basename(lib_paths[0])
        raise XGBoostError(
            f"""
XGBoost Library ({libname}) could not be loaded.
Likely causes:
  * OpenMP runtime is not installed
    - vcomp140.dll or libgomp-1.dll for Windows
    - libomp.dylib for Mac OSX
    - libgomp.so for Linux and other UNIX-like OSes
    Mac OSX users: Run `brew install libomp` to install OpenMP runtime.

  * You are running 32-bit Python on a 64-bit OS

Error message(s): {os_error_list}
"""
        )
    lib.XGBGetLastError.restype = ctypes.c_char_p
    lib.callback = _get_log_callback_func()  # type: ignore
    if lib.XGBRegisterLogCallback(lib.callback) != 0:
        raise XGBoostError(lib.XGBGetLastError())

    def parse(ver: str) -> Tuple[int, int, int]:
        """Avoid dependency on packaging (PEP 440)."""
        # 2.0.0-dev or 2.0.0
        major, minor, patch = ver.split("-")[0].split(".")
        return int(major), int(minor), int(patch)

    libver = _lib_version(lib)
    pyver = parse(_py_version())

    # verify that we are loading the correct binary.
    if pyver != libver:
        pyver_str = ".".join((str(v) for v in pyver))
        libver_str = ".".join((str(v) for v in libver))
        msg = (
            "Mismatched version between the Python package and the native shared "
            f"""object.  Python package version: {pyver_str}. Shared object """
            f"""version: {libver_str}. Shared object is loaded from: {lib.path}.
Likely cause:
  * XGBoost is first installed with anaconda then upgraded with pip. To fix it """
            "please remove one of the installations."
        )
        raise ValueError(msg)

    return lib


# load the XGBoost library globally
_LIB = _load_lib()


def _check_call(ret: int) -> None:
    """Check the return value of C API call

    This function will raise exception when error occurs.
    Wrap every API call with this function

    Parameters
    ----------
    ret : int
        return value from API calls
    """
    if ret != 0:
        raise XGBoostError(py_str(_LIB.XGBGetLastError()))


def build_info() -> dict:
    """Build information of XGBoost.  The returned value format is not stable. Also, please
    note that build time dependency is not the same as runtime dependency. For instance,
    it's possible to build XGBoost with older CUDA version but run it with the lastest
    one.

      .. versionadded:: 1.6.0

    """
    j_info = ctypes.c_char_p()
    _check_call(_LIB.XGBuildInfo(ctypes.byref(j_info)))
    assert j_info.value is not None
    res = json.loads(j_info.value.decode())  # pylint: disable=no-member
    res["libxgboost"] = _LIB.path
    return res


def _numpy2ctypes_type(dtype: Type[np.number]) -> Type[CNumeric]:
    _NUMPY_TO_CTYPES_MAPPING: Dict[Type[np.number], Type[CNumeric]] = {
        np.float32: ctypes.c_float,
        np.float64: ctypes.c_double,
        np.uint32: ctypes.c_uint,
        np.uint64: ctypes.c_uint64,
        np.int32: ctypes.c_int32,
        np.int64: ctypes.c_int64,
    }
    if np.intc is not np.int32:  # Windows
        _NUMPY_TO_CTYPES_MAPPING[np.intc] = _NUMPY_TO_CTYPES_MAPPING[np.int32]
    if dtype not in _NUMPY_TO_CTYPES_MAPPING:
        raise TypeError(
            f"Supported types: {_NUMPY_TO_CTYPES_MAPPING.keys()}, got: {dtype}"
        )
    return _NUMPY_TO_CTYPES_MAPPING[dtype]


def _cuda_array_interface(data: DataType) -> bytes:
    assert (
        data.dtype.hasobject is False
    ), "Input data contains `object` dtype.  Expecting numeric data."
    interface = data.__cuda_array_interface__
    if "mask" in interface:
        interface["mask"] = interface["mask"].__cuda_array_interface__
    interface_str = bytes(json.dumps(interface), "utf-8")
    return interface_str


def ctypes2numpy(cptr: CNumericPtr, length: int, dtype: Type[np.number]) -> np.ndarray:
    """Convert a ctypes pointer array to a numpy array."""
    ctype: Type[CNumeric] = _numpy2ctypes_type(dtype)
    if not isinstance(cptr, ctypes.POINTER(ctype)):  # type: ignore
        raise RuntimeError(f"expected {ctype} pointer")
    res = np.zeros(length, dtype=dtype)
    if not ctypes.memmove(res.ctypes.data, cptr, length * res.strides[0]):
        raise RuntimeError("memmove failed")
    return res


def ctypes2cupy(cptr: CNumericPtr, length: int, dtype: Type[np.number]) -> CupyT:
    """Convert a ctypes pointer array to a cupy array."""
    # pylint: disable=import-error
    import cupy
    from cupy.cuda.memory import MemoryPointer, UnownedMemory

    CUPY_TO_CTYPES_MAPPING: Dict[Type[np.number], Type[CNumeric]] = {
        cupy.float32: ctypes.c_float,
        cupy.uint32: ctypes.c_uint,
    }
    if dtype not in CUPY_TO_CTYPES_MAPPING:
        raise RuntimeError(f"Supported types: {CUPY_TO_CTYPES_MAPPING.keys()}")
    addr = ctypes.cast(cptr, ctypes.c_void_p).value
    # pylint: disable=c-extension-no-member,no-member
    device = cupy.cuda.runtime.pointerGetAttributes(addr).device
    # The owner field is just used to keep the memory alive with ref count.  As
    # unowned's life time is scoped within this function we don't need that.
    unownd = UnownedMemory(
        addr, length * ctypes.sizeof(CUPY_TO_CTYPES_MAPPING[dtype]), owner=None
    )
    memptr = MemoryPointer(unownd, 0)
    # pylint: disable=unexpected-keyword-arg
    mem = cupy.ndarray((length,), dtype=dtype, memptr=memptr)
    assert mem.device.id == device
    arr = cupy.array(mem, copy=True)
    return arr


def ctypes2buffer(cptr: CStrPtr, length: int) -> bytearray:
    """Convert ctypes pointer to buffer type."""
    if not isinstance(cptr, ctypes.POINTER(ctypes.c_char)):
        raise RuntimeError('expected char pointer')
    res = bytearray(length)
    rptr = (ctypes.c_char * length).from_buffer(res)
    if not ctypes.memmove(rptr, cptr, length):
        raise RuntimeError('memmove failed')
    return res


def c_str(string: str) -> ctypes.c_char_p:
    """Convert a python string to cstring."""
    return ctypes.c_char_p(string.encode('utf-8'))


def c_array(
    ctype: Type[CTypeT], values: ArrayLike
) -> Union[ctypes.Array, ctypes._Pointer]:
    """Convert a python array to c array."""
    if isinstance(values, np.ndarray) and values.dtype.itemsize == ctypes.sizeof(ctype):
        return values.ctypes.data_as(ctypes.POINTER(ctype))
    return (ctype * len(values))(*values)


def _prediction_output(
    shape: CNumericPtr, dims: c_bst_ulong, predts: CFloatPtr, is_cuda: bool
) -> NumpyOrCupy:
    arr_shape = ctypes2numpy(shape, dims.value, np.uint64)
    length = int(np.prod(arr_shape))
    if is_cuda:
        arr_predict = ctypes2cupy(predts, length, np.float32)
    else:
        arr_predict = ctypes2numpy(predts, length, np.float32)
    arr_predict = arr_predict.reshape(arr_shape)
    return arr_predict


class DataIter(ABC):  # pylint: disable=too-many-instance-attributes
    """The interface for user defined data iterator.

    Parameters
    ----------
    cache_prefix:
        Prefix to the cache files, only used in external memory.  It can be either an
        URI or a file path.

    """

    def __init__(self, cache_prefix: Optional[str] = None) -> None:
        self.cache_prefix = cache_prefix

        self._handle = _ProxyDMatrix()
        self._exception: Optional[Exception] = None
        self._enable_categorical = False
        self._allow_host = True
        # Stage data in Python until reset or next is called to avoid data being free.
        self._temporary_data: Optional[Tuple[Any, Any]] = None

    def get_callbacks(
        self, allow_host: bool, enable_categorical: bool
    ) -> Tuple[Callable, Callable]:
        """Get callback functions for iterating in C."""
        assert hasattr(self, "cache_prefix"), "__init__ is not called."
        self._reset_callback = ctypes.CFUNCTYPE(None, ctypes.c_void_p)(
            self._reset_wrapper
        )
        self._next_callback = ctypes.CFUNCTYPE(
            ctypes.c_int,
            ctypes.c_void_p,
        )(self._next_wrapper)
        self._allow_host = allow_host
        self._enable_categorical = enable_categorical
        return self._reset_callback, self._next_callback

    @property
    def proxy(self) -> "_ProxyDMatrix":
        """Handle of DMatrix proxy."""
        return self._handle

    def _handle_exception(self, fn: Callable, dft_ret: _T) -> _T:
        if self._exception is not None:
            return dft_ret

        try:
            return fn()
        except Exception as e:  # pylint: disable=broad-except
            # Defer the exception in order to return 0 and stop the iteration.
            # Exception inside a ctype callback function has no effect except
            # for printing to stderr (doesn't stop the execution).
            tb = sys.exc_info()[2]
            # On dask, the worker is restarted and somehow the information is
            # lost.
            self._exception = e.with_traceback(tb)
        return dft_ret

    def reraise(self) -> None:
        """Reraise the exception thrown during iteration."""
        self._temporary_data = None
        if self._exception is not None:
            #  pylint 2.7.0 believes `self._exception` can be None even with `assert
            #  isinstace`
            exc = self._exception
            self._exception = None
            raise exc  # pylint: disable=raising-bad-type

    def __del__(self) -> None:
        assert self._temporary_data is None
        assert self._exception is None

    def _reset_wrapper(self, this: None) -> None:  # pylint: disable=unused-argument
        """A wrapper for user defined `reset` function."""
        # free the data
        self._temporary_data = None
        self._handle_exception(self.reset, None)

    def _next_wrapper(self, this: None) -> int:  # pylint: disable=unused-argument
        """A wrapper for user defined `next` function.

        `this` is not used in Python.  ctypes can handle `self` of a Python
        member function automatically when converting it to c function
        pointer.

        """
        @require_keyword_args(True)
        def input_data(
            data: Any,
            *,
            feature_names: Optional[FeatureNames] = None,
            feature_types: Optional[FeatureTypes] = None,
            **kwargs: Any,
        ) -> None:
            from .data import _proxy_transform, dispatch_proxy_set_data

            new, cat_codes, feature_names, feature_types = _proxy_transform(
                data,
                feature_names,
                feature_types,
                self._enable_categorical,
            )
            # Stage the data, meta info are copied inside C++ MetaInfo.
            self._temporary_data = (new, cat_codes)
            dispatch_proxy_set_data(self.proxy, new, cat_codes, self._allow_host)
            self.proxy.set_info(
                feature_names=feature_names,
                feature_types=feature_types,
                **kwargs,
            )
        # pylint: disable=not-callable
        return self._handle_exception(lambda: self.next(input_data), 0)

    @abstractmethod
    def reset(self) -> None:
        """Reset the data iterator.  Prototype for user defined function."""
        raise NotImplementedError()

    @abstractmethod
    def next(self, input_data: Callable) -> int:
        """Set the next batch of data.

        Parameters
        ----------

        input_data:
            A function with same data fields like `data`, `label` with
            `xgboost.DMatrix`.

        Returns
        -------
        0 if there's no more batch, otherwise 1.

        """
        raise NotImplementedError()


# Notice for `require_keyword_args`
# Authors: Olivier Grisel
#          Gael Varoquaux
#          Andreas Mueller
#          Lars Buitinck
#          Alexandre Gramfort
#          Nicolas Tresegnie
#          Sylvain Marie
# License: BSD 3 clause
def require_keyword_args(
    error: bool,
) -> Callable[[Callable[..., _T]], Callable[..., _T]]:
    """Decorator for methods that issues warnings for positional arguments

    Using the keyword-only argument syntax in pep 3102, arguments after the
    * will issue a warning or error when passed as a positional argument.

    Modified from sklearn utils.validation.

    Parameters
    ----------
    error :
        Whether to throw an error or raise a warning.
    """

    def throw_if(func: Callable[..., _T]) -> Callable[..., _T]:
        """Throw an error/warning if there are positional arguments after the asterisk.

        Parameters
        ----------
        f :
            function to check arguments on.

        """
        sig = signature(func)
        kwonly_args = []
        all_args = []

        for name, param in sig.parameters.items():
            if param.kind == Parameter.POSITIONAL_OR_KEYWORD:
                all_args.append(name)
            elif param.kind == Parameter.KEYWORD_ONLY:
                kwonly_args.append(name)

        @wraps(func)
        def inner_f(*args: Any, **kwargs: Any) -> _T:
            extra_args = len(args) - len(all_args)
            if extra_args > 0:
                # ignore first 'self' argument for instance methods
                args_msg = [
                    f"{name}"
                    for name, _ in zip(kwonly_args[:extra_args], args[-extra_args:])
                ]
                # pylint: disable=consider-using-f-string
                msg = "Pass `{}` as keyword args.".format(", ".join(args_msg))
                if error:
                    raise TypeError(msg)
                warnings.warn(msg, FutureWarning)
            for k, arg in zip(sig.parameters, args):
                kwargs[k] = arg
            return func(**kwargs)

        return inner_f

    return throw_if


_deprecate_positional_args = require_keyword_args(False)


class DMatrix:  # pylint: disable=too-many-instance-attributes,too-many-public-methods
    """Data Matrix used in XGBoost.

    DMatrix is an internal data structure that is used by XGBoost,
    which is optimized for both memory efficiency and training speed.
    You can construct DMatrix from multiple different sources of data.
    """

    @_deprecate_positional_args
    def __init__(
        self,
        data: DataType,
        label: Optional[ArrayLike] = None,
        *,
        weight: Optional[ArrayLike] = None,
        base_margin: Optional[ArrayLike] = None,
        missing: Optional[float] = None,
        silent: bool = False,
        feature_names: Optional[FeatureNames] = None,
        feature_types: Optional[FeatureTypes] = None,
        nthread: Optional[int] = None,
        group: Optional[ArrayLike] = None,
        qid: Optional[ArrayLike] = None,
        label_lower_bound: Optional[ArrayLike] = None,
        label_upper_bound: Optional[ArrayLike] = None,
        feature_weights: Optional[ArrayLike] = None,
        enable_categorical: bool = False,
    ) -> None:
        """Parameters
        ----------
        data : os.PathLike/string/numpy.array/scipy.sparse/pd.DataFrame/
               dt.Frame/cudf.DataFrame/cupy.array/dlpack/arrow.Table

            Data source of DMatrix.

            When data is string or os.PathLike type, it represents the path libsvm
            format txt file, csv file (by specifying uri parameter
            'path_to_csv?format=csv'), or binary file that xgboost can read from.

        label : array_like
            Label of the training data.
        weight : array_like
            Weight for each instance.

            .. note:: For ranking task, weights are per-group.

                In ranking task, one weight is assigned to each group (not each
                data point). This is because we only care about the relative
                ordering of data points within each group, so it doesn't make
                sense to assign weights to individual data points.

        base_margin: array_like
            Base margin used for boosting from existing model.
        missing : float, optional
            Value in the input data which needs to be present as a missing
            value. If None, defaults to np.nan.
        silent : boolean, optional
            Whether print messages during construction
        feature_names : list, optional
            Set names for features.
        feature_types : FeatureTypes

            Set types for features.  When `enable_categorical` is set to `True`, string
            "c" represents categorical data type while "q" represents numerical feature
            type. For categorical features, the input is assumed to be preprocessed and
            encoded by the users. The encoding can be done via
            :py:class:`sklearn.preprocessing.OrdinalEncoder` or pandas dataframe
            `.cat.codes` method. This is useful when users want to specify categorical
            features without having to construct a dataframe as input.

        nthread : integer, optional
            Number of threads to use for loading data when parallelization is
            applicable. If -1, uses maximum threads available on the system.
        group : array_like
            Group size for all ranking group.
        qid : array_like
            Query ID for data samples, used for ranking.
        label_lower_bound : array_like
            Lower bound for survival training.
        label_upper_bound : array_like
            Upper bound for survival training.
        feature_weights : array_like, optional
            Set feature weights for column sampling.
        enable_categorical: boolean, optional

            .. versionadded:: 1.3.0

            .. note:: This parameter is experimental

            Experimental support of specializing for categorical features.  Do not set
            to True unless you are interested in development. Also, JSON/UBJSON
            serialization format is required.

        """
        if group is not None and qid is not None:
            raise ValueError("Either one of `group` or `qid` should be None.")

        self.missing = missing if missing is not None else np.nan
        self.nthread = nthread if nthread is not None else -1
        self.silent = silent

        # force into void_p, mac need to pass things in as void_p
        if data is None:
            self.handle: Optional[ctypes.c_void_p] = None
            return

        from .data import _is_iter, dispatch_data_backend

        if _is_iter(data):
            self._init_from_iter(data, enable_categorical)
            assert self.handle is not None
            return

        handle, feature_names, feature_types = dispatch_data_backend(
            data,
            missing=self.missing,
            threads=self.nthread,
            feature_names=feature_names,
            feature_types=feature_types,
            enable_categorical=enable_categorical,
        )
        assert handle is not None
        self.handle = handle

        self.set_info(
            label=label,
            weight=weight,
            base_margin=base_margin,
            group=group,
            qid=qid,
            label_lower_bound=label_lower_bound,
            label_upper_bound=label_upper_bound,
            feature_weights=feature_weights,
        )

        if feature_names is not None:
            self.feature_names = feature_names
        if feature_types is not None:
            self.feature_types = feature_types

    def _init_from_iter(self, iterator: DataIter, enable_categorical: bool) -> None:
        it = iterator
        args = {
            "missing": self.missing,
            "nthread": self.nthread,
            "cache_prefix": it.cache_prefix if it.cache_prefix else "",
        }
        args_cstr = from_pystr_to_cstr(json.dumps(args))
        handle = ctypes.c_void_p()
        reset_callback, next_callback = it.get_callbacks(
            True, enable_categorical
        )
        ret = _LIB.XGDMatrixCreateFromCallback(
            None,
            it.proxy.handle,
            reset_callback,
            next_callback,
            args_cstr,
            ctypes.byref(handle),
        )
        it.reraise()
        # delay check_call to throw intermediate exception first
        _check_call(ret)
        self.handle = handle

    def __del__(self) -> None:
        if hasattr(self, "handle") and self.handle:
            _check_call(_LIB.XGDMatrixFree(self.handle))
            self.handle = None

    @_deprecate_positional_args
    def set_info(
        self,
        *,
        label: Optional[ArrayLike] = None,
        weight: Optional[ArrayLike] = None,
        base_margin: Optional[ArrayLike] = None,
        group: Optional[ArrayLike] = None,
        qid: Optional[ArrayLike] = None,
        label_lower_bound: Optional[ArrayLike] = None,
        label_upper_bound: Optional[ArrayLike] = None,
        feature_names: Optional[FeatureNames] = None,
        feature_types: Optional[FeatureTypes] = None,
        feature_weights: Optional[ArrayLike] = None
    ) -> None:
        """Set meta info for DMatrix.  See doc string for :py:obj:`xgboost.DMatrix`."""
        from .data import dispatch_meta_backend

        if label is not None:
            self.set_label(label)
        if weight is not None:
            self.set_weight(weight)
        if base_margin is not None:
            self.set_base_margin(base_margin)
        if group is not None:
            self.set_group(group)
        if qid is not None:
            self.set_uint_info('qid', qid)
        if label_lower_bound is not None:
            self.set_float_info('label_lower_bound', label_lower_bound)
        if label_upper_bound is not None:
            self.set_float_info('label_upper_bound', label_upper_bound)
        if feature_names is not None:
            self.feature_names = feature_names
        if feature_types is not None:
            self.feature_types = feature_types
        if feature_weights is not None:
            dispatch_meta_backend(matrix=self, data=feature_weights,
                                  name='feature_weights')

    def get_float_info(self, field: str) -> np.ndarray:
        """Get float property from the DMatrix.

        Parameters
        ----------
        field: str
            The field name of the information

        Returns
        -------
        info : array
            a numpy array of float information of the data
        """
        length = c_bst_ulong()
        ret = ctypes.POINTER(ctypes.c_float)()
        _check_call(_LIB.XGDMatrixGetFloatInfo(self.handle,
                                               c_str(field),
                                               ctypes.byref(length),
                                               ctypes.byref(ret)))
        return ctypes2numpy(ret, length.value, np.float32)

    def get_uint_info(self, field: str) -> np.ndarray:
        """Get unsigned integer property from the DMatrix.

        Parameters
        ----------
        field: str
            The field name of the information

        Returns
        -------
        info : array
            a numpy array of unsigned integer information of the data
        """
        length = c_bst_ulong()
        ret = ctypes.POINTER(ctypes.c_uint)()
        _check_call(_LIB.XGDMatrixGetUIntInfo(self.handle,
                                              c_str(field),
                                              ctypes.byref(length),
                                              ctypes.byref(ret)))
        return ctypes2numpy(ret, length.value, np.uint32)

    def set_float_info(self, field: str, data: ArrayLike) -> None:
        """Set float type property into the DMatrix.

        Parameters
        ----------
        field: str
            The field name of the information

        data: numpy array
            The array of data to be set
        """
        from .data import dispatch_meta_backend
        dispatch_meta_backend(self, data, field, 'float')

    def set_float_info_npy2d(self, field: str, data: ArrayLike) -> None:
        """Set float type property into the DMatrix
           for numpy 2d array input

        Parameters
        ----------
        field: str
            The field name of the information

        data: numpy array
            The array of data to be set
        """
        from .data import dispatch_meta_backend
        dispatch_meta_backend(self, data, field, 'float')

    def set_uint_info(self, field: str, data: ArrayLike) -> None:
        """Set uint type property into the DMatrix.

        Parameters
        ----------
        field: str
            The field name of the information

        data: numpy array
            The array of data to be set
        """
        from .data import dispatch_meta_backend
        dispatch_meta_backend(self, data, field, 'uint32')

    def save_binary(self, fname: Union[str, os.PathLike], silent: bool = True) -> None:
        """Save DMatrix to an XGBoost buffer.  Saved binary can be later loaded
        by providing the path to :py:func:`xgboost.DMatrix` as input.

        Parameters
        ----------
        fname : string or os.PathLike
            Name of the output buffer file.
        silent : bool (optional; default: True)
            If set, the output is suppressed.
        """
        fname = os.fspath(os.path.expanduser(fname))
        _check_call(_LIB.XGDMatrixSaveBinary(self.handle,
                                             c_str(fname),
                                             ctypes.c_int(silent)))

    def set_label(self, label: ArrayLike) -> None:
        """Set label of dmatrix

        Parameters
        ----------
        label: array like
            The label information to be set into DMatrix
        """
        from .data import dispatch_meta_backend
        dispatch_meta_backend(self, label, 'label', 'float')

    def set_weight(self, weight: ArrayLike) -> None:
        """Set weight of each instance.

        Parameters
        ----------
        weight : array like
            Weight for each data point

            .. note:: For ranking task, weights are per-group.

                In ranking task, one weight is assigned to each group (not each
                data point). This is because we only care about the relative
                ordering of data points within each group, so it doesn't make
                sense to assign weights to individual data points.

        """
        from .data import dispatch_meta_backend
        dispatch_meta_backend(self, weight, 'weight', 'float')

    def set_base_margin(self, margin: ArrayLike) -> None:
        """Set base margin of booster to start from.

        This can be used to specify a prediction value of existing model to be
        base_margin However, remember margin is needed, instead of transformed
        prediction e.g. for logistic regression: need to put in value before
        logistic transformation see also example/demo.py

        Parameters
        ----------
        margin: array like
            Prediction margin of each datapoint

        """
        from .data import dispatch_meta_backend
        dispatch_meta_backend(self, margin, 'base_margin', 'float')

    def set_group(self, group: ArrayLike) -> None:
        """Set group size of DMatrix (used for ranking).

        Parameters
        ----------
        group : array like
            Group size of each group
        """
        from .data import dispatch_meta_backend
        dispatch_meta_backend(self, group, 'group', 'uint32')

    def get_label(self) -> np.ndarray:
        """Get the label of the DMatrix.

        Returns
        -------
        label : array
        """
        return self.get_float_info('label')

    def get_weight(self) -> np.ndarray:
        """Get the weight of the DMatrix.

        Returns
        -------
        weight : array
        """
        return self.get_float_info('weight')

    def get_base_margin(self) -> np.ndarray:
        """Get the base margin of the DMatrix.

        Returns
        -------
        base_margin
        """
        return self.get_float_info('base_margin')

    def get_group(self) -> np.ndarray:
        """Get the group of the DMatrix.

        Returns
        -------
        group
        """
        group_ptr = self.get_uint_info("group_ptr")
        return np.diff(group_ptr)

    def get_data(self) -> scipy.sparse.csr_matrix:
        """Get the predictors from DMatrix as a CSR matrix. This getter is mostly for
        testing purposes. If this is a quantized DMatrix then quantized values are
        returned instead of input values.

            .. versionadded:: 1.7.0

        """
        indptr = np.empty(self.num_row() + 1, dtype=np.uint64)
        indices = np.empty(self.num_nonmissing(), dtype=np.uint32)
        data = np.empty(self.num_nonmissing(), dtype=np.float32)

        c_indptr = indptr.ctypes.data_as(ctypes.POINTER(c_bst_ulong))
        c_indices = indices.ctypes.data_as(ctypes.POINTER(ctypes.c_uint32))
        c_data = data.ctypes.data_as(ctypes.POINTER(ctypes.c_float))
        config = from_pystr_to_cstr(json.dumps({}))

        _check_call(
            _LIB.XGDMatrixGetDataAsCSR(self.handle, config, c_indptr, c_indices, c_data)
        )
        ret = scipy.sparse.csr_matrix(
            (data, indices, indptr), shape=(self.num_row(), self.num_col())
        )
        return ret

    def num_row(self) -> int:
        """Get the number of rows in the DMatrix."""
        ret = c_bst_ulong()
        _check_call(_LIB.XGDMatrixNumRow(self.handle, ctypes.byref(ret)))
        return ret.value

    def num_col(self) -> int:
        """Get the number of columns (features) in the DMatrix."""
        ret = c_bst_ulong()
        _check_call(_LIB.XGDMatrixNumCol(self.handle, ctypes.byref(ret)))
        return ret.value

    def num_nonmissing(self) -> int:
        """Get the number of non-missing values in the DMatrix.

            .. versionadded:: 1.7.0

        """
        ret = c_bst_ulong()
        _check_call(_LIB.XGDMatrixNumNonMissing(self.handle, ctypes.byref(ret)))
        return ret.value

    def slice(
        self, rindex: Union[List[int], np.ndarray], allow_groups: bool = False
    ) -> "DMatrix":
        """Slice the DMatrix and return a new DMatrix that only contains `rindex`.

        Parameters
        ----------
        rindex
            List of indices to be selected.
        allow_groups
            Allow slicing of a matrix with a groups attribute

        Returns
        -------
        res
            A new DMatrix containing only selected indices.
        """
        from .data import _maybe_np_slice

        res = DMatrix(None)
        res.handle = ctypes.c_void_p()
        rindex = _maybe_np_slice(rindex, dtype=np.int32)
        _check_call(
            _LIB.XGDMatrixSliceDMatrixEx(
                self.handle,
                c_array(ctypes.c_int, rindex),
                c_bst_ulong(len(rindex)),
                ctypes.byref(res.handle),
                ctypes.c_int(1 if allow_groups else 0),
            )
        )
        return res

    @property
    def feature_names(self) -> Optional[FeatureNames]:
        """Get feature names (column labels).

        Returns
        -------
        feature_names : list or None
        """
        length = c_bst_ulong()
        sarr = ctypes.POINTER(ctypes.c_char_p)()
        _check_call(
            _LIB.XGDMatrixGetStrFeatureInfo(
                self.handle,
                c_str("feature_name"),
                ctypes.byref(length),
                ctypes.byref(sarr),
            )
        )
        feature_names = from_cstr_to_pystr(sarr, length)
        if not feature_names:
            return None
        return feature_names

    @feature_names.setter
    def feature_names(self, feature_names: Optional[FeatureNames]) -> None:
        """Set feature names (column labels).

        Parameters
        ----------
        feature_names : list or None
            Labels for features. None will reset existing feature names
        """
        if feature_names is not None:
            # validate feature name
            try:
                if not isinstance(feature_names, str):
                    feature_names = list(feature_names)
                else:
                    feature_names = [feature_names]
            except TypeError:
                feature_names = [cast(str, feature_names)]

            if len(feature_names) != len(set(feature_names)):
                raise ValueError('feature_names must be unique')
            if len(feature_names) != self.num_col() and self.num_col() != 0:
                msg = ("feature_names must have the same length as data, ",
                       f"expected {self.num_col()}, got {len(feature_names)}")
                raise ValueError(msg)
            # prohibit to use symbols may affect to parse. e.g. []<
            if not all(isinstance(f, str) and
                       not any(x in f for x in ['[', ']', '<'])
                       for f in feature_names):
                raise ValueError('feature_names must be string, and may not contain [, ] or <')
            feature_names_bytes = [bytes(f, encoding='utf-8') for f in feature_names]
            c_feature_names = (ctypes.c_char_p *
                               len(feature_names_bytes))(*feature_names_bytes)
            _check_call(_LIB.XGDMatrixSetStrFeatureInfo(
                self.handle, c_str('feature_name'),
                c_feature_names,
                c_bst_ulong(len(feature_names))))
        else:
            # reset feature_types also
            _check_call(_LIB.XGDMatrixSetStrFeatureInfo(
                self.handle,
                c_str('feature_name'),
                None,
                c_bst_ulong(0)))
            self.feature_types = None

    @property
    def feature_types(self) -> Optional[FeatureTypes]:
        """Get feature types (column types).

        Returns
        -------
        feature_types : list or None
        """
        length = c_bst_ulong()
        sarr = ctypes.POINTER(ctypes.c_char_p)()
        _check_call(_LIB.XGDMatrixGetStrFeatureInfo(self.handle,
                                                    c_str('feature_type'),
                                                    ctypes.byref(length),
                                                    ctypes.byref(sarr)))
        res = from_cstr_to_pystr(sarr, length)
        if not res:
            return None
        return res

    @feature_types.setter
    def feature_types(self, feature_types: Optional[Union[List[str], str]]) -> None:
        """Set feature types (column types).

        This is for displaying the results and categorical data support. See
        :py:class:`DMatrix` for details.

        Parameters
        ----------
        feature_types :
            Labels for features. None will reset existing feature names

        """
        # For compatibility reason this function wraps single str input into a list.  But
        # we should not promote such usage since other than visualization, the field is
        # also used for specifying categorical data type.
        if feature_types is not None:
            if not isinstance(feature_types, (list, str)):
                raise TypeError(
                    'feature_types must be string or list of strings')
            if isinstance(feature_types, str):
                # single string will be applied to all columns
                feature_types = [feature_types] * self.num_col()
            try:
                if not isinstance(feature_types, str):
                    feature_types = list(feature_types)
                else:
                    feature_types = [feature_types]
            except TypeError:
                feature_types = [cast(str, feature_types)]
            feature_types_bytes = [bytes(f, encoding='utf-8')
                               for f in feature_types]
            c_feature_types = (ctypes.c_char_p *
                               len(feature_types_bytes))(*feature_types_bytes)
            _check_call(_LIB.XGDMatrixSetStrFeatureInfo(
                self.handle, c_str('feature_type'),
                c_feature_types,
                c_bst_ulong(len(feature_types))))

            if len(feature_types) != self.num_col() and self.num_col() != 0:
                msg = 'feature_types must have the same length as data'
                raise ValueError(msg)
        else:
            # Reset.
            _check_call(_LIB.XGDMatrixSetStrFeatureInfo(
                self.handle,
                c_str('feature_type'),
                None,
                c_bst_ulong(0)))


class _ProxyDMatrix(DMatrix):
    """A placeholder class when DMatrix cannot be constructed (QuantileDMatrix,
    inplace_predict).

    """

    def __init__(self) -> None:  # pylint: disable=super-init-not-called
        self.handle = ctypes.c_void_p()
        _check_call(_LIB.XGProxyDMatrixCreate(ctypes.byref(self.handle)))

    def _set_data_from_cuda_interface(self, data: DataType) -> None:
        """Set data from CUDA array interface."""
        interface = data.__cuda_array_interface__
        interface_str = bytes(json.dumps(interface), "utf-8")
        _check_call(
            _LIB.XGProxyDMatrixSetDataCudaArrayInterface(self.handle, interface_str)
        )

    def _set_data_from_cuda_columnar(self, data: DataType, cat_codes: list) -> None:
        """Set data from CUDA columnar format."""
        from .data import _cudf_array_interfaces

        interfaces_str = _cudf_array_interfaces(data, cat_codes)
        _check_call(_LIB.XGProxyDMatrixSetDataCudaColumnar(self.handle, interfaces_str))

    def _set_data_from_array(self, data: np.ndarray) -> None:
        """Set data from numpy array."""
        from .data import _array_interface

        _check_call(
            _LIB.XGProxyDMatrixSetDataDense(self.handle, _array_interface(data))
        )

    def _set_data_from_csr(self, csr: scipy.sparse.csr_matrix) -> None:
        """Set data from scipy csr"""
        from .data import _array_interface

        _LIB.XGProxyDMatrixSetDataCSR(
            self.handle,
            _array_interface(csr.indptr),
            _array_interface(csr.indices),
            _array_interface(csr.data),
            ctypes.c_size_t(csr.shape[1]),
        )


class QuantileDMatrix(DMatrix):
    """A DMatrix variant that generates quantilized data directly from input for
    ``hist`` and ``gpu_hist`` tree methods. This DMatrix is primarily designed to save
    memory in training by avoiding intermediate storage. Set ``max_bin`` to control the
    number of bins during quantisation, which should be consistent with the training
    parameter ``max_bin``. When ``QuantileDMatrix`` is used for validation/test dataset,
    ``ref`` should be another ``QuantileDMatrix``(or ``DMatrix``, but not recommended as
    it defeats the purpose of saving memory) constructed from training dataset.  See
    :py:obj:`xgboost.DMatrix` for documents on meta info.

    .. note::

        Do not use ``QuantileDMatrix`` as validation/test dataset without supplying a
        reference (the training dataset) ``QuantileDMatrix`` using ``ref`` as some
        information may be lost in quantisation.

    .. versionadded:: 1.7.0

    Parameters
    ----------
    max_bin :
        The number of histogram bin, should be consistent with the training parameter
        ``max_bin``.

    ref :
        The training dataset that provides quantile information, needed when creating
        validation/test dataset with ``QuantileDMatrix``. Supplying the training DMatrix
        as a reference means that the same quantisation applied to the training data is
        applied to the validation/test data

    """

    @_deprecate_positional_args
    def __init__(  # pylint: disable=super-init-not-called
        self,
        data: DataType,
        label: Optional[ArrayLike] = None,
        *,
        weight: Optional[ArrayLike] = None,
        base_margin: Optional[ArrayLike] = None,
        missing: Optional[float] = None,
        silent: bool = False,
        feature_names: Optional[FeatureNames] = None,
        feature_types: Optional[FeatureTypes] = None,
        nthread: Optional[int] = None,
        max_bin: Optional[int] = None,
        ref: Optional[DMatrix] = None,
        group: Optional[ArrayLike] = None,
        qid: Optional[ArrayLike] = None,
        label_lower_bound: Optional[ArrayLike] = None,
        label_upper_bound: Optional[ArrayLike] = None,
        feature_weights: Optional[ArrayLike] = None,
        enable_categorical: bool = False,
    ) -> None:
        self.max_bin: int = max_bin if max_bin is not None else 256
        self.missing = missing if missing is not None else np.nan
        self.nthread = nthread if nthread is not None else -1
        self._silent = silent  # unused, kept for compatibility

        if isinstance(data, ctypes.c_void_p):
            self.handle = data
            return

        if qid is not None and group is not None:
            raise ValueError(
                "Only one of the eval_qid or eval_group for each evaluation "
                "dataset should be provided."
            )
        if isinstance(data, DataIter):
            if any(
                info is not None
                for info in (
                    label,
                    weight,
                    base_margin,
                    feature_names,
                    feature_types,
                    group,
                    qid,
                    label_lower_bound,
                    label_upper_bound,
                    feature_weights,
                )
            ):
                raise ValueError(
                    "If data iterator is used as input, data like label should be "
                    "specified as batch argument."
                )

        self._init(
            data,
            ref=ref,
            label=label,
            weight=weight,
            base_margin=base_margin,
            group=group,
            qid=qid,
            label_lower_bound=label_lower_bound,
            label_upper_bound=label_upper_bound,
            feature_weights=feature_weights,
            feature_names=feature_names,
            feature_types=feature_types,
            enable_categorical=enable_categorical,
        )

    def _init(
        self,
        data: DataType,
        ref: Optional[DMatrix],
        enable_categorical: bool,
        **meta: Any,
    ) -> None:
        from .data import (
            SingleBatchInternalIter,
            _is_dlpack,
            _is_iter,
            _transform_dlpack,
        )

        if _is_dlpack(data):
            # We specialize for dlpack because cupy will take the memory from it so
            # it can't be transformed twice.
            data = _transform_dlpack(data)
        if _is_iter(data):
            it = data
        else:
            it = SingleBatchInternalIter(data=data, **meta)

        handle = ctypes.c_void_p()
        reset_callback, next_callback = it.get_callbacks(True, enable_categorical)
        if it.cache_prefix is not None:
            raise ValueError(
                "QuantileDMatrix doesn't cache data, remove the cache_prefix "
                "in iterator to fix this error."
            )

        config = make_jcargs(
            nthread=self.nthread, missing=self.missing, max_bin=self.max_bin
        )
        ret = _LIB.XGQuantileDMatrixCreateFromCallback(
            None,
            it.proxy.handle,
            ref.handle if ref is not None else ref,
            reset_callback,
            next_callback,
            config,
            ctypes.byref(handle),
        )
        it.reraise()
        # delay check_call to throw intermediate exception first
        _check_call(ret)
        self.handle = handle


class DeviceQuantileDMatrix(QuantileDMatrix):
    """ Use `QuantileDMatrix` instead.

    .. deprecated:: 1.7.0

    .. versionadded:: 1.1.0

    """

    def __init__(self, *args: Any, **kwargs: Any) -> None:
        warnings.warn("Please use `QuantileDMatrix` instead.", FutureWarning)
        super().__init__(*args, **kwargs)


Objective = Callable[[np.ndarray, DMatrix], Tuple[np.ndarray, np.ndarray]]
Metric = Callable[[np.ndarray, DMatrix], Tuple[str, float]]


def _get_booster_layer_trees(model: "Booster") -> Tuple[int, int]:
    """Get number of trees added to booster per-iteration.  This function will be removed
    once `best_ntree_limit` is dropped in favor of `best_iteration`.  Returns
    `num_parallel_tree` and `num_groups`.

    """
    config = json.loads(model.save_config())
    booster = config["learner"]["gradient_booster"]["name"]
    if booster == "gblinear":
        num_parallel_tree = 0
    elif booster == "dart":
        num_parallel_tree = int(
            config["learner"]["gradient_booster"]["gbtree"]["gbtree_model_param"][
                "num_parallel_tree"
            ]
        )
    elif booster == "gbtree":
        try:
            num_parallel_tree = int(
                config["learner"]["gradient_booster"]["gbtree_model_param"][
                    "num_parallel_tree"
                ]
            )
        except KeyError:
            num_parallel_tree = int(
                config["learner"]["gradient_booster"]["gbtree_train_param"][
                    "num_parallel_tree"
                ]
            )
    else:
        raise ValueError(f"Unknown booster: {booster}")
    num_groups = int(config["learner"]["learner_model_param"]["num_class"])
    return num_parallel_tree, num_groups


def _configure_metrics(params: BoosterParam) -> BoosterParam:
    if (
        isinstance(params, dict)
        and "eval_metric" in params
        and isinstance(params["eval_metric"], list)
    ):
        eval_metrics = params["eval_metric"]
        params.pop("eval_metric", None)
        params_list = list(params.items())
        for eval_metric in eval_metrics:
            params_list += [("eval_metric", eval_metric)]
        return params_list
    return params


class Booster:
    # pylint: disable=too-many-public-methods
    """A Booster of XGBoost.

    Booster is the model of xgboost, that contains low level routines for
    training, prediction and evaluation.
    """

    def __init__(
        self,
        params: Optional[BoosterParam] = None,
        cache: Optional[Sequence[DMatrix]] = None,
        model_file: Optional[Union["Booster", bytearray, os.PathLike, str]] = None
    ) -> None:
        # pylint: disable=invalid-name
        """
        Parameters
        ----------
        params : dict
            Parameters for boosters.
        cache : list
            List of cache items.
        model_file : string/os.PathLike/Booster/bytearray
            Path to the model file if it's string or PathLike.
        """
        cache = cache if cache is not None else []
        for d in cache:
            if not isinstance(d, DMatrix):
                raise TypeError(f'invalid cache item: {type(d).__name__}', cache)

        dmats = c_array(ctypes.c_void_p, [d.handle for d in cache])
        self.handle: Optional[ctypes.c_void_p] = ctypes.c_void_p()
        _check_call(_LIB.XGBoosterCreate(dmats, c_bst_ulong(len(cache)),
                                         ctypes.byref(self.handle)))
        for d in cache:
            # Validate feature only after the feature names are saved into booster.
            self._validate_dmatrix_features(d)

        if isinstance(model_file, Booster):
            assert self.handle is not None
            # We use the pickle interface for getting memory snapshot from
            # another model, and load the snapshot with this booster.
            state = model_file.__getstate__()
            handle = state['handle']
            del state['handle']
            ptr = (ctypes.c_char * len(handle)).from_buffer(handle)
            length = c_bst_ulong(len(handle))
            _check_call(
                _LIB.XGBoosterUnserializeFromBuffer(self.handle, ptr, length))
            self.__dict__.update(state)
        elif isinstance(model_file, (str, os.PathLike, bytearray)):
            self.load_model(model_file)
        elif model_file is None:
            pass
        else:
            raise TypeError('Unknown type:', model_file)

        params = params or {}
        params_processed = _configure_metrics(params.copy())
        params_processed = self._configure_constraints(params_processed)
        if isinstance(params_processed, list):
            params_processed.append(("validate_parameters", True))
        else:
            params_processed["validate_parameters"] = True

        self.set_param(params_processed or {})

    def _transform_monotone_constrains(
        self, value: Union[Dict[str, int], str, Tuple[int, ...]]
    ) -> Union[Tuple[int, ...], str]:
        if isinstance(value, str):
            return value
        if isinstance(value, tuple):
            return value

        constrained_features = set(value.keys())
        feature_names = self.feature_names or []
        if not constrained_features.issubset(set(feature_names)):
            raise ValueError(
                "Constrained features are not a subset of training data feature names"
            )

        return tuple(value.get(name, 0) for name in feature_names)

    def _transform_interaction_constraints(
        self, value: Union[Sequence[Sequence[str]], str]
    ) -> Union[str, List[List[int]]]:
        if isinstance(value, str):
            return value
        feature_idx_mapping = {
            name: idx for idx, name in enumerate(self.feature_names or [])
        }

        try:
            result = []
            for constraint in value:
                result.append(
                    [feature_idx_mapping[feature_name] for feature_name in constraint]
                )
            return result
        except KeyError as e:
            raise ValueError(
                "Constrained features are not a subset of training data feature names"
            ) from e

    def _configure_constraints(self, params: BoosterParam) -> BoosterParam:
        if isinstance(params, dict):
            value = params.get("monotone_constraints")
            if value is not None:
                params["monotone_constraints"] = self._transform_monotone_constrains(
                    value
                )

            value = params.get("interaction_constraints")
            if value is not None:
                params[
                    "interaction_constraints"
                ] = self._transform_interaction_constraints(value)
        elif isinstance(params, list):
            for idx, param in enumerate(params):
                name, value = param
                if not value:
                    continue

                if name == "monotone_constraints":
                    params[idx] = (name, self._transform_monotone_constrains(value))
                elif name == "interaction_constraints":
                    params[idx] = (name, self._transform_interaction_constraints(value))

        return params

    def __del__(self) -> None:
        if hasattr(self, 'handle') and self.handle is not None:
            _check_call(_LIB.XGBoosterFree(self.handle))
            self.handle = None

    def __getstate__(self) -> Dict:
        # can't pickle ctypes pointers, put model content in bytearray
        this = self.__dict__.copy()
        handle = this['handle']
        if handle is not None:
            length = c_bst_ulong()
            cptr = ctypes.POINTER(ctypes.c_char)()
            _check_call(_LIB.XGBoosterSerializeToBuffer(self.handle,
                                                        ctypes.byref(length),
                                                        ctypes.byref(cptr)))
            buf = ctypes2buffer(cptr, length.value)
            this["handle"] = buf
        return this

    def __setstate__(self, state: Dict) -> None:
        # reconstruct handle from raw data
        handle = state['handle']
        if handle is not None:
            buf = handle
            dmats = c_array(ctypes.c_void_p, [])
            handle = ctypes.c_void_p()
            _check_call(_LIB.XGBoosterCreate(
                dmats, c_bst_ulong(0), ctypes.byref(handle)))
            length = c_bst_ulong(len(buf))
            ptr = (ctypes.c_char * len(buf)).from_buffer(buf)
            _check_call(
                _LIB.XGBoosterUnserializeFromBuffer(handle, ptr, length))
            state['handle'] = handle
        self.__dict__.update(state)

    def __getitem__(self, val: Union[int, tuple, slice]) -> "Booster":
        if isinstance(val, int):
            val = slice(val, val+1)
        if isinstance(val, tuple):
            raise ValueError('Only supports slicing through 1 dimension.')
        if not isinstance(val, slice):
            msg = _expect((int, slice), type(val))
            raise TypeError(msg)
        if isinstance(val.start, type(Ellipsis)) or val.start is None:
            start = 0
        else:
            start = val.start
        if isinstance(val.stop, type(Ellipsis)) or val.stop is None:
            stop = 0
        else:
            stop = val.stop
            if stop < start:
                raise ValueError('Invalid slice', val)

        step = val.step if val.step is not None else 1

        c_start = ctypes.c_int(start)
        c_stop = ctypes.c_int(stop)
        c_step = ctypes.c_int(step)

        sliced_handle = ctypes.c_void_p()
        status = _LIB.XGBoosterSlice(
            self.handle, c_start, c_stop, c_step, ctypes.byref(sliced_handle)
        )
        if status == -2:
            raise IndexError('Layer index out of range')
        _check_call(status)

        sliced = Booster()
        _check_call(_LIB.XGBoosterFree(sliced.handle))
        sliced.handle = sliced_handle
        return sliced

    def save_config(self) -> str:
        '''Output internal parameter configuration of Booster as a JSON
        string.

        .. versionadded:: 1.0.0
        '''
        json_string = ctypes.c_char_p()
        length = c_bst_ulong()
        _check_call(_LIB.XGBoosterSaveJsonConfig(
            self.handle,
            ctypes.byref(length),
            ctypes.byref(json_string)))
        assert json_string.value is not None
        result = json_string.value.decode()  # pylint: disable=no-member
        return result

    def load_config(self, config: str) -> None:
        '''Load configuration returned by `save_config`.

        .. versionadded:: 1.0.0
        '''
        assert isinstance(config, str)
        _check_call(_LIB.XGBoosterLoadJsonConfig(
            self.handle,
            c_str(config)))

    def __copy__(self) -> "Booster":
        return self.__deepcopy__(None)

    def __deepcopy__(self, _: Any) -> "Booster":
        '''Return a copy of booster.'''
        return Booster(model_file=self)

    def copy(self) -> "Booster":
        """Copy the booster object.

        Returns
        -------
        booster: `Booster`
            a copied booster model
        """
        return copy.copy(self)

    def attr(self, key: str) -> Optional[str]:
        """Get attribute string from the Booster.

        Parameters
        ----------
        key : str
            The key to get attribute from.

        Returns
        -------
        value : str
            The attribute value of the key, returns None if attribute do not exist.
        """
        ret = ctypes.c_char_p()
        success = ctypes.c_int()
        _check_call(_LIB.XGBoosterGetAttr(
            self.handle, c_str(key), ctypes.byref(ret), ctypes.byref(success)))
        if success.value != 0:
            value = ret.value
            assert value
            return py_str(value)
        return None

    def attributes(self) -> Dict[str, Optional[str]]:
        """Get attributes stored in the Booster as a dictionary.

        Returns
        -------
        result : dictionary of  attribute_name: attribute_value pairs of strings.
            Returns an empty dict if there's no attributes.
        """
        length = c_bst_ulong()
        sarr = ctypes.POINTER(ctypes.c_char_p)()
        _check_call(_LIB.XGBoosterGetAttrNames(self.handle,
                                               ctypes.byref(length),
                                               ctypes.byref(sarr)))
        attr_names = from_cstr_to_pystr(sarr, length)
        return {n: self.attr(n) for n in attr_names}

    def set_attr(self, **kwargs: Optional[str]) -> None:
        """Set the attribute of the Booster.

        Parameters
        ----------
        **kwargs
            The attributes to set. Setting a value to None deletes an attribute.
        """
        for key, value in kwargs.items():
            c_value = None
            if value is not None:
                c_value = c_str(str(value))
            _check_call(_LIB.XGBoosterSetAttr(self.handle, c_str(key), c_value))

    def _get_feature_info(self, field: str) -> Optional[FeatureInfo]:
        length = c_bst_ulong()
        sarr = ctypes.POINTER(ctypes.c_char_p)()
        if not hasattr(self, "handle") or self.handle is None:
            return None
        _check_call(
            _LIB.XGBoosterGetStrFeatureInfo(
                self.handle, c_str(field), ctypes.byref(length), ctypes.byref(sarr),
            )
        )
        feature_info = from_cstr_to_pystr(sarr, length)
        return feature_info if feature_info else None

    def _set_feature_info(self, features: Optional[FeatureInfo], field: str) -> None:
        if features is not None:
            assert isinstance(features, list)
            feature_info_bytes = [bytes(f, encoding="utf-8") for f in features]
            c_feature_info = (ctypes.c_char_p * len(feature_info_bytes))(*feature_info_bytes)
            _check_call(
                _LIB.XGBoosterSetStrFeatureInfo(
                    self.handle, c_str(field), c_feature_info, c_bst_ulong(len(features))
                )
            )
        else:
            _check_call(
                _LIB.XGBoosterSetStrFeatureInfo(
                    self.handle, c_str(field), None, c_bst_ulong(0)
                )
            )

    @property
    def feature_types(self) -> Optional[FeatureTypes]:
        """Feature types for this booster.  Can be directly set by input data or by
        assignment.  See :py:class:`DMatrix` for details.

        """
        return self._get_feature_info("feature_type")

    @feature_types.setter
    def feature_types(self, features: Optional[FeatureTypes]) -> None:
        self._set_feature_info(features, "feature_type")

    @property
    def feature_names(self) -> Optional[FeatureNames]:
        """Feature names for this booster.  Can be directly set by input data or by
        assignment.

        """
        return self._get_feature_info("feature_name")

    @feature_names.setter
    def feature_names(self, features: Optional[FeatureNames]) -> None:
        self._set_feature_info(features, "feature_name")

    def set_param(
        self,
        params: Union[Dict, Iterable[Tuple[str, Any]], str],
        value: Optional[str] = None
    ) -> None:
        """Set parameters into the Booster.

        Parameters
        ----------
        params: dict/list/str
           list of key,value pairs, dict of key to value or simply str key
        value: optional
           value of the specified parameter, when params is str key
        """
        if isinstance(params, Mapping):
            params = params.items()
        elif isinstance(params, str) and value is not None:
            params = [(params, value)]
        for key, val in cast(Iterable[Tuple[str, str]], params):
            if val is not None:
                _check_call(_LIB.XGBoosterSetParam(self.handle, c_str(key),
                                                   c_str(str(val))))

    def update(
        self, dtrain: DMatrix, iteration: int, fobj: Optional[Objective] = None
    ) -> None:
        """Update for one iteration, with objective function calculated
        internally.  This function should not be called directly by users.

        Parameters
        ----------
        dtrain : DMatrix
            Training data.
        iteration : int
            Current iteration number.
        fobj : function
            Customized objective function.

        """
        if not isinstance(dtrain, DMatrix):
            raise TypeError(f"invalid training matrix: {type(dtrain).__name__}")
        self._validate_dmatrix_features(dtrain)

        if fobj is None:
            _check_call(_LIB.XGBoosterUpdateOneIter(self.handle,
                                                    ctypes.c_int(iteration),
                                                    dtrain.handle))
        else:
            pred = self.predict(dtrain, output_margin=True, training=True)
            grad, hess = fobj(pred, dtrain)
            self.boost(dtrain, grad, hess)

    def boost(self, dtrain: DMatrix, grad: np.ndarray, hess: np.ndarray) -> None:
        """Boost the booster for one iteration, with customized gradient
        statistics.  Like :py:func:`xgboost.Booster.update`, this
        function should not be called directly by users.

        Parameters
        ----------
        dtrain :
            The training DMatrix.
        grad :
            The first order of gradient.
        hess :
            The second order of gradient.

        """
        if len(grad) != len(hess):
            raise ValueError(
                f"grad / hess length mismatch: {len(grad)} / {len(hess)}"
            )
        if not isinstance(dtrain, DMatrix):
            raise TypeError(f"invalid training matrix: {type(dtrain).__name__}")
        self._validate_dmatrix_features(dtrain)

        _check_call(_LIB.XGBoosterBoostOneIter(self.handle, dtrain.handle,
                                               c_array(ctypes.c_float, grad),
                                               c_array(ctypes.c_float, hess),
                                               c_bst_ulong(len(grad))))

    def eval_set(
        self,
        evals: Sequence[Tuple[DMatrix, str]],
        iteration: int = 0,
        feval: Optional[Metric] = None,
        output_margin: bool = True
    ) -> str:
        # pylint: disable=invalid-name
        """Evaluate a set of data.

        Parameters
        ----------
        evals :
            List of items to be evaluated.
        iteration :
            Current iteration.
        feval :
            Custom evaluation function.

        Returns
        -------
        result: str
            Evaluation result string.
        """
        for d in evals:
            if not isinstance(d[0], DMatrix):
                raise TypeError(f"expected DMatrix, got {type(d[0]).__name__}")
            if not isinstance(d[1], str):
                raise TypeError(f"expected string, got {type(d[1]).__name__}")
            self._validate_dmatrix_features(d[0])

        dmats = c_array(ctypes.c_void_p, [d[0].handle for d in evals])
        evnames = c_array(ctypes.c_char_p, [c_str(d[1]) for d in evals])
        msg = ctypes.c_char_p()
        _check_call(
            _LIB.XGBoosterEvalOneIter(
                self.handle,
                ctypes.c_int(iteration),
                dmats,
                evnames,
                c_bst_ulong(len(evals)),
                ctypes.byref(msg),
            )
        )
        assert msg.value is not None
        res = msg.value.decode()  # pylint: disable=no-member
        if feval is not None:
            for dmat, evname in evals:
                feval_ret = feval(
                    self.predict(dmat, training=False, output_margin=output_margin), dmat
                )
                if isinstance(feval_ret, list):
                    for name, val in feval_ret:
                        # pylint: disable=consider-using-f-string
                        res += "\t%s-%s:%f" % (evname, name, val)
                else:
                    name, val = feval_ret
                    # pylint: disable=consider-using-f-string
                    res += "\t%s-%s:%f" % (evname, name, val)
        return res

    def eval(self, data: DMatrix, name: str = 'eval', iteration: int = 0) -> str:
        """Evaluate the model on mat.

        Parameters
        ----------
        data :
            The dmatrix storing the input.

        name :
            The name of the dataset.

        iteration :
            The current iteration number.

        Returns
        -------
        result: str
            Evaluation result string.
        """
        self._validate_dmatrix_features(data)
        return self.eval_set([(data, name)], iteration)

    # pylint: disable=too-many-function-args
    def predict(
        self,
        data: DMatrix,
        output_margin: bool = False,
        ntree_limit: int = 0,
        pred_leaf: bool = False,
        pred_contribs: bool = False,
        approx_contribs: bool = False,
        pred_interactions: bool = False,
        validate_features: bool = True,
        training: bool = False,
        iteration_range: Tuple[int, int] = (0, 0),
        strict_shape: bool = False,
    ) -> np.ndarray:
        """Predict with data.  The full model will be used unless `iteration_range` is specified,
        meaning user have to either slice the model or use the ``best_iteration``
        attribute to get prediction from best model returned from early stopping.

        .. note::

            See :doc:`Prediction </prediction>` for issues like thread safety and a
            summary of outputs from this function.

        Parameters
        ----------
        data :
            The dmatrix storing the input.

        output_margin :
            Whether to output the raw untransformed margin value.

        ntree_limit :
            Deprecated, use `iteration_range` instead.

        pred_leaf :
            When this option is on, the output will be a matrix of (nsample,
            ntrees) with each record indicating the predicted leaf index of
            each sample in each tree.  Note that the leaf index of a tree is
            unique per tree, so you may find leaf 1 in both tree 1 and tree 0.

        pred_contribs :
            When this is True the output will be a matrix of size (nsample,
            nfeats + 1) with each record indicating the feature contributions
            (SHAP values) for that prediction. The sum of all feature
            contributions is equal to the raw untransformed margin value of the
            prediction. Note the final column is the bias term.

        approx_contribs :
            Approximate the contributions of each feature.  Used when ``pred_contribs`` or
            ``pred_interactions`` is set to True.  Changing the default of this parameter
            (False) is not recommended.

        pred_interactions :
            When this is True the output will be a matrix of size (nsample,
            nfeats + 1, nfeats + 1) indicating the SHAP interaction values for
            each pair of features. The sum of each row (or column) of the
            interaction values equals the corresponding SHAP value (from
            pred_contribs), and the sum of the entire matrix equals the raw
            untransformed margin value of the prediction. Note the last row and
            column correspond to the bias term.

        validate_features :
            When this is True, validate that the Booster's and data's
            feature_names are identical.  Otherwise, it is assumed that the
            feature_names are the same.

        training :
            Whether the prediction value is used for training.  This can effect `dart`
            booster, which performs dropouts during training iterations but use all trees
            for inference. If you want to obtain result with dropouts, set this parameter
            to `True`.  Also, the parameter is set to true when obtaining prediction for
            custom objective function.

            .. versionadded:: 1.0.0

        iteration_range :
            Specifies which layer of trees are used in prediction.  For example, if a
            random forest is trained with 100 rounds.  Specifying `iteration_range=(10,
            20)`, then only the forests built during [10, 20) (half open set) rounds are
            used in this prediction.

            .. versionadded:: 1.4.0

        strict_shape :
            When set to True, output shape is invariant to whether classification is used.
            For both value and margin prediction, the output shape is (n_samples,
            n_groups), n_groups == 1 when multi-class is not used.  Default to False, in
            which case the output shape can be (n_samples, ) if multi-class is not used.

            .. versionadded:: 1.4.0

        Returns
        -------
        prediction : numpy array

        """
        if not isinstance(data, DMatrix):
            raise TypeError('Expecting data to be a DMatrix object, got: ', type(data))
        if validate_features:
            self._validate_dmatrix_features(data)
        iteration_range = _convert_ntree_limit(self, ntree_limit, iteration_range)
        args = {
            "type": 0,
            "training": training,
            "iteration_begin": iteration_range[0],
            "iteration_end": iteration_range[1],
            "strict_shape": strict_shape,
        }

        def assign_type(t: int) -> None:
            if args["type"] != 0:
                raise ValueError("One type of prediction at a time.")
            args["type"] = t

        if output_margin:
            assign_type(1)
        if pred_contribs:
            assign_type(2 if not approx_contribs else 3)
        if pred_interactions:
            assign_type(4 if not approx_contribs else 5)
        if pred_leaf:
            assign_type(6)
        preds = ctypes.POINTER(ctypes.c_float)()
        shape = ctypes.POINTER(c_bst_ulong)()
        dims = c_bst_ulong()
        _check_call(
            _LIB.XGBoosterPredictFromDMatrix(
                self.handle,
                data.handle,
                from_pystr_to_cstr(json.dumps(args)),
                ctypes.byref(shape),
                ctypes.byref(dims),
                ctypes.byref(preds)
            )
        )
        return _prediction_output(shape, dims, preds, False)

    def inplace_predict(
        self,
        data: DataType,
        iteration_range: Tuple[int, int] = (0, 0),
        predict_type: str = "value",
        missing: float = np.nan,
        validate_features: bool = True,
        base_margin: Any = None,
        strict_shape: bool = False
    ) -> NumpyOrCupy:
        """Run prediction in-place, Unlike :py:meth:`predict` method, inplace prediction
        does not cache the prediction result.

        Calling only ``inplace_predict`` in multiple threads is safe and lock
        free.  But the safety does not hold when used in conjunction with other
        methods. E.g. you can't train the booster in one thread and perform
        prediction in the other.

        .. code-block:: python

            booster.set_param({'predictor': 'gpu_predictor'})
            booster.inplace_predict(cupy_array)

            booster.set_param({'predictor': 'cpu_predictor})
            booster.inplace_predict(numpy_array)

        .. versionadded:: 1.1.0

        Parameters
        ----------
        data : numpy.ndarray/scipy.sparse.csr_matrix/cupy.ndarray/
               cudf.DataFrame/pd.DataFrame
            The input data, must not be a view for numpy array.  Set
            ``predictor`` to ``gpu_predictor`` for running prediction on CuPy
            array or CuDF DataFrame.
        iteration_range :
            See :py:meth:`predict` for details.
        predict_type :
            * `value` Output model prediction values.
            * `margin` Output the raw untransformed margin value.
        missing :
            See :py:obj:`xgboost.DMatrix` for details.
        validate_features:
            See :py:meth:`xgboost.Booster.predict` for details.
        base_margin:
            See :py:obj:`xgboost.DMatrix` for details.

            .. versionadded:: 1.4.0

        strict_shape:
            See :py:meth:`xgboost.Booster.predict` for details.

            .. versionadded:: 1.4.0

        Returns
        -------
        prediction : numpy.ndarray/cupy.ndarray
            The prediction result.  When input data is on GPU, prediction
            result is stored in a cupy array.

        """
        preds = ctypes.POINTER(ctypes.c_float)()

        # once caching is supported, we can pass id(data) as cache id.
        args = make_jcargs(
            type=1 if predict_type == "margin" else 0,
            training=False,
            iteration_begin=iteration_range[0],
            iteration_end=iteration_range[1],
            missing=missing,
            strict_shape=strict_shape,
            cache_id=0,
        )
        shape = ctypes.POINTER(c_bst_ulong)()
        dims = c_bst_ulong()

        if base_margin is not None:
            proxy: Optional[_ProxyDMatrix] = _ProxyDMatrix()
            assert proxy is not None
            proxy.set_info(base_margin=base_margin)
            p_handle = proxy.handle
        else:
            proxy = None
            p_handle = ctypes.c_void_p()
        assert proxy is None or isinstance(proxy, _ProxyDMatrix)

        from .data import (
            _array_interface,
            _is_cudf_df,
            _is_cupy_array,
            _is_list,
            _is_pandas_df,
            _is_pandas_series,
            _is_tuple,
            _transform_pandas_df,
        )

<<<<<<< HEAD
        enable_categorical = _has_categorical(self, data)
        if _is_pandas_series(data):
            import pandas as pd
            data = pd.DataFrame(data)
=======
        enable_categorical = True
>>>>>>> 001e663d
        if _is_pandas_df(data):
            data, fns, _ = _transform_pandas_df(data, enable_categorical)
            if validate_features:
                self._validate_features(fns)
        if _is_list(data) or _is_tuple(data):
            data = np.array(data)

        if validate_features:
            if not hasattr(data, "shape"):
                raise TypeError(
                    "`shape` attribute is required when `validate_features` is True."
                )
            if len(data.shape) != 1 and self.num_features() != data.shape[1]:
                raise ValueError(
                    f"Feature shape mismatch, expected: {self.num_features()}, "
                    f"got {data.shape[1]}"
                )

        if isinstance(data, np.ndarray):
            from .data import _ensure_np_dtype

            data, _ = _ensure_np_dtype(data, data.dtype)
            _check_call(
                _LIB.XGBoosterPredictFromDense(
                    self.handle,
                    _array_interface(data),
                    args,
                    p_handle,
                    ctypes.byref(shape),
                    ctypes.byref(dims),
                    ctypes.byref(preds),
                )
            )
            return _prediction_output(shape, dims, preds, False)
        if isinstance(data, scipy.sparse.csr_matrix):
            csr = data
            _check_call(
                _LIB.XGBoosterPredictFromCSR(
                    self.handle,
                    _array_interface(csr.indptr),
                    _array_interface(csr.indices),
                    _array_interface(csr.data),
                    c_bst_ulong(csr.shape[1]),
                    args,
                    p_handle,
                    ctypes.byref(shape),
                    ctypes.byref(dims),
                    ctypes.byref(preds),
                )
            )
            return _prediction_output(shape, dims, preds, False)
        if _is_cupy_array(data):
            from .data import _transform_cupy_array

            data = _transform_cupy_array(data)
            interface_str = _cuda_array_interface(data)
            _check_call(
                _LIB.XGBoosterPredictFromCudaArray(
                    self.handle,
                    interface_str,
                    args,
                    p_handle,
                    ctypes.byref(shape),
                    ctypes.byref(dims),
                    ctypes.byref(preds),
                )
            )
            return _prediction_output(shape, dims, preds, True)
        if _is_cudf_df(data):
            from .data import _cudf_array_interfaces, _transform_cudf_df

            data, cat_codes, fns, _ = _transform_cudf_df(
                data, None, None, enable_categorical
            )
            interfaces_str = _cudf_array_interfaces(data, cat_codes)
            if validate_features:
                self._validate_features(fns)
            _check_call(
                _LIB.XGBoosterPredictFromCudaColumnar(
                    self.handle,
                    interfaces_str,
                    args,
                    p_handle,
                    ctypes.byref(shape),
                    ctypes.byref(dims),
                    ctypes.byref(preds),
                )
            )
            return _prediction_output(shape, dims, preds, True)

        raise TypeError(
            "Data type:" + str(type(data)) + " not supported by inplace prediction."
        )

    def save_model(self, fname: Union[str, os.PathLike]) -> None:
        """Save the model to a file.

        The model is saved in an XGBoost internal format which is universal among the
        various XGBoost interfaces. Auxiliary attributes of the Python Booster object
        (such as feature_names) will not be saved when using binary format.  To save
        those attributes, use JSON/UBJ instead. See :doc:`Model IO
        </tutorials/saving_model>` for more info.

        .. code-block:: python

          model.save_model("model.json")
          # or
          model.save_model("model.ubj")

        Parameters
        ----------
        fname : string or os.PathLike
            Output file name

        """
        if isinstance(fname, (str, os.PathLike)):  # assume file name
            fname = os.fspath(os.path.expanduser(fname))
            _check_call(_LIB.XGBoosterSaveModel(
                self.handle, c_str(fname)))
        else:
            raise TypeError("fname must be a string or os PathLike")

    def save_raw(self, raw_format: str = "deprecated") -> bytearray:
        """Save the model to a in memory buffer representation instead of file.

        Parameters
        ----------
        raw_format :
            Format of output buffer. Can be `json`, `ubj` or `deprecated`.  Right now
            the default is `deprecated` but it will be changed to `ubj` (univeral binary
            json) in the future.

        Returns
        -------
        An in memory buffer representation of the model
        """
        length = c_bst_ulong()
        cptr = ctypes.POINTER(ctypes.c_char)()
        config = make_jcargs(format=raw_format)
        _check_call(
            _LIB.XGBoosterSaveModelToBuffer(
                self.handle, config, ctypes.byref(length), ctypes.byref(cptr)
            )
        )
        return ctypes2buffer(cptr, length.value)

    def load_model(self, fname: Union[str, bytearray, os.PathLike]) -> None:
        """Load the model from a file or bytearray. Path to file can be local
        or as an URI.

        The model is loaded from XGBoost format which is universal among the various
        XGBoost interfaces. Auxiliary attributes of the Python Booster object (such as
        feature_names) will not be loaded when using binary format.  To save those
        attributes, use JSON/UBJ instead.  See :doc:`Model IO </tutorials/saving_model>`
        for more info.

        .. code-block:: python

          model.load_model("model.json")
          # or
          model.load_model("model.ubj")

        Parameters
        ----------
        fname :
            Input file name or memory buffer(see also save_raw)

        """
        if isinstance(fname, (str, os.PathLike)):
            # assume file name, cannot use os.path.exist to check, file can be
            # from URL.
            fname = os.fspath(os.path.expanduser(fname))
            _check_call(_LIB.XGBoosterLoadModel(
                self.handle, c_str(fname)))
        elif isinstance(fname, bytearray):
            buf = fname
            length = c_bst_ulong(len(buf))
            ptr = (ctypes.c_char * len(buf)).from_buffer(buf)
            _check_call(_LIB.XGBoosterLoadModelFromBuffer(self.handle, ptr,
                                                          length))
        else:
            raise TypeError('Unknown file type: ', fname)

        if self.attr("best_iteration") is not None:
            self.best_iteration = int(self.attr("best_iteration"))  # type: ignore
        if self.attr("best_score") is not None:
            self.best_score = float(self.attr("best_score"))  # type: ignore
        if self.attr("best_ntree_limit") is not None:
            self.best_ntree_limit = int(self.attr("best_ntree_limit"))  # type: ignore

    def num_boosted_rounds(self) -> int:
        '''Get number of boosted rounds.  For gblinear this is reset to 0 after
        serializing the model.

        '''
        rounds = ctypes.c_int()
        assert self.handle is not None
        _check_call(_LIB.XGBoosterBoostedRounds(self.handle, ctypes.byref(rounds)))
        return rounds.value

    def num_features(self) -> int:
        '''Number of features in booster.'''
        features = c_bst_ulong()
        assert self.handle is not None
        _check_call(_LIB.XGBoosterGetNumFeature(self.handle, ctypes.byref(features)))
        return features.value

    def dump_model(self, fout: Union[str, os.PathLike], fmap: Union[str, os.PathLike] = '',
                   with_stats: bool = False, dump_format: str = "text") -> None:
        """Dump model into a text or JSON file.  Unlike :py:meth:`save_model`, the
        output format is primarily used for visualization or interpretation,
        hence it's more human readable but cannot be loaded back to XGBoost.

        Parameters
        ----------
        fout : string or os.PathLike
            Output file name.
        fmap : string or os.PathLike, optional
            Name of the file containing feature map names.
        with_stats : bool, optional
            Controls whether the split statistics are output.
        dump_format : string, optional
            Format of model dump file. Can be 'text' or 'json'.
        """
        if isinstance(fout, (str, os.PathLike)):
            fout = os.fspath(os.path.expanduser(fout))
            # pylint: disable=consider-using-with
            fout_obj = open(fout, 'w', encoding="utf-8")
            need_close = True
        else:
            fout_obj = fout
            need_close = False
        ret = self.get_dump(fmap, with_stats, dump_format)
        if dump_format == 'json':
            fout_obj.write('[\n')
            for i, val in enumerate(ret):
                fout_obj.write(val)
                if i < len(ret) - 1:
                    fout_obj.write(",\n")
            fout_obj.write('\n]')
        else:
            for i, val in enumerate(ret):
                fout_obj.write(f"booster[{i}]:\n")
                fout_obj.write(val)
        if need_close:
            fout_obj.close()

    def get_dump(
        self,
        fmap: Union[str, os.PathLike] = "",
        with_stats: bool = False,
        dump_format: str = "text"
    ) -> List[str]:
        """Returns the model dump as a list of strings.  Unlike :py:meth:`save_model`, the output
        format is primarily used for visualization or interpretation, hence it's more
        human readable but cannot be loaded back to XGBoost.

        Parameters
        ----------
        fmap :
            Name of the file containing feature map names.
        with_stats :
            Controls whether the split statistics are output.
        dump_format :
            Format of model dump. Can be 'text', 'json' or 'dot'.

        """
        fmap = os.fspath(os.path.expanduser(fmap))
        length = c_bst_ulong()
        sarr = ctypes.POINTER(ctypes.c_char_p)()
        _check_call(_LIB.XGBoosterDumpModelEx(self.handle,
                                              c_str(fmap),
                                              ctypes.c_int(with_stats),
                                              c_str(dump_format),
                                              ctypes.byref(length),
                                              ctypes.byref(sarr)))
        res = from_cstr_to_pystr(sarr, length)
        return res

    def get_fscore(
        self, fmap: Union[str, os.PathLike] = ""
    ) -> Dict[str, Union[float, List[float]]]:
        """Get feature importance of each feature.

        .. note:: Zero-importance features will not be included

           Keep in mind that this function does not include zero-importance feature, i.e.
           those features that have not been used in any split conditions.

        Parameters
        ----------
        fmap :
           The name of feature map file
        """

        return self.get_score(fmap, importance_type='weight')

    def get_score(
        self, fmap: Union[str, os.PathLike] = '', importance_type: str = 'weight'
    ) -> Dict[str, Union[float, List[float]]]:
        """Get feature importance of each feature.
        For tree model Importance type can be defined as:

        * 'weight': the number of times a feature is used to split the data across all trees.
        * 'gain': the average gain across all splits the feature is used in.
        * 'cover': the average coverage across all splits the feature is used in.
        * 'total_gain': the total gain across all splits the feature is used in.
        * 'total_cover': the total coverage across all splits the feature is used in.

        .. note::

           For linear model, only "weight" is defined and it's the normalized coefficients
           without bias.

        .. note:: Zero-importance features will not be included

           Keep in mind that this function does not include zero-importance feature, i.e.
           those features that have not been used in any split conditions.

        Parameters
        ----------
        fmap:
           The name of feature map file.
        importance_type:
            One of the importance types defined above.

        Returns
        -------
        A map between feature names and their scores.  When `gblinear` is used for
        multi-class classification the scores for each feature is a list with length
        `n_classes`, otherwise they're scalars.
        """
        fmap = os.fspath(os.path.expanduser(fmap))
        features = ctypes.POINTER(ctypes.c_char_p)()
        scores = ctypes.POINTER(ctypes.c_float)()
        n_out_features = c_bst_ulong()
        out_dim = c_bst_ulong()
        shape = ctypes.POINTER(c_bst_ulong)()

        _check_call(
            _LIB.XGBoosterFeatureScore(
                self.handle,
                make_jcargs(importance_type=importance_type, feature_map=fmap),
                ctypes.byref(n_out_features),
                ctypes.byref(features),
                ctypes.byref(out_dim),
                ctypes.byref(shape),
                ctypes.byref(scores),
            )
        )
        features_arr = from_cstr_to_pystr(features, n_out_features)
        scores_arr = _prediction_output(shape, out_dim, scores, False)

        results: Dict[str, Union[float, List[float]]] = {}
        if len(scores_arr.shape) > 1 and scores_arr.shape[1] > 1:
            for feat, score in zip(features_arr, scores_arr):
                results[feat] = [float(s) for s in score]
        else:
            for feat, score in zip(features_arr, scores_arr):
                results[feat] = float(score)
        return results

    # pylint: disable=too-many-statements
    def trees_to_dataframe(self, fmap: Union[str, os.PathLike] = '') -> DataFrame:
        """Parse a boosted tree model text dump into a pandas DataFrame structure.

        This feature is only defined when the decision tree model is chosen as base
        learner (`booster in {gbtree, dart}`). It is not defined for other base learner
        types, such as linear learners (`booster=gblinear`).

        Parameters
        ----------
        fmap: str or os.PathLike (optional)
           The name of feature map file.
        """
        # pylint: disable=too-many-locals
        fmap = os.fspath(os.path.expanduser(fmap))
        if not PANDAS_INSTALLED:
            raise ImportError(('pandas must be available to use this method.'
                               'Install pandas before calling again.'))
        booster = json.loads(self.save_config())["learner"]["gradient_booster"]["name"]
        if booster not in {"gbtree", "dart"}:
            raise ValueError(f"This method is not defined for Booster type {booster}")

        tree_ids = []
        node_ids = []
        fids = []
        splits: List[Union[float, str]] = []
        categories: List[Union[Optional[float], List[str]]] = []
        y_directs: List[Union[float, str]] = []
        n_directs: List[Union[float, str]] = []
        missings: List[Union[float, str]] = []
        gains = []
        covers = []

        trees = self.get_dump(fmap, with_stats=True)
        for i, tree in enumerate(trees):
            for line in tree.split('\n'):
                arr = line.split('[')
                # Leaf node
                if len(arr) == 1:
                    # Last element of line.split is an empty string
                    if arr == ['']:
                        continue
                    # parse string
                    parse = arr[0].split(':')
                    stats = re.split('=|,', parse[1])

                    # append to lists
                    tree_ids.append(i)
                    node_ids.append(int(re.findall(r'\b\d+\b', parse[0])[0]))
                    fids.append('Leaf')
                    splits.append(float('NAN'))
                    categories.append(float('NAN'))
                    y_directs.append(float('NAN'))
                    n_directs.append(float('NAN'))
                    missings.append(float('NAN'))
                    gains.append(float(stats[1]))
                    covers.append(float(stats[3]))
                # Not a Leaf Node
                else:
                    # parse string
                    fid = arr[1].split(']')
                    if fid[0].find("<") != -1:
                        # numerical
                        parse = fid[0].split('<')
                        splits.append(float(parse[1]))
                        categories.append(None)
                    elif fid[0].find(":{") != -1:
                        # categorical
                        parse = fid[0].split(":")
                        cats = parse[1][1:-1]  # strip the {}
                        cats_split = cats.split(",")
                        splits.append(float("NAN"))
                        categories.append(cats_split if cats_split else None)
                    else:
                        raise ValueError("Failed to parse model text dump.")
                    stats = re.split('=|,', fid[1])

                    # append to lists
                    tree_ids.append(i)
                    node_ids.append(int(re.findall(r'\b\d+\b', arr[0])[0]))
                    fids.append(parse[0])
                    str_i = str(i)
                    y_directs.append(str_i + '-' + stats[1])
                    n_directs.append(str_i + '-' + stats[3])
                    missings.append(str_i + '-' + stats[5])
                    gains.append(float(stats[7]))
                    covers.append(float(stats[9]))

        ids = [str(t_id) + '-' + str(n_id) for t_id, n_id in zip(tree_ids, node_ids)]
        df = DataFrame({'Tree': tree_ids, 'Node': node_ids, 'ID': ids,
                        'Feature': fids, 'Split': splits, 'Yes': y_directs,
                        'No': n_directs, 'Missing': missings, 'Gain': gains,
                        'Cover': covers, "Category": categories})

        if callable(getattr(df, 'sort_values', None)):
            # pylint: disable=no-member
            return df.sort_values(['Tree', 'Node']).reset_index(drop=True)
        # pylint: disable=no-member
        return df.sort(['Tree', 'Node']).reset_index(drop=True)

    def _validate_dmatrix_features(self, data: DMatrix) -> None:
        if data.num_row() == 0:
            return

        fn = data.feature_names
        ft = data.feature_types
        # Be consistent with versions before 1.7, "validate" actually modifies the
        # booster.
        if self.feature_names is None:
            self.feature_names = fn
        if self.feature_types is None:
            self.feature_types = ft

        self._validate_features(fn)

    def _validate_features(self, feature_names: Optional[FeatureNames]) -> None:
        if self.feature_names is None:
            return

        if feature_names is None and self.feature_names is not None:
            raise ValueError(
                "training data did not have the following fields: "
                + ", ".join(self.feature_names)
            )

        if self.feature_names != feature_names:
            dat_missing = set(cast(FeatureNames, self.feature_names)) - set(
                cast(FeatureNames, feature_names)
            )
            my_missing = set(cast(FeatureNames, feature_names)) - set(
                cast(FeatureNames, self.feature_names)
            )

            msg = "feature_names mismatch: {0} {1}"

            if dat_missing:
                msg += (
                    "\nexpected "
                    + ", ".join(str(s) for s in dat_missing)
                    + " in input data"
                )

            if my_missing:
                msg += (
                    "\ntraining data did not have the following fields: "
                    + ", ".join(str(s) for s in my_missing)
                )

            raise ValueError(msg.format(self.feature_names, feature_names))

    def get_split_value_histogram(
        self,
        feature: str,
        fmap: Union[os.PathLike, str] = '',
        bins: Optional[int] = None,
        as_pandas: bool = True
    ) -> Union[np.ndarray, DataFrame]:
        """Get split value histogram of a feature

        Parameters
        ----------
        feature: str
            The name of the feature.
        fmap: str or os.PathLike (optional)
            The name of feature map file.
        bin: int, default None
            The maximum number of bins.
            Number of bins equals number of unique split values n_unique,
            if bins == None or bins > n_unique.
        as_pandas: bool, default True
            Return pd.DataFrame when pandas is installed.
            If False or pandas is not installed, return numpy ndarray.

        Returns
        -------
        a histogram of used splitting values for the specified feature
        either as numpy array or pandas DataFrame.
        """
        xgdump = self.get_dump(fmap=fmap)
        values = []
        # pylint: disable=consider-using-f-string
        regexp = re.compile(r"\[{0}<([\d.Ee+-]+)\]".format(feature))
        for val in xgdump:
            m = re.findall(regexp, val)
            values.extend([float(x) for x in m])

        n_unique = len(np.unique(values))
        bins = max(min(n_unique, bins) if bins is not None else n_unique, 1)

        nph = np.histogram(values, bins=bins)
        nph_stacked = np.column_stack((nph[1][1:], nph[0]))
        nph_stacked = nph_stacked[nph_stacked[:, 1] > 0]

        if nph_stacked.size == 0:
            ft = self.feature_types
            fn = self.feature_names
            if fn is None:
                # Let xgboost generate the feature names.
                fn = [f"f{i}" for i in range(self.num_features())]
            try:
                index = fn.index(feature)
                feature_t: Optional[str] = cast(List[str], ft)[index]
            except (ValueError, AttributeError, TypeError):
                # None.index: attr err, None[0]: type err, fn.index(-1): value err
                feature_t = None
            if feature_t == "c":  # categorical
                raise ValueError(
                    "Split value historgam doesn't support categorical split."
                )

        if as_pandas and PANDAS_INSTALLED:
            return DataFrame(nph_stacked, columns=['SplitValue', 'Count'])
        if as_pandas and not PANDAS_INSTALLED:
            warnings.warn(
                "Returning histogram as ndarray"
                " (as_pandas == True, but pandas is not installed).",
                UserWarning
            )
        return nph_stacked<|MERGE_RESOLUTION|>--- conflicted
+++ resolved
@@ -2253,21 +2253,6 @@
             _transform_pandas_df,
         )
 
-<<<<<<< HEAD
-        enable_categorical = _has_categorical(self, data)
-        if _is_pandas_series(data):
-            import pandas as pd
-            data = pd.DataFrame(data)
-=======
-        enable_categorical = True
->>>>>>> 001e663d
-        if _is_pandas_df(data):
-            data, fns, _ = _transform_pandas_df(data, enable_categorical)
-            if validate_features:
-                self._validate_features(fns)
-        if _is_list(data) or _is_tuple(data):
-            data = np.array(data)
-
         if validate_features:
             if not hasattr(data, "shape"):
                 raise TypeError(
@@ -2278,6 +2263,17 @@
                     f"Feature shape mismatch, expected: {self.num_features()}, "
                     f"got {data.shape[1]}"
                 )
+
+        enable_categorical = True
+        if _is_pandas_series(data):
+            import pandas as pd
+            data = pd.DataFrame(data)
+        if _is_pandas_df(data):
+            data, fns, _ = _transform_pandas_df(data, enable_categorical)
+            if validate_features:
+                self._validate_features(fns)
+        if _is_list(data) or _is_tuple(data):
+            data = np.array(data)
 
         if isinstance(data, np.ndarray):
             from .data import _ensure_np_dtype
