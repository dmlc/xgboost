--- conflicted
+++ resolved
@@ -16,10 +16,6 @@
 libpath = {'__file__': libpath_py}
 exec(compile(open(libpath_py, "rb").read(), libpath_py, 'exec'), libpath, libpath)
 
-<<<<<<< HEAD
-#LIB_PATH = [os.path.relpath(libfile, CURRENT_DIR) for libfile in libpath['find_lib_path']()]
-#print("Install libxgboost from: %s" % LIB_PATH)
-=======
 LIB_PATH = []
 for libfile in libpath['find_lib_path']():
     try:
@@ -30,7 +26,6 @@
         continue
 
 print("Install libxgboost from: %s" % LIB_PATH)
->>>>>>> 8a5209c5
 # Please use setup_pip.py for generating and deploying pip installation
 # detailed instruction in setup_pip.py
 
