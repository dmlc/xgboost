# pylint: disable=invalid-name, exec-used
"""Setup xgboost package."""
from __future__ import absolute_import
import io
import sys
import shutil
import os
from setuptools import setup, find_packages

# import subprocess
sys.path.insert(0, '.')

CURRENT_DIR = os.path.dirname(__file__)

# We can not import `xgboost.libpath` in setup.py directly since xgboost/__init__.py
# import `xgboost.core` and finally will import `numpy` and `scipy` which are setup
# `install_requires`. That's why we're using `exec` here.
libpath_py = os.path.join(CURRENT_DIR, 'xgboost/libpath.py')
libpath = {'__file__': libpath_py}
exec(compile(open(libpath_py, "rb").read(), libpath_py, 'exec'), libpath, libpath)

LIB_PATH = []
for libfile in libpath['find_lib_path']():
    try:
        relpath = os.path.relpath(libfile, CURRENT_DIR)
        LIB_PATH.append(relpath)
        break  # need only one
    except ValueError:
        continue

<<<<<<< HEAD
#print("Install libxgboost from: %s" % LIB_PATH)
=======
print("Install libxgboost from: %s" % LIB_PATH)

# Get dmlc tracker script
shutil.copy('../dmlc-core/tracker/dmlc_tracker/tracker.py', 'xgboost/')

>>>>>>> c589eff9
# Please use setup_pip.py for generating and deploying pip installation
# detailed instruction in setup_pip.py

package_data={'xgboost':'*'}
#package_data={'':LIB_PATH}

os.system("cp ../lib/libxgboost.so xgboost/")

setup(name='xgboost',
      version=open(os.path.join(CURRENT_DIR, 'xgboost/VERSION')).read().strip(),
      description="XGBoost Python Package",
      long_description=io.open(os.path.join(CURRENT_DIR, 'README.rst'), encoding='utf-8').read(),
      install_requires=[
          'numpy',
          'scipy',
      ],
      maintainer='Hyunsu Cho',
      maintainer_email='chohyu01@cs.washington.edu',
      zip_safe=False,
      packages=['xgboost'],
      # this will use MANIFEST.in during install where we specify additional files,
      # this is the golden line
      #include_package_data=True,
      package_data=package_data,
      license='Apache-2.0',
      classifiers=['License :: OSI Approved :: Apache Software License',
                   'Development Status :: 5 - Production/Stable',
                   'Operating System :: OS Independent',
                   'Programming Language :: Python',
                   'Programming Language :: Python :: 3',
                   'Programming Language :: Python :: 3.5',
                   'Programming Language :: Python :: 3.6',
                   'Programming Language :: Python :: 3.7'],
      python_requires='>=3.4',
      url='https://github.com/dmlc/xgboost')<|MERGE_RESOLUTION|>--- conflicted
+++ resolved
@@ -28,15 +28,11 @@
     except ValueError:
         continue
 
-<<<<<<< HEAD
-#print("Install libxgboost from: %s" % LIB_PATH)
-=======
 print("Install libxgboost from: %s" % LIB_PATH)
 
 # Get dmlc tracker script
 shutil.copy('../dmlc-core/tracker/dmlc_tracker/tracker.py', 'xgboost/')
 
->>>>>>> c589eff9
 # Please use setup_pip.py for generating and deploying pip installation
 # detailed instruction in setup_pip.py
 
