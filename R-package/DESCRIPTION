--- conflicted
+++ resolved
@@ -1,13 +1,8 @@
 Package: xgboost
 Type: Package
 Title: Extreme Gradient Boosting
-<<<<<<< HEAD
-Version: 0.90.0.1
-Date: 2019-07-18
-=======
 Version: 1.0.0.1
 Date: 2019-07-17
->>>>>>> 1595e3f5
 Authors@R: c(
   person("Tianqi", "Chen", role = c("aut"),
          email = "tianqi.tchen@gmail.com"),
