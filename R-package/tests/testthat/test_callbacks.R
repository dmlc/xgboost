# More specific testing of callbacks
context("callbacks")

data(agaricus.train, package = 'xgboost')
data(agaricus.test, package = 'xgboost')
train <- agaricus.train
test <- agaricus.test

n_threads <- 2

# add some label noise for early stopping tests
add.noise <- function(label, frac) {
  inoise <- sample(length(label), length(label) * frac)
  label[inoise] <- !label[inoise]
  label
}
set.seed(11)
ltrain <- add.noise(train$label, 0.2)
ltest <- add.noise(test$label, 0.2)
dtrain <- xgb.DMatrix(train$data, label = ltrain, nthread = n_threads)
dtest <- xgb.DMatrix(test$data, label = ltest, nthread = n_threads)
watchlist <- list(train = dtrain, test = dtest)


err <- function(label, pr) sum((pr > 0.5) != label) / length(label)

param <- list(objective = "binary:logistic", eval_metric = "error",
              max_depth = 2, nthread = n_threads)


test_that("cb.print.evaluation works as expected", {

  bst_evaluation <- c('train-auc' = 0.9, 'test-auc' = 0.8)
  bst_evaluation_err <- NULL
  begin_iteration <- 1
  end_iteration <- 7

  f0 <- cb.print.evaluation(period = 0)
  f1 <- cb.print.evaluation(period = 1)
  f5 <- cb.print.evaluation(period = 5)

  expect_false(is.null(attr(f1, 'call')))
  expect_equal(attr(f1, 'name'), 'cb.print.evaluation')

  iteration <- 1
  expect_silent(f0())
  expect_output(f1(), "\\[1\\]\ttrain-auc:0.900000\ttest-auc:0.800000")
  expect_output(f5(), "\\[1\\]\ttrain-auc:0.900000\ttest-auc:0.800000")
  expect_null(f1())

  iteration <- 2
  expect_output(f1(), "\\[2\\]\ttrain-auc:0.900000\ttest-auc:0.800000")
  expect_silent(f5())

  iteration <- 7
  expect_output(f1(), "\\[7\\]\ttrain-auc:0.900000\ttest-auc:0.800000")
  expect_output(f5(), "\\[7\\]\ttrain-auc:0.900000\ttest-auc:0.800000")

  bst_evaluation_err  <- c('train-auc' = 0.1, 'test-auc' = 0.2)
  expect_output(f1(), "\\[7\\]\ttrain-auc:0.900000±0.100000\ttest-auc:0.800000±0.200000")
})

test_that("cb.evaluation.log works as expected", {

  bst_evaluation <- c('train-auc' = 0.9, 'test-auc' = 0.8)
  bst_evaluation_err <- NULL

  evaluation_log <- list()
  f <- cb.evaluation.log()

  expect_false(is.null(attr(f, 'call')))
  expect_equal(attr(f, 'name'), 'cb.evaluation.log')

  iteration <- 1
  expect_silent(f())
  expect_equal(evaluation_log,
               list(c(iter = 1, bst_evaluation)))
  iteration <- 2
  expect_silent(f())
  expect_equal(evaluation_log,
               list(c(iter = 1, bst_evaluation), c(iter = 2, bst_evaluation)))
  expect_silent(f(finalize = TRUE))
  expect_equal(evaluation_log,
               data.table::data.table(iter = 1:2, train_auc = c(0.9, 0.9), test_auc = c(0.8, 0.8)))

  bst_evaluation_err  <- c('train-auc' = 0.1, 'test-auc' = 0.2)
  evaluation_log <- list()
  f <- cb.evaluation.log()

  iteration <- 1
  expect_silent(f())
  expect_equal(evaluation_log,
               list(c(iter = 1, c(bst_evaluation, bst_evaluation_err))))
  iteration <- 2
  expect_silent(f())
  expect_equal(evaluation_log,
               list(c(iter = 1, c(bst_evaluation, bst_evaluation_err)),
                    c(iter = 2, c(bst_evaluation, bst_evaluation_err))))
  expect_silent(f(finalize = TRUE))
  expect_equal(evaluation_log,
               data.table::data.table(iter = 1:2,
                          train_auc_mean = c(0.9, 0.9), train_auc_std = c(0.1, 0.1),
                          test_auc_mean = c(0.8, 0.8), test_auc_std = c(0.2, 0.2)))
})


param <- list(objective = "binary:logistic", eval_metric = "error",
              max_depth = 4, nthread = n_threads)

test_that("can store evaluation_log without printing", {
  expect_silent(
    bst <- xgb.train(param, dtrain, nrounds = 10, watchlist, eta = 1, verbose = 0)
  )
  expect_false(is.null(attributes(bst)$evaluation_log))
  expect_false(is.null(attributes(bst)$evaluation_log$train_error))
  expect_lt(attributes(bst)$evaluation_log[, min(train_error)], 0.2)
})

test_that("cb.reset.parameters works as expected", {

  # fixed eta
  set.seed(111)
  bst0 <- xgb.train(param, dtrain, nrounds = 2, watchlist, eta = 0.9, verbose = 0)
  expect_false(is.null(attributes(bst0)$evaluation_log))
  expect_false(is.null(attributes(bst0)$evaluation_log$train_error))

  # same eta but re-set as a vector parameter in the callback
  set.seed(111)
  my_par <- list(eta = c(0.9, 0.9))
  bst1 <- xgb.train(param, dtrain, nrounds = 2, watchlist, verbose = 0,
                    callbacks = list(cb.reset.parameters(my_par)))
  expect_false(is.null(attributes(bst1)$evaluation_log$train_error))
  expect_equal(attributes(bst0)$evaluation_log$train_error,
               attributes(bst1)$evaluation_log$train_error)

  # same eta but re-set via a function in the callback
  set.seed(111)
  my_par <- list(eta = function(itr, itr_end) 0.9)
  bst2 <- xgb.train(param, dtrain, nrounds = 2, watchlist, verbose = 0,
                    callbacks = list(cb.reset.parameters(my_par)))
  expect_false(is.null(attributes(bst2)$evaluation_log$train_error))
  expect_equal(attributes(bst0)$evaluation_log$train_error,
               attributes(bst2)$evaluation_log$train_error)

  # different eta re-set as a vector parameter in the callback
  set.seed(111)
  my_par <- list(eta = c(0.6, 0.5))
  bst3 <- xgb.train(param, dtrain, nrounds = 2, watchlist, verbose = 0,
                    callbacks = list(cb.reset.parameters(my_par)))
  expect_false(is.null(attributes(bst3)$evaluation_log$train_error))
  expect_false(all(attributes(bst0)$evaluation_log$train_error == attributes(bst3)$evaluation_log$train_error))

  # resetting multiple parameters at the same time runs with no error
  my_par <- list(eta = c(1., 0.5), gamma = c(1, 2), max_depth = c(4, 8))
  expect_error(
    bst4 <- xgb.train(param, dtrain, nrounds = 2, watchlist, verbose = 0,
                      callbacks = list(cb.reset.parameters(my_par)))
  , NA) # NA = no error
  # CV works as well
  expect_error(
    bst4 <- xgb.cv(param, dtrain, nfold = 2, nrounds = 2, verbose = 0,
                   callbacks = list(cb.reset.parameters(my_par)))
  , NA) # NA = no error

  # expect no learning with 0 learning rate
  my_par <- list(eta = c(0., 0.))
  bstX <- xgb.train(param, dtrain, nrounds = 2, watchlist, verbose = 0,
                    callbacks = list(cb.reset.parameters(my_par)))
  expect_false(is.null(attributes(bstX)$evaluation_log$train_error))
  er <- unique(attributes(bstX)$evaluation_log$train_error)
  expect_length(er, 1)
  expect_gt(er, 0.4)
})

test_that("cb.save.model works as expected", {
  files <- c('xgboost_01.json', 'xgboost_02.json', 'xgboost.json')
  files <- unname(sapply(files, function(f) file.path(tempdir(), f)))
  for (f in files) if (file.exists(f)) file.remove(f)

  bst <- xgb.train(param, dtrain, nrounds = 2, watchlist, eta = 1, verbose = 0,
                   save_period = 1, save_name = file.path(tempdir(), "xgboost_%02d.json"))
  expect_true(file.exists(files[1]))
  expect_true(file.exists(files[2]))
  b1 <- xgb.load(files[1])
  xgb.parameters(b1) <- list(nthread = 2)
<<<<<<< HEAD
  expect_equal(xgb.get.num.boosted.rounds(b1), 1)
  b2 <- xgb.load('xgboost_02.json')
=======
  expect_equal(xgb.ntree(b1), 1)
  b2 <- xgb.load(files[2])
>>>>>>> bed03499
  xgb.parameters(b2) <- list(nthread = 2)
  expect_equal(xgb.get.num.boosted.rounds(b2), 2)

  xgb.config(b2) <- xgb.config(bst)
  expect_equal(xgb.config(bst), xgb.config(b2))
  expect_equal(xgb.save.raw(bst), xgb.save.raw(b2))

  # save_period = 0 saves the last iteration's model
  bst <- xgb.train(param, dtrain, nrounds = 2, watchlist, eta = 1, verbose = 0,
                   save_period = 0, save_name = file.path(tempdir(), 'xgboost.json'))
  expect_true(file.exists(files[3]))
  b2 <- xgb.load(files[3])
  xgb.config(b2) <- xgb.config(bst)
  expect_equal(xgb.save.raw(bst), xgb.save.raw(b2))

  for (f in files) if (file.exists(f)) file.remove(f)
})

test_that("early stopping xgb.train works", {
  set.seed(11)
  expect_output(
    bst <- xgb.train(param, dtrain, nrounds = 20, watchlist, eta = 0.3,
                     early_stopping_rounds = 3, maximize = FALSE)
  , "Stopping. Best iteration")
  expect_false(is.null(xgb.attr(bst, "best_iteration")))
  expect_lt(xgb.attr(bst, "best_iteration"), 19)
  expect_equal(xgb.attr(bst, "best_iteration"), xgb.attr(bst, "best_ntreelimit"))

  pred <- predict(bst, dtest)
  expect_equal(length(pred), 1611)
  err_pred <- err(ltest, pred)
  err_log <- attributes(bst)$evaluation_log[xgb.attr(bst, "best_iteration"), test_error]
  expect_equal(err_log, err_pred, tolerance = 5e-6)

  set.seed(11)
  expect_silent(
    bst0 <- xgb.train(param, dtrain, nrounds = 20, watchlist, eta = 0.3,
                      early_stopping_rounds = 3, maximize = FALSE, verbose = 0)
  )
  expect_equal(attributes(bst)$evaluation_log, attributes(bst0)$evaluation_log)

  fname <- file.path(tempdir(), "model.bin")
  xgb.save(bst, fname)
  loaded <- xgb.load(fname)

<<<<<<< HEAD
  expect_false(is.null(xgb.attr(loaded, "best_iteration")))
  expect_equal(xgb.attr(loaded, "best_iteration"), xgb.attr(bst, "best_ntreelimit"))
  expect_equal(xgb.attr(loaded, "best_ntreelimit"), xgb.attr(bst, "best_ntreelimit"))

  file.remove("model.bin")
=======
  expect_false(is.null(loaded$best_iteration))
  expect_equal(loaded$best_iteration, bst$best_ntreelimit)
  expect_equal(loaded$best_ntreelimit, bst$best_ntreelimit)
>>>>>>> bed03499
})

test_that("early stopping using a specific metric works", {
  set.seed(11)
  expect_output(
    bst <- xgb.train(param[-2], dtrain, nrounds = 20, watchlist, eta = 0.6,
                     eval_metric = "logloss", eval_metric = "auc",
                     callbacks = list(cb.early.stop(stopping_rounds = 3, maximize = FALSE,
                                                    metric_name = 'test_logloss')))
  , "Stopping. Best iteration")
  expect_false(is.null(xgb.attr(bst, "best_iteration")))
  expect_lt(xgb.attr(bst, "best_iteration"), 19)
  expect_equal(xgb.attr(bst, "best_iteration"), xgb.attr(bst, "best_ntreelimit"))

  pred <- predict(bst, dtest, ntreelimit = xgb.attr(bst, "best_ntreelimit"))
  expect_equal(length(pred), 1611)
  logloss_pred <- sum(-ltest * log(pred) - (1 - ltest) * log(1 - pred)) / length(ltest)
  logloss_log <- attributes(bst)$evaluation_log[xgb.attr(bst, "best_iteration"), test_logloss]
  expect_equal(logloss_log, logloss_pred, tolerance = 1e-5)
})

test_that("early stopping works with titanic", {
  if (!requireNamespace("titanic")) {
    testthat::skip("Optional testing dependency 'titanic' not found.")
  }
  # This test was inspired by https://github.com/dmlc/xgboost/issues/5935
  # It catches possible issues on noLD R
  titanic <- titanic::titanic_train
  titanic$Pclass <-  as.factor(titanic$Pclass)
  dtx <- model.matrix(~ 0 + ., data = titanic[, c("Pclass", "Sex")])
  dty <- titanic$Survived

  xgboost::xgb.train(
    data = xgb.DMatrix(dtx, label = dty),
    objective = "binary:logistic",
    eval_metric = "auc",
    nrounds = 100,
    early_stopping_rounds = 3,
    nthread = n_threads,
    watchlist = list(train = xgb.DMatrix(dtx, label = dty))
  )

  expect_true(TRUE)  # should not crash
})

test_that("early stopping xgb.cv works", {
  set.seed(11)
  expect_output(
    cv <- xgb.cv(param, dtrain, nfold = 5, eta = 0.3, nrounds = 20,
                 early_stopping_rounds = 3, maximize = FALSE)
  , "Stopping. Best iteration")
  expect_false(is.null(cv$best_iteration))
  expect_lt(cv$best_iteration, 19)
  expect_equal(cv$best_iteration, cv$best_ntreelimit)
  # the best error is min error:
  expect_true(cv$evaluation_log[, test_error_mean[cv$best_iteration] == min(test_error_mean)])
})

test_that("prediction in xgb.cv works", {
  set.seed(11)
  nrounds <- 4
  cv <- xgb.cv(param, dtrain, nfold = 5, eta = 0.5, nrounds = nrounds, prediction = TRUE, verbose = 0)
  expect_false(is.null(cv$evaluation_log))
  expect_false(is.null(cv$pred))
  expect_length(cv$pred, nrow(train$data))
  err_pred <- mean(sapply(cv$folds, function(f) mean(err(ltrain[f], cv$pred[f]))))
  err_log <- cv$evaluation_log[nrounds, test_error_mean]
  expect_equal(err_pred, err_log, tolerance = 1e-6)

  # save CV models
  set.seed(11)
  cvx <- xgb.cv(param, dtrain, nfold = 5, eta = 0.5, nrounds = nrounds, prediction = TRUE, verbose = 0,
                callbacks = list(cb.cv.predict(save_models = TRUE)))
  expect_equal(cv$evaluation_log, cvx$evaluation_log)
  expect_length(cvx$models, 5)
  expect_true(all(sapply(cvx$models, class) == 'xgb.Booster'))
})

test_that("prediction in xgb.cv works for gblinear too", {
  set.seed(11)
  p <- list(booster = 'gblinear', objective = "reg:logistic", nthread = n_threads)
  cv <- xgb.cv(p, dtrain, nfold = 5, eta = 0.5, nrounds = 2, prediction = TRUE, verbose = 0)
  expect_false(is.null(cv$evaluation_log))
  expect_false(is.null(cv$pred))
  expect_length(cv$pred, nrow(train$data))
})

test_that("prediction in early-stopping xgb.cv works", {
  set.seed(11)
  expect_output(
    cv <- xgb.cv(param, dtrain, nfold = 5, eta = 0.1, nrounds = 20,
                 early_stopping_rounds = 5, maximize = FALSE, stratified = FALSE,
                 prediction = TRUE, base_score = 0.5)
  , "Stopping. Best iteration")

  expect_false(is.null(cv$best_iteration))
  expect_lt(cv$best_iteration, 19)
  expect_false(is.null(cv$evaluation_log))
  expect_false(is.null(cv$pred))
  expect_length(cv$pred, nrow(train$data))

  err_pred <- mean(sapply(cv$folds, function(f) mean(err(ltrain[f], cv$pred[f]))))
  err_log <- cv$evaluation_log[cv$best_iteration, test_error_mean]
  expect_equal(err_pred, err_log, tolerance = 1e-6)
  err_log_last <- cv$evaluation_log[cv$niter, test_error_mean]
  expect_gt(abs(err_pred - err_log_last), 1e-4)
})

test_that("prediction in xgb.cv for softprob works", {
  lb <- as.numeric(iris$Species) - 1
  set.seed(11)
  expect_warning(
    cv <- xgb.cv(data = as.matrix(iris[, -5]), label = lb, nfold = 4,
                 eta = 0.5, nrounds = 5, max_depth = 3, nthread = n_threads,
                 subsample = 0.8, gamma = 2, verbose = 0,
                 prediction = TRUE, objective = "multi:softprob", num_class = 3)
  , NA)
  expect_false(is.null(cv$pred))
  expect_equal(dim(cv$pred), c(nrow(iris), 3))
  expect_lt(diff(range(rowSums(cv$pred))), 1e-6)
})<|MERGE_RESOLUTION|>--- conflicted
+++ resolved
@@ -183,13 +183,8 @@
   expect_true(file.exists(files[2]))
   b1 <- xgb.load(files[1])
   xgb.parameters(b1) <- list(nthread = 2)
-<<<<<<< HEAD
   expect_equal(xgb.get.num.boosted.rounds(b1), 1)
-  b2 <- xgb.load('xgboost_02.json')
-=======
-  expect_equal(xgb.ntree(b1), 1)
   b2 <- xgb.load(files[2])
->>>>>>> bed03499
   xgb.parameters(b2) <- list(nthread = 2)
   expect_equal(xgb.get.num.boosted.rounds(b2), 2)
 
@@ -235,17 +230,9 @@
   xgb.save(bst, fname)
   loaded <- xgb.load(fname)
 
-<<<<<<< HEAD
   expect_false(is.null(xgb.attr(loaded, "best_iteration")))
   expect_equal(xgb.attr(loaded, "best_iteration"), xgb.attr(bst, "best_ntreelimit"))
   expect_equal(xgb.attr(loaded, "best_ntreelimit"), xgb.attr(bst, "best_ntreelimit"))
-
-  file.remove("model.bin")
-=======
-  expect_false(is.null(loaded$best_iteration))
-  expect_equal(loaded$best_iteration, bst$best_ntreelimit)
-  expect_equal(loaded$best_ntreelimit, bst$best_ntreelimit)
->>>>>>> bed03499
 })
 
 test_that("early stopping using a specific metric works", {
