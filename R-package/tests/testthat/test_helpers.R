context('Test helper functions')

VCD_AVAILABLE <- requireNamespace("vcd", quietly = TRUE)
.skip_if_vcd_not_available <- function() {
    if (!VCD_AVAILABLE) {
        testthat::skip("Optional testing dependency 'vcd' not found.")
    }
}

float_tolerance <- 5e-6

# disable some tests for 32-bit environment
flag_32bit <- .Machine$sizeof.pointer != 8

set.seed(1982)
<<<<<<< HEAD
data(Arthritis)
df <- data.table(Arthritis, keep.rownames = FALSE)
df[, AgeDiscret := as.factor(round(Age / 10, 0))]
df[, AgeCat := as.factor(ifelse(Age > 30, "Old", "Young"))]
df[, ID := NULL]
sparse_matrix <- sparse.model.matrix(Improved~.-1, data = df) # nolint
label <- df[, ifelse(Improved == "Marked", 1, 0)]

# binary
nrounds <- 12
bst.Tree <- xgboost(
  data = sparse_matrix, label = label, max_depth = 9,
  eta = 1, nthread = 2, nrounds = nrounds, verbose = 0,
  objective = "binary:logistic", booster = "gbtree", base_score = 0.5
)

bst.GLM <- xgboost(
  data = sparse_matrix, label = label,
  eta = 1, nthread = 1, nrounds = nrounds, verbose = 0,
  objective = "binary:logistic", booster = "gblinear", base_score = 0.5
)

feature.names <- colnames(sparse_matrix)
=======

nrounds <- 12
if (isTRUE(VCD_AVAILABLE)) {
    data(Arthritis, package = "vcd")
    df <- data.table::data.table(Arthritis, keep.rownames = FALSE)
    df[, AgeDiscret := as.factor(round(Age / 10, 0))]
    df[, AgeCat := as.factor(ifelse(Age > 30, "Old", "Young"))]
    df[, ID := NULL]
    sparse_matrix <- Matrix::sparse.model.matrix(Improved~.-1, data = df) # nolint
    label <- df[, ifelse(Improved == "Marked", 1, 0)]

    # binary
    bst.Tree <- xgboost(data = sparse_matrix, label = label, max_depth = 9,
                        eta = 1, nthread = 2, nrounds = nrounds, verbose = 0,
                        objective = "binary:logistic", booster = "gbtree")

    bst.GLM <- xgboost(data = sparse_matrix, label = label,
                       eta = 1, nthread = 1, nrounds = nrounds, verbose = 0,
                       objective = "binary:logistic", booster = "gblinear")

    feature.names <- colnames(sparse_matrix)
}
>>>>>>> d3081249

# multiclass
mlabel <- as.numeric(iris$Species) - 1
nclass <- 3
mbst.Tree <- xgboost(data = as.matrix(iris[, -5]), label = mlabel, verbose = 0,
                     max_depth = 3, eta = 0.5, nthread = 2, nrounds = nrounds,
                     objective = "multi:softprob", num_class = nclass, base_score = 0)

mbst.GLM <- xgboost(data = as.matrix(iris[, -5]), label = mlabel, verbose = 0,
                    booster = "gblinear", eta = 0.1, nthread = 1, nrounds = nrounds,
                    objective = "multi:softprob", num_class = nclass, base_score = 0)


test_that("xgb.dump works", {
  .skip_if_vcd_not_available()
  if (!flag_32bit)
    expect_length(xgb.dump(bst.Tree), 200)
  dump_file <- file.path(tempdir(), 'xgb.model.dump')
  expect_true(xgb.dump(bst.Tree, dump_file, with_stats = TRUE))
  expect_true(file.exists(dump_file))
  expect_gt(file.size(dump_file), 8000)

  # JSON format
  dmp <- xgb.dump(bst.Tree, dump_format = "json")
  expect_length(dmp, 1)
  if (!flag_32bit)
    expect_length(grep('nodeid', strsplit(dmp, '\n')[[1]]), 188)
})

test_that("xgb.dump works for gblinear", {
  .skip_if_vcd_not_available()
  expect_length(xgb.dump(bst.GLM), 14)
  # also make sure that it works properly for a sparse model where some coefficients
  # are 0 from setting large L1 regularization:
  bst.GLM.sp <- xgboost(data = sparse_matrix, label = label, eta = 1, nthread = 2, nrounds = 1,
                        alpha = 2, objective = "binary:logistic", booster = "gblinear")
  d.sp <- xgb.dump(bst.GLM.sp)
  expect_length(d.sp, 14)
  expect_gt(sum(d.sp == "0"), 0)

  # JSON format
  dmp <- xgb.dump(bst.GLM.sp, dump_format = "json")
  expect_length(dmp, 1)
  expect_length(grep('\\d', strsplit(dmp, '\n')[[1]]), 11)
})

test_that("predict leafs works", {
  .skip_if_vcd_not_available()
  # no error for gbtree
  expect_error(pred_leaf <- predict(bst.Tree, sparse_matrix, predleaf = TRUE), regexp = NA)
  expect_equal(dim(pred_leaf), c(nrow(sparse_matrix), nrounds))
  # error for gblinear
  expect_error(predict(bst.GLM, sparse_matrix, predleaf = TRUE))
})

test_that("predict feature contributions works", {
  .skip_if_vcd_not_available()
  # gbtree binary classifier
  expect_error(pred_contr <- predict(bst.Tree, sparse_matrix, predcontrib = TRUE), regexp = NA)
  expect_equal(dim(pred_contr), c(nrow(sparse_matrix), ncol(sparse_matrix) + 1))
  expect_equal(colnames(pred_contr), c(colnames(sparse_matrix), "BIAS"))
  pred <- predict(bst.Tree, sparse_matrix, outputmargin = TRUE)
  expect_lt(max(abs(rowSums(pred_contr) - pred)), 1e-5)
  # must work with data that has no column names
  X <- sparse_matrix
  colnames(X) <- NULL
  expect_error(pred_contr_ <- predict(bst.Tree, X, predcontrib = TRUE), regexp = NA)
  expect_equal(pred_contr, pred_contr_, check.attributes = FALSE,
               tolerance = float_tolerance)

  # gbtree binary classifier (approximate method)
  expect_error(pred_contr <- predict(bst.Tree, sparse_matrix, predcontrib = TRUE, approxcontrib = TRUE), regexp = NA)
  expect_equal(dim(pred_contr), c(nrow(sparse_matrix), ncol(sparse_matrix) + 1))
  expect_equal(colnames(pred_contr), c(colnames(sparse_matrix), "BIAS"))
  pred <- predict(bst.Tree, sparse_matrix, outputmargin = TRUE)
  expect_lt(max(abs(rowSums(pred_contr) - pred)), 1e-5)

  # gblinear binary classifier
  expect_error(pred_contr <- predict(bst.GLM, sparse_matrix, predcontrib = TRUE), regexp = NA)
  expect_equal(dim(pred_contr), c(nrow(sparse_matrix), ncol(sparse_matrix) + 1))
  expect_equal(colnames(pred_contr), c(colnames(sparse_matrix), "BIAS"))
  pred <- predict(bst.GLM, sparse_matrix, outputmargin = TRUE)
  expect_lt(max(abs(rowSums(pred_contr) - pred)), 1e-5)
  # manual calculation of linear terms
  coefs <- as.numeric(xgb.dump(bst.GLM)[-c(1, 2, 4)])
  coefs <- c(coefs[-1], coefs[1]) # intercept must be the last
  pred_contr_manual <- sweep(cbind(sparse_matrix, 1), 2, coefs, FUN = "*")
  expect_equal(as.numeric(pred_contr), as.numeric(pred_contr_manual),
               tolerance = float_tolerance)

  # gbtree multiclass
  pred <- predict(mbst.Tree, as.matrix(iris[, -5]), outputmargin = TRUE, reshape = TRUE)
  pred_contr <- predict(mbst.Tree, as.matrix(iris[, -5]), predcontrib = TRUE)
  expect_is(pred_contr, "list")
  expect_length(pred_contr, 3)
  for (g in seq_along(pred_contr)) {
    expect_equal(colnames(pred_contr[[g]]), c(colnames(iris[, -5]), "BIAS"))
    expect_lt(max(abs(rowSums(pred_contr[[g]]) - pred[, g])), 1e-5)
  }

  # gblinear multiclass (set base_score = 0, which is base margin in multiclass)
  pred <- predict(mbst.GLM, as.matrix(iris[, -5]), outputmargin = TRUE, reshape = TRUE)
  pred_contr <- predict(mbst.GLM, as.matrix(iris[, -5]), predcontrib = TRUE)
  expect_length(pred_contr, 3)
  coefs_all <- matrix(
    data = as.numeric(xgb.dump(mbst.GLM)[-c(1, 2, 6)]),
    ncol = 3,
    byrow = TRUE
  )
  for (g in seq_along(pred_contr)) {
    expect_equal(colnames(pred_contr[[g]]), c(colnames(iris[, -5]), "BIAS"))
    expect_lt(max(abs(rowSums(pred_contr[[g]]) - pred[, g])), float_tolerance)
    # manual calculation of linear terms
    coefs <- c(coefs_all[-1, g], coefs_all[1, g]) # intercept needs to be the last
    pred_contr_manual <- sweep(as.matrix(cbind(iris[, -5], 1)), 2, coefs, FUN = "*")
    expect_equal(as.numeric(pred_contr[[g]]), as.numeric(pred_contr_manual),
                 tolerance = float_tolerance)
  }
})

test_that("SHAPs sum to predictions, with or without DART", {
  d <- cbind(
    x1 = rnorm(100),
    x2 = rnorm(100),
    x3 = rnorm(100))
  y <- d[, "x1"] + d[, "x2"]^2 +
    ifelse(d[, "x3"] > .5, d[, "x3"]^2, 2^d[, "x3"]) +
    rnorm(100)
  nrounds <- 30

  for (booster in list("gbtree", "dart")) {
    fit <- xgboost(
      params = c(
        list(
          booster = booster,
          objective = "reg:squarederror",
          eval_metric = "rmse"),
        if (booster == "dart")
          list(rate_drop = .01, one_drop = TRUE)),
      data = d,
      label = y,
      nrounds = nrounds)

    pr <- function(...) {
      predict(fit, newdata = d, ...)
    }
    pred <- pr()
    shap <- pr(predcontrib = TRUE)
    shapi <- pr(predinteraction = TRUE)
    tol <- 1e-5

    expect_equal(rowSums(shap), pred, tol = tol)
    expect_equal(apply(shapi, 1, sum), pred, tol = tol)
    for (i in seq_len(nrow(d)))
      for (f in list(rowSums, colSums))
        expect_equal(f(shapi[i, , ]), shap[i, ], tol = tol)
  }
})

test_that("xgb-attribute functionality", {
  .skip_if_vcd_not_available()
  val <- "my attribute value"
  list.val <- list(my_attr = val, a = 123, b = 'ok')
  list.ch <- list.val[order(names(list.val))]
  list.ch <- lapply(list.ch, as.character)
  # note: iter is 0-index in xgb attributes
  list.default <- list(niter = as.character(nrounds - 1))
  list.ch <- c(list.ch, list.default)
  # proper input:
  expect_error(xgb.attr(bst.Tree, NULL))
  expect_error(xgb.attr(val, val))
  # set & get:
  expect_null(xgb.attr(bst.Tree, "asdf"))
  expect_equal(xgb.attributes(bst.Tree), list.default)
  xgb.attr(bst.Tree, "my_attr") <- val
  expect_equal(xgb.attr(bst.Tree, "my_attr"), val)
  xgb.attributes(bst.Tree) <- list.val
  expect_equal(xgb.attributes(bst.Tree), list.ch)
  # serializing:
  xgb.save(bst.Tree, 'xgb.model')
  bst <- xgb.load('xgb.model')
  if (file.exists('xgb.model')) file.remove('xgb.model')
  expect_equal(xgb.attr(bst, "my_attr"), val)
  expect_equal(xgb.attributes(bst), list.ch)
  # deletion:
  xgb.attr(bst, "my_attr") <- NULL
  expect_null(xgb.attr(bst, "my_attr"))
  expect_equal(xgb.attributes(bst), list.ch[c("a", "b", "niter")])
  xgb.attributes(bst) <- list(a = NULL, b = NULL)
  expect_equal(xgb.attributes(bst), list.default)
  xgb.attributes(bst) <- list(niter = NULL)
  expect_null(xgb.attributes(bst))
})

if (grepl('Windows', Sys.info()[['sysname']]) ||
    grepl('Linux', Sys.info()[['sysname']]) ||
    grepl('Darwin', Sys.info()[['sysname']])) {
    test_that("xgb-attribute numeric precision", {
      .skip_if_vcd_not_available()
      # check that lossless conversion works with 17 digits
      # numeric -> character -> numeric
      X <- 10^runif(100, -20, 20)
      if (capabilities('long.double')) {
          X2X <- as.numeric(format(X, digits = 17))
          expect_equal(X, X2X, tolerance = float_tolerance)
      }
      # retrieved attributes to be the same as written
      for (x in X) {
        xgb.attr(bst.Tree, "x") <- x
        expect_equal(as.numeric(xgb.attr(bst.Tree, "x")), x, tolerance = float_tolerance)
        xgb.attributes(bst.Tree) <- list(a = "A", b = x)
        expect_equal(as.numeric(xgb.attr(bst.Tree, "b")), x, tolerance = float_tolerance)
      }
    })
}

test_that("xgb.Booster serializing as R object works", {
  .skip_if_vcd_not_available()
  saveRDS(bst.Tree, 'xgb.model.rds')
  bst <- readRDS('xgb.model.rds')
  dtrain <- xgb.DMatrix(sparse_matrix, label = label)
  expect_equal(predict(bst.Tree, dtrain), predict(bst, dtrain), tolerance = float_tolerance)
  expect_equal(xgb.dump(bst.Tree), xgb.dump(bst))
  xgb.save(bst, 'xgb.model')
  if (file.exists('xgb.model')) file.remove('xgb.model')
  bst <- readRDS('xgb.model.rds')
  if (file.exists('xgb.model.rds')) file.remove('xgb.model.rds')
  nil_ptr <- new("externalptr")
  class(nil_ptr) <- "xgb.Booster.handle"
  expect_true(identical(bst$handle, nil_ptr))
  bst <- xgb.Booster.complete(bst)
  expect_true(!identical(bst$handle, nil_ptr))
  expect_equal(predict(bst.Tree, dtrain), predict(bst, dtrain), tolerance = float_tolerance)
})

test_that("xgb.model.dt.tree works with and without feature names", {
  .skip_if_vcd_not_available()
  names.dt.trees <- c("Tree", "Node", "ID", "Feature", "Split", "Yes", "No", "Missing", "Quality", "Cover")
  dt.tree <- xgb.model.dt.tree(feature_names = feature.names, model = bst.Tree)
  expect_equal(names.dt.trees, names(dt.tree))
  if (!flag_32bit)
    expect_equal(dim(dt.tree), c(188, 10))
  expect_output(str(dt.tree), 'Feature.*\\"Age\\"')

  dt.tree.0 <- xgb.model.dt.tree(model = bst.Tree)
  expect_equal(dt.tree, dt.tree.0)

  # when model contains no feature names:
  bst.Tree.x <- bst.Tree
  bst.Tree.x$feature_names <- NULL
  dt.tree.x <- xgb.model.dt.tree(model = bst.Tree.x)
  expect_output(str(dt.tree.x), 'Feature.*\\"3\\"')
  expect_equal(dt.tree[, -4, with = FALSE], dt.tree.x[, -4, with = FALSE])

  # using integer node ID instead of character
  dt.tree.int <- xgb.model.dt.tree(model = bst.Tree, use_int_id = TRUE)
  expect_equal(as.integer(data.table::tstrsplit(dt.tree$Yes, '-')[[2]]), dt.tree.int$Yes)
  expect_equal(as.integer(data.table::tstrsplit(dt.tree$No, '-')[[2]]), dt.tree.int$No)
  expect_equal(as.integer(data.table::tstrsplit(dt.tree$Missing, '-')[[2]]), dt.tree.int$Missing)
})

test_that("xgb.model.dt.tree throws error for gblinear", {
  .skip_if_vcd_not_available()
  expect_error(xgb.model.dt.tree(model = bst.GLM))
})

test_that("xgb.importance works with and without feature names", {
  .skip_if_vcd_not_available()
  importance.Tree <- xgb.importance(feature_names = feature.names, model = bst.Tree)
  if (!flag_32bit)
    expect_equal(dim(importance.Tree), c(7, 4))
  expect_equal(colnames(importance.Tree), c("Feature", "Gain", "Cover", "Frequency"))
  expect_output(str(importance.Tree), 'Feature.*\\"Age\\"')

  importance.Tree.0 <- xgb.importance(model = bst.Tree)
  expect_equal(importance.Tree, importance.Tree.0, tolerance = float_tolerance)

  # when model contains no feature names:
  bst.Tree.x <- bst.Tree
  bst.Tree.x$feature_names <- NULL
  importance.Tree.x <- xgb.importance(model = bst.Tree)
  expect_equal(importance.Tree[, -1, with = FALSE], importance.Tree.x[, -1, with = FALSE],
               tolerance = float_tolerance)

  imp2plot <- xgb.plot.importance(importance_matrix = importance.Tree)
  expect_equal(colnames(imp2plot), c("Feature", "Gain", "Cover", "Frequency", "Importance"))
  xgb.ggplot.importance(importance_matrix = importance.Tree)

  # for multiclass
  imp.Tree <- xgb.importance(model = mbst.Tree)
  expect_equal(dim(imp.Tree), c(4, 4))

  trees <- seq(from = 0, by = 2, length.out = 2)
  importance <- xgb.importance(feature_names = feature.names, model = bst.Tree, trees = trees)

  importance_from_dump <- function() {
    model_text_dump <- xgb.dump(model = bst.Tree, with_stats = TRUE, trees = trees)
    imp <- xgb.model.dt.tree(
      feature_names = feature.names,
      text = model_text_dump,
      trees = trees
    )[
      Feature != "Leaf", .(
        Gain = sum(Quality),
        Cover = sum(Cover),
        Frequency = .N
      ),
      by = Feature
    ][
      , `:=`(
        Gain = Gain / sum(Gain),
        Cover = Cover / sum(Cover),
        Frequency = Frequency / sum(Frequency)
      )
    ][
      order(Gain, decreasing = TRUE)
    ]
    imp
  }
  expect_equal(importance_from_dump(), importance, tolerance = 1e-6)

  ## decision stump
  m <- xgboost::xgboost(
    data = as.matrix(data.frame(x = c(0, 1))),
    label = c(1, 2),
    nrounds = 1,
    base_score = 0.5
  )
  df <- xgb.model.dt.tree(model = m)
  expect_equal(df$Feature, "Leaf")
  expect_equal(df$Cover, 2)
})

test_that("xgb.importance works with GLM model", {
  .skip_if_vcd_not_available()
  importance.GLM <- xgb.importance(feature_names = feature.names, model = bst.GLM)
  expect_equal(dim(importance.GLM), c(10, 2))
  expect_equal(colnames(importance.GLM), c("Feature", "Weight"))
  xgb.importance(model = bst.GLM)
  imp2plot <- xgb.plot.importance(importance.GLM)
  expect_equal(colnames(imp2plot), c("Feature", "Weight", "Importance"))
  xgb.ggplot.importance(importance.GLM)

  # for multiclass
  imp.GLM <- xgb.importance(model = mbst.GLM)
  expect_equal(dim(imp.GLM), c(12, 3))
  expect_equal(imp.GLM$Class, rep(0:2, each = 4))
})

test_that("xgb.model.dt.tree and xgb.importance work with a single split model", {
  .skip_if_vcd_not_available()
  bst1 <- xgboost(data = sparse_matrix, label = label, max_depth = 1,
                  eta = 1, nthread = 2, nrounds = 1, verbose = 0,
                  objective = "binary:logistic")
  expect_error(dt <- xgb.model.dt.tree(model = bst1), regexp = NA) # no error
  expect_equal(nrow(dt), 3)
  expect_error(imp <- xgb.importance(model = bst1), regexp = NA) # no error
  expect_equal(nrow(imp), 1)
  expect_equal(imp$Gain, 1)
})

test_that("xgb.plot.tree works with and without feature names", {
  .skip_if_vcd_not_available()
  expect_silent(xgb.plot.tree(feature_names = feature.names, model = bst.Tree))
  expect_silent(xgb.plot.tree(model = bst.Tree))
})

test_that("xgb.plot.multi.trees works with and without feature names", {
  .skip_if_vcd_not_available()
  xgb.plot.multi.trees(model = bst.Tree, feature_names = feature.names, features_keep = 3)
  xgb.plot.multi.trees(model = bst.Tree, features_keep = 3)
})

test_that("xgb.plot.deepness works", {
  .skip_if_vcd_not_available()
  d2p <- xgb.plot.deepness(model = bst.Tree)
  expect_equal(colnames(d2p), c("ID", "Tree", "Depth", "Cover", "Weight"))
  xgb.plot.deepness(model = bst.Tree, which = "med.depth")
  xgb.ggplot.deepness(model = bst.Tree)
})

test_that("xgb.shap.data works when top_n is provided", {
  .skip_if_vcd_not_available()
  data_list <- xgb.shap.data(data = sparse_matrix, model = bst.Tree, top_n = 2)
  expect_equal(names(data_list), c("data", "shap_contrib"))
  expect_equal(NCOL(data_list$data), 2)
  expect_equal(NCOL(data_list$shap_contrib), 2)
  expect_equal(NROW(data_list$data), NROW(data_list$shap_contrib))
  expect_gt(length(colnames(data_list$data)), 0)
  expect_gt(length(colnames(data_list$shap_contrib)), 0)

  # for multiclass without target class provided
  data_list <- xgb.shap.data(data = as.matrix(iris[, -5]), model = mbst.Tree, top_n = 2)
  expect_equal(dim(data_list$shap_contrib), c(nrow(iris), 2))
  # for multiclass with target class provided
  data_list <- xgb.shap.data(data = as.matrix(iris[, -5]), model = mbst.Tree, top_n = 2, target_class = 0)
  expect_equal(dim(data_list$shap_contrib), c(nrow(iris), 2))
})

test_that("xgb.shap.data works with subsampling", {
  .skip_if_vcd_not_available()
  data_list <- xgb.shap.data(data = sparse_matrix, model = bst.Tree, top_n = 2, subsample = 0.8)
  expect_equal(NROW(data_list$data), as.integer(0.8 * nrow(sparse_matrix)))
  expect_equal(NROW(data_list$data), NROW(data_list$shap_contrib))
})

test_that("prepare.ggplot.shap.data works", {
  .skip_if_vcd_not_available()
  data_list <- xgb.shap.data(data = sparse_matrix, model = bst.Tree, top_n = 2)
  plot_data <- prepare.ggplot.shap.data(data_list, normalize = TRUE)
  expect_s3_class(plot_data, "data.frame")
  expect_equal(names(plot_data), c("id", "feature", "feature_value", "shap_value"))
  expect_s3_class(plot_data$feature, "factor")
  # Each observation should have 1 row for each feature
  expect_equal(nrow(plot_data), nrow(sparse_matrix) * 2)
})

test_that("xgb.plot.shap works", {
  .skip_if_vcd_not_available()
  sh <- xgb.plot.shap(data = sparse_matrix, model = bst.Tree, top_n = 2, col = 4)
  expect_equal(names(sh), c("data", "shap_contrib"))
})

test_that("xgb.plot.shap.summary works", {
  .skip_if_vcd_not_available()
  expect_silent(xgb.plot.shap.summary(data = sparse_matrix, model = bst.Tree, top_n = 2))
  expect_silent(xgb.ggplot.shap.summary(data = sparse_matrix, model = bst.Tree, top_n = 2))
})

test_that("check.deprecation works", {
  ttt <- function(a = NNULL, DUMMY = NULL, ...) {
    check.deprecation(...)
    as.list((environment()))
  }
  res <- ttt(a = 1, DUMMY = 2, z = 3)
  expect_equal(res, list(a = 1, DUMMY = 2))
  expect_warning(
    res <- ttt(a = 1, dummy = 22, z = 3)
  , "\'dummy\' is deprecated")
  expect_equal(res, list(a = 1, DUMMY = 22))
  expect_warning(
    res <- ttt(a = 1, dumm = 22, z = 3)
  , "\'dumm\' was partially matched to \'dummy\'")
  expect_equal(res, list(a = 1, DUMMY = 22))
})

test_that('convert.labels works', {
  y <- c(0, 1, 0, 0, 1)
  for (objective in c('binary:logistic', 'binary:logitraw', 'binary:hinge')) {
    res <- xgboost:::convert.labels(y, objective_name = objective)
    expect_s3_class(res, 'factor')
    expect_equal(res, factor(res))
  }
  y <- c(0, 1, 3, 2, 1, 4)
  for (objective in c('multi:softmax', 'multi:softprob', 'rank:pairwise', 'rank:ndcg',
                      'rank:map')) {
    res <- xgboost:::convert.labels(y, objective_name = objective)
    expect_s3_class(res, 'factor')
    expect_equal(res, factor(res))
  }
  y <- c(1.2, 3.0, -1.0, 10.0)
  for (objective in c('reg:squarederror', 'reg:squaredlogerror', 'reg:logistic',
                      'reg:pseudohubererror', 'count:poisson', 'survival:cox', 'survival:aft',
                      'reg:gamma', 'reg:tweedie')) {
    res <- xgboost:::convert.labels(y, objective_name = objective)
    expect_equal(class(res), 'numeric')
  }
})<|MERGE_RESOLUTION|>--- conflicted
+++ resolved
@@ -13,31 +13,6 @@
 flag_32bit <- .Machine$sizeof.pointer != 8
 
 set.seed(1982)
-<<<<<<< HEAD
-data(Arthritis)
-df <- data.table(Arthritis, keep.rownames = FALSE)
-df[, AgeDiscret := as.factor(round(Age / 10, 0))]
-df[, AgeCat := as.factor(ifelse(Age > 30, "Old", "Young"))]
-df[, ID := NULL]
-sparse_matrix <- sparse.model.matrix(Improved~.-1, data = df) # nolint
-label <- df[, ifelse(Improved == "Marked", 1, 0)]
-
-# binary
-nrounds <- 12
-bst.Tree <- xgboost(
-  data = sparse_matrix, label = label, max_depth = 9,
-  eta = 1, nthread = 2, nrounds = nrounds, verbose = 0,
-  objective = "binary:logistic", booster = "gbtree", base_score = 0.5
-)
-
-bst.GLM <- xgboost(
-  data = sparse_matrix, label = label,
-  eta = 1, nthread = 1, nrounds = nrounds, verbose = 0,
-  objective = "binary:logistic", booster = "gblinear", base_score = 0.5
-)
-
-feature.names <- colnames(sparse_matrix)
-=======
 
 nrounds <- 12
 if (isTRUE(VCD_AVAILABLE)) {
@@ -52,15 +27,16 @@
     # binary
     bst.Tree <- xgboost(data = sparse_matrix, label = label, max_depth = 9,
                         eta = 1, nthread = 2, nrounds = nrounds, verbose = 0,
-                        objective = "binary:logistic", booster = "gbtree")
+                        objective = "binary:logistic", booster = "gbtree",
+                        base_score = 0.5)
 
     bst.GLM <- xgboost(data = sparse_matrix, label = label,
                        eta = 1, nthread = 1, nrounds = nrounds, verbose = 0,
-                       objective = "binary:logistic", booster = "gblinear")
+                       objective = "binary:logistic", booster = "gblinear",
+                       base_score = 0.5)
 
     feature.names <- colnames(sparse_matrix)
 }
->>>>>>> d3081249
 
 # multiclass
 mlabel <- as.numeric(iris$Species) - 1
