context('Test helper functions')

VCD_AVAILABLE <- requireNamespace("vcd", quietly = TRUE)
.skip_if_vcd_not_available <- function() {
    if (!VCD_AVAILABLE) {
        testthat::skip("Optional testing dependency 'vcd' not found.")
    }
}

float_tolerance <- 5e-6

# disable some tests for 32-bit environment
flag_32bit <- .Machine$sizeof.pointer != 8

set.seed(1982)

nrounds <- 12
if (isTRUE(VCD_AVAILABLE)) {
    data(Arthritis, package = "vcd")
    df <- data.table::data.table(Arthritis, keep.rownames = FALSE)
    df[, AgeDiscret := as.factor(round(Age / 10, 0))]
    df[, AgeCat := as.factor(ifelse(Age > 30, "Old", "Young"))]
    df[, ID := NULL]
    sparse_matrix <- Matrix::sparse.model.matrix(Improved~.-1, data = df) # nolint
    label <- df[, ifelse(Improved == "Marked", 1, 0)]

    # binary
    bst.Tree <- xgboost(data = sparse_matrix, label = label, max_depth = 9,
                        eta = 1, nthread = 2, nrounds = nrounds, verbose = 0,
                        objective = "binary:logistic", booster = "gbtree",
                        base_score = 0.5)

    bst.GLM <- xgboost(data = sparse_matrix, label = label,
                       eta = 1, nthread = 1, nrounds = nrounds, verbose = 0,
                       objective = "binary:logistic", booster = "gblinear",
                       base_score = 0.5)

    feature.names <- colnames(sparse_matrix)
}

# multiclass
mlabel <- as.numeric(iris$Species) - 1
nclass <- 3
mbst.Tree <- xgboost(data = as.matrix(iris[, -5]), label = mlabel, verbose = 0,
                     max_depth = 3, eta = 0.5, nthread = 2, nrounds = nrounds,
                     objective = "multi:softprob", num_class = nclass, base_score = 0)

mbst.GLM <- xgboost(data = as.matrix(iris[, -5]), label = mlabel, verbose = 0,
                    booster = "gblinear", eta = 0.1, nthread = 1, nrounds = nrounds,
                    objective = "multi:softprob", num_class = nclass, base_score = 0)

# without feature names
bst.Tree.unnamed <- xgb.copy.Booster(bst.Tree)
setinfo(bst.Tree.unnamed, "feature_name", NULL)

test_that("xgb.dump works", {
  .skip_if_vcd_not_available()
  if (!flag_32bit)
    expect_length(xgb.dump(bst.Tree), 200)
  dump_file <- file.path(tempdir(), 'xgb.model.dump')
  expect_true(xgb.dump(bst.Tree, dump_file, with_stats = TRUE))
  expect_true(file.exists(dump_file))
  expect_gt(file.size(dump_file), 8000)

  # JSON format
  dmp <- xgb.dump(bst.Tree, dump_format = "json")
  expect_length(dmp, 1)
  if (!flag_32bit)
    expect_length(grep('nodeid', strsplit(dmp, '\n', fixed = TRUE)[[1]], fixed = TRUE), 188)
})

test_that("xgb.dump works for gblinear", {
  .skip_if_vcd_not_available()
  expect_length(xgb.dump(bst.GLM), 14)
  # also make sure that it works properly for a sparse model where some coefficients
  # are 0 from setting large L1 regularization:
  bst.GLM.sp <- xgboost(data = sparse_matrix, label = label, eta = 1, nthread = 2, nrounds = 1,
                        alpha = 2, objective = "binary:logistic", booster = "gblinear")
  d.sp <- xgb.dump(bst.GLM.sp)
  expect_length(d.sp, 14)
  expect_gt(sum(d.sp == "0"), 0)

  # JSON format
  dmp <- xgb.dump(bst.GLM.sp, dump_format = "json")
  expect_length(dmp, 1)
  expect_length(grep('\\d', strsplit(dmp, '\n', fixed = TRUE)[[1]]), 11)
})

test_that("predict leafs works", {
  .skip_if_vcd_not_available()
  # no error for gbtree
  expect_error(pred_leaf <- predict(bst.Tree, sparse_matrix, predleaf = TRUE), regexp = NA)
  expect_equal(dim(pred_leaf), c(nrow(sparse_matrix), nrounds))
  # error for gblinear
  expect_error(predict(bst.GLM, sparse_matrix, predleaf = TRUE))
})

test_that("predict feature contributions works", {
  .skip_if_vcd_not_available()
  # gbtree binary classifier
  expect_error(pred_contr <- predict(bst.Tree, sparse_matrix, predcontrib = TRUE), regexp = NA)
  expect_equal(dim(pred_contr), c(nrow(sparse_matrix), ncol(sparse_matrix) + 1))
  expect_equal(colnames(pred_contr), c(colnames(sparse_matrix), "BIAS"))
  pred <- predict(bst.Tree, sparse_matrix, outputmargin = TRUE)
  expect_lt(max(abs(rowSums(pred_contr) - pred)), 1e-5)
  # must work with data that has no column names
  X <- sparse_matrix
  colnames(X) <- NULL
  expect_error(pred_contr_ <- predict(bst.Tree, X, predcontrib = TRUE), regexp = NA)
  expect_equal(pred_contr, pred_contr_, check.attributes = FALSE,
               tolerance = float_tolerance)

  # gbtree binary classifier (approximate method)
  expect_error(pred_contr <- predict(bst.Tree, sparse_matrix, predcontrib = TRUE, approxcontrib = TRUE), regexp = NA)
  expect_equal(dim(pred_contr), c(nrow(sparse_matrix), ncol(sparse_matrix) + 1))
  expect_equal(colnames(pred_contr), c(colnames(sparse_matrix), "BIAS"))
  pred <- predict(bst.Tree, sparse_matrix, outputmargin = TRUE)
  expect_lt(max(abs(rowSums(pred_contr) - pred)), 1e-5)

  # gblinear binary classifier
  expect_error(pred_contr <- predict(bst.GLM, sparse_matrix, predcontrib = TRUE), regexp = NA)
  expect_equal(dim(pred_contr), c(nrow(sparse_matrix), ncol(sparse_matrix) + 1))
  expect_equal(colnames(pred_contr), c(colnames(sparse_matrix), "BIAS"))
  pred <- predict(bst.GLM, sparse_matrix, outputmargin = TRUE)
  expect_lt(max(abs(rowSums(pred_contr) - pred)), 1e-5)
  # manual calculation of linear terms
  coefs <- as.numeric(xgb.dump(bst.GLM)[-c(1, 2, 4)])
  coefs <- c(coefs[-1], coefs[1]) # intercept must be the last
  pred_contr_manual <- sweep(cbind(sparse_matrix, 1), 2, coefs, FUN = "*")
  expect_equal(as.numeric(pred_contr), as.numeric(pred_contr_manual),
               tolerance = float_tolerance)

  # gbtree multiclass
  pred <- predict(mbst.Tree, as.matrix(iris[, -5]), outputmargin = TRUE, reshape = TRUE)
  pred_contr <- predict(mbst.Tree, as.matrix(iris[, -5]), predcontrib = TRUE)
  expect_is(pred_contr, "list")
  expect_length(pred_contr, 3)
  for (g in seq_along(pred_contr)) {
    expect_equal(colnames(pred_contr[[g]]), c(colnames(iris[, -5]), "BIAS"))
    expect_lt(max(abs(rowSums(pred_contr[[g]]) - pred[, g])), 1e-5)
  }

  # gblinear multiclass (set base_score = 0, which is base margin in multiclass)
  pred <- predict(mbst.GLM, as.matrix(iris[, -5]), outputmargin = TRUE, reshape = TRUE)
  pred_contr <- predict(mbst.GLM, as.matrix(iris[, -5]), predcontrib = TRUE)
  expect_length(pred_contr, 3)
  coefs_all <- matrix(
    data = as.numeric(xgb.dump(mbst.GLM)[-c(1, 2, 6)]),
    ncol = 3,
    byrow = TRUE
  )
  for (g in seq_along(pred_contr)) {
    expect_equal(colnames(pred_contr[[g]]), c(colnames(iris[, -5]), "BIAS"))
    expect_lt(max(abs(rowSums(pred_contr[[g]]) - pred[, g])), float_tolerance)
    # manual calculation of linear terms
    coefs <- c(coefs_all[-1, g], coefs_all[1, g]) # intercept needs to be the last
    pred_contr_manual <- sweep(as.matrix(cbind(iris[, -5], 1)), 2, coefs, FUN = "*")
    expect_equal(as.numeric(pred_contr[[g]]), as.numeric(pred_contr_manual),
                 tolerance = float_tolerance)
  }
})

test_that("SHAPs sum to predictions, with or without DART", {
  d <- cbind(
    x1 = rnorm(100),
    x2 = rnorm(100),
    x3 = rnorm(100))
  y <- d[, "x1"] + d[, "x2"]^2 +
    ifelse(d[, "x3"] > .5, d[, "x3"]^2, 2^d[, "x3"]) +
    rnorm(100)
  nrounds <- 30

  for (booster in list("gbtree", "dart")) {
    fit <- xgboost(
      params = c(
        list(
          nthread = 2,
          booster = booster,
          objective = "reg:squarederror",
          eval_metric = "rmse"),
        if (booster == "dart")
          list(rate_drop = .01, one_drop = TRUE)),
      data = d,
      label = y,
      nrounds = nrounds)

    pr <- function(...) {
      predict(fit, newdata = d, ...)
    }
    pred <- pr()
    shap <- pr(predcontrib = TRUE)
    shapi <- pr(predinteraction = TRUE)
    tol <- 1e-5

    expect_equal(rowSums(shap), pred, tol = tol)
    expect_equal(rowSums(shapi), pred, tol = tol)
    for (i in seq_len(nrow(d)))
      for (f in list(rowSums, colSums))
        expect_equal(f(shapi[i, , ]), shap[i, ], tol = tol)
  }
})

test_that("xgb-attribute functionality", {
  .skip_if_vcd_not_available()
  val <- "my attribute value"
  list.val <- list(my_attr = val, a = 123, b = 'ok')
  list.ch <- list.val[order(names(list.val))]
  list.ch <- lapply(list.ch, as.character)
  # note: iter is 0-index in xgb attributes
  list.default <- list()
  list.ch <- c(list.ch, list.default)
  # proper input:
  expect_error(xgb.attr(bst.Tree, NULL))
  expect_error(xgb.attr(val, val))
  # set & get:
  expect_null(xgb.attr(bst.Tree, "asdf"))
  expect_equal(xgb.attributes(bst.Tree), list.default)
  bst.Tree.copy <- xgb.copy.Booster(bst.Tree)
  xgb.attr(bst.Tree.copy, "my_attr") <- val
  expect_equal(xgb.attr(bst.Tree.copy, "my_attr"), val)
  xgb.attributes(bst.Tree.copy) <- list.val
  expect_equal(xgb.attributes(bst.Tree.copy), list.ch)
  # serializing:
  xgb.save(bst.Tree.copy, 'xgb.model')
  bst <- xgb.load('xgb.model')
  if (file.exists('xgb.model')) file.remove('xgb.model')
  expect_equal(xgb.attr(bst, "my_attr"), val)
  expect_equal(xgb.attributes(bst), list.ch)
  # deletion:
  xgb.attr(bst, "my_attr") <- NULL
  expect_null(xgb.attr(bst, "my_attr"))
  expect_equal(xgb.attributes(bst), list.ch[c("a", "b")])
  xgb.attributes(bst) <- list(a = NULL, b = NULL)
  expect_equal(xgb.attributes(bst), list.default)
  xgb.attributes(bst) <- list(niter = NULL)
  expect_equal(xgb.attributes(bst), list())
})

if (grepl('Windows', Sys.info()[['sysname']], fixed = TRUE) ||
    grepl('Linux', Sys.info()[['sysname']], fixed = TRUE) ||
    grepl('Darwin', Sys.info()[['sysname']], fixed = TRUE)) {
    test_that("xgb-attribute numeric precision", {
      .skip_if_vcd_not_available()
      # check that lossless conversion works with 17 digits
      # numeric -> character -> numeric
      X <- 10^runif(100, -20, 20)
      if (capabilities('long.double')) {
          X2X <- as.numeric(format(X, digits = 17))
          expect_equal(X, X2X, tolerance = float_tolerance)
      }
      # retrieved attributes to be the same as written
      for (x in X) {
        xgb.attr(bst.Tree, "x") <- x
        expect_equal(as.numeric(xgb.attr(bst.Tree, "x")), x, tolerance = float_tolerance)
        xgb.attributes(bst.Tree) <- list(a = "A", b = x)
        expect_equal(as.numeric(xgb.attr(bst.Tree, "b")), x, tolerance = float_tolerance)
      }
    })
}

test_that("xgb.Booster serializing as R object works", {
  .skip_if_vcd_not_available()
  saveRDS(bst.Tree, 'xgb.model.rds')
  bst <- readRDS('xgb.model.rds')
  dtrain <- xgb.DMatrix(sparse_matrix, label = label, nthread = 2)
  expect_equal(predict(bst.Tree, dtrain), predict(bst, dtrain), tolerance = float_tolerance)
  expect_equal(xgb.dump(bst.Tree), xgb.dump(bst))
  xgb.save(bst, 'xgb.model')
  if (file.exists('xgb.model')) file.remove('xgb.model')
  bst <- readRDS('xgb.model.rds')
  if (file.exists('xgb.model.rds')) file.remove('xgb.model.rds')
})

test_that("xgb.model.dt.tree works with and without feature names", {
  .skip_if_vcd_not_available()
<<<<<<< HEAD
  names.dt.trees <- c("Tree", "Node", "ID", "Feature", "Split", "Yes", "No", "Missing", "Quality", "Cover")
  dt.tree <- xgb.model.dt.tree(feature_names = feature.names, model = bst.Tree.unnamed)
=======
  names.dt.trees <- c("Tree", "Node", "ID", "Feature", "Split", "Yes", "No", "Missing", "Gain", "Cover")
  dt.tree <- xgb.model.dt.tree(feature_names = feature.names, model = bst.Tree)
>>>>>>> 73713de6
  expect_equal(names.dt.trees, names(dt.tree))
  if (!flag_32bit)
    expect_equal(dim(dt.tree), c(188, 10))
  expect_output(str(dt.tree), 'Feature.*\\"Age\\"')

  dt.tree.0 <- xgb.model.dt.tree(model = bst.Tree)
  expect_equal(dt.tree, dt.tree.0)

  # when model contains no feature names:
  dt.tree.x <- xgb.model.dt.tree(model = bst.Tree.unnamed)
  expect_output(str(dt.tree.x), 'Feature.*\\"3\\"')
  expect_equal(dt.tree[, -4, with = FALSE], dt.tree.x[, -4, with = FALSE])

  # using integer node ID instead of character
  dt.tree.int <- xgb.model.dt.tree(model = bst.Tree, use_int_id = TRUE)
  expect_equal(as.integer(data.table::tstrsplit(dt.tree$Yes, '-', fixed = TRUE)[[2]]), dt.tree.int$Yes)
  expect_equal(as.integer(data.table::tstrsplit(dt.tree$No, '-', fixed = TRUE)[[2]]), dt.tree.int$No)
  expect_equal(as.integer(data.table::tstrsplit(dt.tree$Missing, '-', fixed = TRUE)[[2]]), dt.tree.int$Missing)
})

test_that("xgb.model.dt.tree throws error for gblinear", {
  .skip_if_vcd_not_available()
  expect_error(xgb.model.dt.tree(model = bst.GLM))
})

test_that("xgb.importance works with and without feature names", {
  .skip_if_vcd_not_available()
  importance.Tree <- xgb.importance(feature_names = feature.names, model = bst.Tree)
  if (!flag_32bit)
    expect_equal(dim(importance.Tree), c(7, 4))
  expect_equal(colnames(importance.Tree), c("Feature", "Gain", "Cover", "Frequency"))
  expect_output(str(importance.Tree), 'Feature.*\\"Age\\"')

  importance.Tree.0 <- xgb.importance(model = bst.Tree)
  expect_equal(importance.Tree, importance.Tree.0, tolerance = float_tolerance)

  # when model contains no feature names:
  importance.Tree.x <- xgb.importance(model = bst.Tree.unnamed)
  expect_equal(importance.Tree[, -1, with = FALSE], importance.Tree.x[, -1, with = FALSE],
               tolerance = float_tolerance)

  imp2plot <- xgb.plot.importance(importance_matrix = importance.Tree)
  expect_equal(colnames(imp2plot), c("Feature", "Gain", "Cover", "Frequency", "Importance"))
  xgb.ggplot.importance(importance_matrix = importance.Tree)

  # for multiclass
  imp.Tree <- xgb.importance(model = mbst.Tree)
  expect_equal(dim(imp.Tree), c(4, 4))

  trees <- seq(from = 0, by = 2, length.out = 2)
  importance <- xgb.importance(feature_names = feature.names, model = bst.Tree, trees = trees)

  importance_from_dump <- function() {
    model_text_dump <- xgb.dump(model = bst.Tree.unnamed, with_stats = TRUE, trees = trees)
    imp <- xgb.model.dt.tree(
      feature_names = feature.names,
      text = model_text_dump,
      trees = trees
    )[
      Feature != "Leaf", .(
        Gain = sum(Gain),
        Cover = sum(Cover),
        Frequency = .N
      ),
      by = Feature
    ][
      , `:=`(
        Gain = Gain / sum(Gain),
        Cover = Cover / sum(Cover),
        Frequency = Frequency / sum(Frequency)
      )
    ][
      order(Gain, decreasing = TRUE)
    ]
    imp
  }
  expect_equal(importance_from_dump(), importance, tolerance = 1e-6)

  ## decision stump
  m <- xgboost::xgboost(
    data = as.matrix(data.frame(x = c(0, 1))),
    label = c(1, 2),
    nrounds = 1,
    base_score = 0.5,
    nthread = 2
  )
  df <- xgb.model.dt.tree(model = m)
  expect_equal(df$Feature, "Leaf")
  expect_equal(df$Cover, 2)
})

test_that("xgb.importance works with GLM model", {
  .skip_if_vcd_not_available()
  importance.GLM <- xgb.importance(feature_names = feature.names, model = bst.GLM)
  expect_equal(dim(importance.GLM), c(10, 2))
  expect_equal(colnames(importance.GLM), c("Feature", "Weight"))
  xgb.importance(model = bst.GLM)
  imp2plot <- xgb.plot.importance(importance.GLM)
  expect_equal(colnames(imp2plot), c("Feature", "Weight", "Importance"))
  xgb.ggplot.importance(importance.GLM)

  # check that the input is not modified in-place
  expect_false("Importance" %in% names(importance.GLM))

  # for multiclass
  imp.GLM <- xgb.importance(model = mbst.GLM)
  expect_equal(dim(imp.GLM), c(12, 3))
  expect_equal(imp.GLM$Class, rep(0:2, each = 4))
})

test_that("xgb.model.dt.tree and xgb.importance work with a single split model", {
  .skip_if_vcd_not_available()
  bst1 <- xgboost(data = sparse_matrix, label = label, max_depth = 1,
                  eta = 1, nthread = 2, nrounds = 1, verbose = 0,
                  objective = "binary:logistic")
  expect_error(dt <- xgb.model.dt.tree(model = bst1), regexp = NA) # no error
  expect_equal(nrow(dt), 3)
  expect_error(imp <- xgb.importance(model = bst1), regexp = NA) # no error
  expect_equal(nrow(imp), 1)
  expect_equal(imp$Gain, 1)
})

test_that("xgb.plot.importance de-duplicates features", {
  importances <- data.table(
    Feature = c("col1", "col2", "col2"),
    Gain = c(0.4, 0.3, 0.3)
  )
  imp2plot <- xgb.plot.importance(importances)
  expect_equal(nrow(imp2plot), 2L)
  expect_equal(imp2plot$Feature, c("col2", "col1"))
})

test_that("xgb.plot.tree works with and without feature names", {
  .skip_if_vcd_not_available()
  expect_silent(xgb.plot.tree(feature_names = feature.names, model = bst.Tree.unnamed))
  expect_silent(xgb.plot.tree(model = bst.Tree))
})

test_that("xgb.plot.multi.trees works with and without feature names", {
  .skip_if_vcd_not_available()
  xgb.plot.multi.trees(model = bst.Tree.unnamed, feature_names = feature.names, features_keep = 3)
  xgb.plot.multi.trees(model = bst.Tree, features_keep = 3)
})

test_that("xgb.plot.deepness works", {
  .skip_if_vcd_not_available()
  d2p <- xgb.plot.deepness(model = bst.Tree)
  expect_equal(colnames(d2p), c("ID", "Tree", "Depth", "Cover", "Weight"))
  xgb.plot.deepness(model = bst.Tree, which = "med.depth")
  xgb.ggplot.deepness(model = bst.Tree)
})

test_that("xgb.shap.data works when top_n is provided", {
  .skip_if_vcd_not_available()
  data_list <- xgb.shap.data(data = sparse_matrix, model = bst.Tree, top_n = 2)
  expect_equal(names(data_list), c("data", "shap_contrib"))
  expect_equal(NCOL(data_list$data), 2)
  expect_equal(NCOL(data_list$shap_contrib), 2)
  expect_equal(NROW(data_list$data), NROW(data_list$shap_contrib))
  expect_gt(length(colnames(data_list$data)), 0)
  expect_gt(length(colnames(data_list$shap_contrib)), 0)

  # for multiclass without target class provided
  data_list <- xgb.shap.data(data = as.matrix(iris[, -5]), model = mbst.Tree, top_n = 2)
  expect_equal(dim(data_list$shap_contrib), c(nrow(iris), 2))
  # for multiclass with target class provided
  data_list <- xgb.shap.data(data = as.matrix(iris[, -5]), model = mbst.Tree, top_n = 2, target_class = 0)
  expect_equal(dim(data_list$shap_contrib), c(nrow(iris), 2))
})

test_that("xgb.shap.data works with subsampling", {
  .skip_if_vcd_not_available()
  data_list <- xgb.shap.data(data = sparse_matrix, model = bst.Tree, top_n = 2, subsample = 0.8)
  expect_equal(NROW(data_list$data), as.integer(0.8 * nrow(sparse_matrix)))
  expect_equal(NROW(data_list$data), NROW(data_list$shap_contrib))
})

test_that("prepare.ggplot.shap.data works", {
  .skip_if_vcd_not_available()
  data_list <- xgb.shap.data(data = sparse_matrix, model = bst.Tree, top_n = 2)
  plot_data <- prepare.ggplot.shap.data(data_list, normalize = TRUE)
  expect_s3_class(plot_data, "data.frame")
  expect_equal(names(plot_data), c("id", "feature", "feature_value", "shap_value"))
  expect_s3_class(plot_data$feature, "factor")
  # Each observation should have 1 row for each feature
  expect_equal(nrow(plot_data), nrow(sparse_matrix) * 2)
})

test_that("xgb.plot.shap works", {
  .skip_if_vcd_not_available()
  sh <- xgb.plot.shap(data = sparse_matrix, model = bst.Tree, top_n = 2, col = 4)
  expect_equal(names(sh), c("data", "shap_contrib"))
})

test_that("xgb.plot.shap.summary works", {
  .skip_if_vcd_not_available()
  expect_silent(xgb.plot.shap.summary(data = sparse_matrix, model = bst.Tree, top_n = 2))
  expect_silent(xgb.ggplot.shap.summary(data = sparse_matrix, model = bst.Tree, top_n = 2))
})

test_that("check.deprecation works", {
  ttt <- function(a = NNULL, DUMMY = NULL, ...) {
    check.deprecation(...)
    as.list((environment()))
  }
  res <- ttt(a = 1, DUMMY = 2, z = 3)
  expect_equal(res, list(a = 1, DUMMY = 2))
  expect_warning(
    res <- ttt(a = 1, dummy = 22, z = 3)
  , "\'dummy\' is deprecated")
  expect_equal(res, list(a = 1, DUMMY = 22))
  expect_warning(
    res <- ttt(a = 1, dumm = 22, z = 3)
  , "\'dumm\' was partially matched to \'dummy\'")
  expect_equal(res, list(a = 1, DUMMY = 22))
})

test_that('convert.labels works', {
  y <- c(0, 1, 0, 0, 1)
  for (objective in c('binary:logistic', 'binary:logitraw', 'binary:hinge')) {
    res <- xgboost:::convert.labels(y, objective_name = objective)
    expect_s3_class(res, 'factor')
    expect_equal(res, factor(res))
  }
  y <- c(0, 1, 3, 2, 1, 4)
  for (objective in c('multi:softmax', 'multi:softprob', 'rank:pairwise', 'rank:ndcg',
                      'rank:map')) {
    res <- xgboost:::convert.labels(y, objective_name = objective)
    expect_s3_class(res, 'factor')
    expect_equal(res, factor(res))
  }
  y <- c(1.2, 3.0, -1.0, 10.0)
  for (objective in c('reg:squarederror', 'reg:squaredlogerror', 'reg:logistic',
                      'reg:pseudohubererror', 'count:poisson', 'survival:cox', 'survival:aft',
                      'reg:gamma', 'reg:tweedie')) {
    res <- xgboost:::convert.labels(y, objective_name = objective)
    expect_equal(class(res), 'numeric')
  }
})<|MERGE_RESOLUTION|>--- conflicted
+++ resolved
@@ -273,13 +273,8 @@
 
 test_that("xgb.model.dt.tree works with and without feature names", {
   .skip_if_vcd_not_available()
-<<<<<<< HEAD
-  names.dt.trees <- c("Tree", "Node", "ID", "Feature", "Split", "Yes", "No", "Missing", "Quality", "Cover")
-  dt.tree <- xgb.model.dt.tree(feature_names = feature.names, model = bst.Tree.unnamed)
-=======
   names.dt.trees <- c("Tree", "Node", "ID", "Feature", "Split", "Yes", "No", "Missing", "Gain", "Cover")
-  dt.tree <- xgb.model.dt.tree(feature_names = feature.names, model = bst.Tree)
->>>>>>> 73713de6
+  dt.tree <- xgb.model.dt.tree(model = bst.Tree)
   expect_equal(names.dt.trees, names(dt.tree))
   if (!flag_32bit)
     expect_equal(dim(dt.tree), c(188, 10))
