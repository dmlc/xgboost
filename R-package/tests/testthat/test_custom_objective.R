context('Test models with custom objective')

require(xgboost)

set.seed(1994)

data(agaricus.train, package='xgboost')
data(agaricus.test, package='xgboost')
dtrain <- xgb.DMatrix(agaricus.train$data, label = agaricus.train$label)
dtest <- xgb.DMatrix(agaricus.test$data, label = agaricus.test$label)
watchlist <- list(eval = dtest, train = dtrain)

logregobj <- function(preds, dtrain) {
  labels <- getinfo(dtrain, "label")
  preds <- 1 / (1 + exp(-preds))
  grad <- preds - labels
  hess <- preds * (1 - preds)
  return(list(grad = grad, hess = hess))
}

evalerror <- function(preds, dtrain) {
  labels <- getinfo(dtrain, "label")
  err <- as.numeric(sum(labels != (preds > 0))) / length(labels)
  return(list(metric = "error", value = err))
}

param <- list(max_depth=2, eta=1, nthread = 2,
              objective=logregobj, eval_metric=evalerror)
num_round <- 2

test_that("custom objective works", {
  bst <- xgb.train(param, dtrain, num_round, watchlist)
  expect_equal(class(bst), "xgb.Booster")
  expect_false(is.null(bst$evaluation_log))
  expect_false(is.null(bst$evaluation_log$eval_error))
  expect_lt(bst$evaluation_log[num_round, eval_error], 0.03)
})

test_that("custom objective in CV works", {
  cv <- xgb.cv(param, dtrain, num_round, nfold=10, verbose=FALSE)
  expect_false(is.null(cv$evaluation_log))
  expect_equal(dim(cv$evaluation_log), c(2, 5))
  expect_lt(cv$evaluation_log[num_round, test_error_mean], 0.03)
})

test_that("custom objective using DMatrix attr works", {

  attr(dtrain, 'label') <- getinfo(dtrain, 'label')

  logregobjattr <- function(preds, dtrain) {
    labels <- attr(dtrain, 'label')
    preds <- 1 / (1 + exp(-preds))
    grad <- preds - labels
    hess <- preds * (1 - preds)
    return(list(grad = grad, hess = hess))
  }
  param$objective = logregobjattr
  bst <- xgb.train(param, dtrain, num_round, watchlist)
  expect_equal(class(bst), "xgb.Booster")
<<<<<<< HEAD
=======
})

test_that("custom objective with multi-class works", {
  data = as.matrix(iris[, -5])
  label =  as.numeric(iris$Species) - 1
  dtrain <- xgb.DMatrix(data = data, label = label)
  nclasses <- 3

  fake_softprob <- function(preds, dtrain) {
    expect_true(all(matrix(preds) == 0.5))
    grad <- rnorm(dim(as.matrix(preds))[1])
    expect_equal(dim(data)[1] * nclasses, dim(as.matrix(preds))[1])
    hess <- rnorm(dim(as.matrix(preds))[1])
    return (list(grad = grad, hess = hess))
  }
  param$objective = fake_softprob
  bst <- xgb.train(param, dtrain, 1, num_class=nclasses)
>>>>>>> 9c1103e0
})<|MERGE_RESOLUTION|>--- conflicted
+++ resolved
@@ -57,8 +57,6 @@
   param$objective = logregobjattr
   bst <- xgb.train(param, dtrain, num_round, watchlist)
   expect_equal(class(bst), "xgb.Booster")
-<<<<<<< HEAD
-=======
 })
 
 test_that("custom objective with multi-class works", {
@@ -76,5 +74,4 @@
   }
   param$objective = fake_softprob
   bst <- xgb.train(param, dtrain, 1, num_class=nclasses)
->>>>>>> 9c1103e0
 })