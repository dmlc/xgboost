--- conflicted
+++ resolved
@@ -90,15 +90,9 @@
   bst2u <- xgb.train(p2u, dtrain, nrounds = 10, watchlist, verbose = 0, xgb_model = bst2)
   tr2u <- xgb.model.dt.tree(model = bst2u)
   # should be the same evaluation but different gains and larger cover
-<<<<<<< HEAD
   expect_equal(attributes(bst2)$evaluation_log, attributes(bst2u)$evaluation_log)
-  expect_equal(tr2[Feature == 'Leaf']$Quality, tr2u[Feature == 'Leaf']$Quality)
-  expect_gt(sum(abs(tr2[Feature != 'Leaf']$Quality - tr2u[Feature != 'Leaf']$Quality)), 100)
-=======
-  expect_equal(bst2$evaluation_log, bst2u$evaluation_log)
   expect_equal(tr2[Feature == 'Leaf']$Gain, tr2u[Feature == 'Leaf']$Gain)
   expect_gt(sum(abs(tr2[Feature != 'Leaf']$Gain - tr2u[Feature != 'Leaf']$Gain)), 100)
->>>>>>> 73713de6
   expect_gt(sum(tr2u$Cover) / sum(tr2$Cover), 1.5)
   # the results should be the same as for the model with an extra 'refresh' updater
   expect_equal(attributes(bst2r)$evaluation_log, attributes(bst2u)$evaluation_log)
@@ -111,15 +105,9 @@
   bst1ut <- xgb.train(p1ut, dtest, nrounds = 10, watchlist, verbose = 0, xgb_model = bst1)
   tr1ut <- xgb.model.dt.tree(model = bst1ut)
   # should be the same evaluations but different gains and smaller cover (test data is smaller)
-<<<<<<< HEAD
   expect_equal(attributes(bst1)$evaluation_log, attributes(bst1ut)$evaluation_log)
-  expect_equal(tr1[Feature == 'Leaf']$Quality, tr1ut[Feature == 'Leaf']$Quality)
-  expect_gt(sum(abs(tr1[Feature != 'Leaf']$Quality - tr1ut[Feature != 'Leaf']$Quality)), 100)
-=======
-  expect_equal(bst1$evaluation_log, bst1ut$evaluation_log)
   expect_equal(tr1[Feature == 'Leaf']$Gain, tr1ut[Feature == 'Leaf']$Gain)
   expect_gt(sum(abs(tr1[Feature != 'Leaf']$Gain - tr1ut[Feature != 'Leaf']$Gain)), 100)
->>>>>>> 73713de6
   expect_lt(sum(tr1ut$Cover) / sum(tr1$Cover), 0.5)
 })
 
@@ -141,14 +129,8 @@
   tr0u <- xgb.model.dt.tree(model = bst0u)
 
   # should be the same evaluation but different gains and larger cover
-<<<<<<< HEAD
   expect_equal(attributes(bst0)$evaluation_log, attributes(bst0u)$evaluation_log)
-  expect_equal(tr0[Feature == 'Leaf']$Quality, tr0u[Feature == 'Leaf']$Quality)
-  expect_gt(sum(abs(tr0[Feature != 'Leaf']$Quality - tr0u[Feature != 'Leaf']$Quality)), 100)
-=======
-  expect_equal(bst0$evaluation_log, bst0u$evaluation_log)
   expect_equal(tr0[Feature == 'Leaf']$Gain, tr0u[Feature == 'Leaf']$Gain)
   expect_gt(sum(abs(tr0[Feature != 'Leaf']$Gain - tr0u[Feature != 'Leaf']$Gain)), 100)
->>>>>>> 73713de6
   expect_gt(sum(tr0u$Cover) / sum(tr0$Cover), 1.5)
 })