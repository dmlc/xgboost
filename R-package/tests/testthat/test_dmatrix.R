library(Matrix)
context("testing xgb.DMatrix functionality")

data(agaricus.test, package = "xgboost")
test_data <- agaricus.test$data[1:100, ]
test_label <- agaricus.test$label[1:100]

n_threads <- 2

test_that("xgb.DMatrix: basic construction", {
  # from sparse matrix
  dtest1 <- xgb.DMatrix(test_data, label = test_label, nthread = n_threads)

  # from dense matrix
  dtest2 <- xgb.DMatrix(as.matrix(test_data), label = test_label, nthread = n_threads)
  expect_equal(getinfo(dtest1, "label"), getinfo(dtest2, "label"))
  expect_equal(dim(dtest1), dim(dtest2))

  # from dense integer matrix
  int_data <- as.matrix(test_data)
  storage.mode(int_data) <- "integer"
  dtest3 <- xgb.DMatrix(int_data, label = test_label, nthread = n_threads)
  expect_equal(dim(dtest1), dim(dtest3))

  n_samples <- 100
  X <- cbind(
    x1 = sample(x = 4, size = n_samples, replace = TRUE),
    x2 = sample(x = 4, size = n_samples, replace = TRUE),
    x3 = sample(x = 4, size = n_samples, replace = TRUE)
  )
  X <- matrix(X, nrow = n_samples)
  y <- rbinom(n = n_samples, size = 1, prob = 1 / 2)

  fd <- xgb.DMatrix(X, label = y, missing = 1, nthread = n_threads)

  dgc <- as(X, "dgCMatrix")
  fdgc <- xgb.DMatrix(dgc, label = y, missing = 1.0, nthread = n_threads)

  dgr <- as(X, "dgRMatrix")
  fdgr <- xgb.DMatrix(dgr, label = y, missing = 1, nthread = n_threads)

  params <- list(tree_method = "hist", nthread = n_threads)
  bst_fd <- xgb.train(
    params, nrounds = 8, fd, watchlist = list(train = fd)
  )
  bst_dgr <- xgb.train(
    params, nrounds = 8, fdgr, watchlist = list(train = fdgr)
  )
  bst_dgc <- xgb.train(
    params, nrounds = 8, fdgc, watchlist = list(train = fdgc)
  )

  raw_fd <- xgb.save.raw(bst_fd, raw_format = "ubj")
  raw_dgr <- xgb.save.raw(bst_dgr, raw_format = "ubj")
  raw_dgc <- xgb.save.raw(bst_dgc, raw_format = "ubj")

  expect_equal(raw_fd, raw_dgr)
  expect_equal(raw_fd, raw_dgc)
})

test_that("xgb.DMatrix: NA", {
  n_samples <- 3
  x <- cbind(
    x1 = sample(x = 4, size = n_samples, replace = TRUE),
    x2 = sample(x = 4, size = n_samples, replace = TRUE)
  )
  x[1, "x1"] <- NA

  m <- xgb.DMatrix(x, nthread = n_threads)
  xgb.DMatrix.save(m, "int.dmatrix")

  x <- matrix(as.numeric(x), nrow = n_samples, ncol = 2)
  colnames(x) <- c("x1", "x2")
  m <- xgb.DMatrix(x, nthread = n_threads)

  xgb.DMatrix.save(m, "float.dmatrix")

  iconn <- file("int.dmatrix", "rb")
  fconn <- file("float.dmatrix", "rb")

  expect_equal(file.size("int.dmatrix"), file.size("float.dmatrix"))

  bytes <- file.size("int.dmatrix")
  idmatrix <- readBin(iconn, "raw", n = bytes)
  fdmatrix <- readBin(fconn, "raw", n = bytes)

  expect_equal(length(idmatrix), length(fdmatrix))
  expect_equal(idmatrix, fdmatrix)

  close(iconn)
  close(fconn)

  file.remove("int.dmatrix")
  file.remove("float.dmatrix")
})

test_that("xgb.DMatrix: saving, loading", {
  # save to a local file
  dtest1 <- xgb.DMatrix(test_data, label = test_label, nthread = n_threads)
  tmp_file <- tempfile('xgb.DMatrix_')
  on.exit(unlink(tmp_file))
  expect_true(xgb.DMatrix.save(dtest1, tmp_file))
  # read from a local file
  expect_output(dtest3 <- xgb.DMatrix(tmp_file), "entries loaded from")
  expect_output(dtest3 <- xgb.DMatrix(tmp_file, silent = TRUE), NA)
  unlink(tmp_file)
  expect_equal(getinfo(dtest1, 'label'), getinfo(dtest3, 'label'))

  # from a libsvm text file
  tmp <- c("0 1:1 2:1", "1 3:1", "0 1:1")
  tmp_file <- tempfile(fileext = ".libsvm")
  writeLines(tmp, tmp_file)
  expect_true(file.exists(tmp_file))
  dtest4 <- xgb.DMatrix(
    paste(tmp_file, "?format=libsvm", sep = ""), silent = TRUE, nthread = n_threads
  )
  expect_equal(dim(dtest4), c(3, 4))
  expect_equal(getinfo(dtest4, 'label'), c(0, 1, 0))

  # check that feature info is saved
  data(agaricus.train, package = 'xgboost')
  dtrain <- xgb.DMatrix(
    data = agaricus.train$data, label = agaricus.train$label, nthread = n_threads
  )
  cnames <- colnames(dtrain)
  expect_equal(length(cnames), 126)
  tmp_file <- tempfile('xgb.DMatrix_')
  xgb.DMatrix.save(dtrain, tmp_file)
  dtrain <- xgb.DMatrix(tmp_file)
  expect_equal(colnames(dtrain), cnames)

  ft <- rep(c("c", "q"), each = length(cnames) / 2)
  setinfo(dtrain, "feature_type", ft)
  expect_equal(ft, getinfo(dtrain, "feature_type"))
})

test_that("xgb.DMatrix: getinfo & setinfo", {
  dtest <- xgb.DMatrix(test_data, nthread = n_threads)
  expect_true(setinfo(dtest, 'label', test_label))
  labels <- getinfo(dtest, 'label')
  expect_equal(test_label, getinfo(dtest, 'label'))

  expect_true(setinfo(dtest, 'label_lower_bound', test_label))
  expect_equal(test_label, getinfo(dtest, 'label_lower_bound'))

  expect_true(setinfo(dtest, 'label_upper_bound', test_label))
  expect_equal(test_label, getinfo(dtest, 'label_upper_bound'))

  expect_true(length(getinfo(dtest, 'weight')) == 0)
  expect_true(length(getinfo(dtest, 'base_margin')) == 0)

  expect_true(setinfo(dtest, 'weight', test_label))
  expect_true(setinfo(dtest, 'base_margin', test_label))
  expect_true(setinfo(dtest, 'group', c(50, 50)))
  expect_error(setinfo(dtest, 'group', test_label))

  # providing character values will give an error
  expect_error(setinfo(dtest, 'weight', rep('a', nrow(test_data))))

  # any other label should error
  expect_error(setinfo(dtest, 'asdf', test_label))
})

test_that("xgb.DMatrix: slice, dim", {
  dtest <- xgb.DMatrix(test_data, label = test_label, nthread = n_threads)
  expect_equal(dim(dtest), dim(test_data))
  dsub1 <- slice(dtest, 1:42)
  expect_equal(nrow(dsub1), 42)
  expect_equal(ncol(dsub1), ncol(test_data))

  dsub2 <- dtest[1:42, ]
  expect_equal(dim(dtest), dim(test_data))
  expect_equal(getinfo(dsub1, 'label'), getinfo(dsub2, 'label'))
})

test_that("xgb.DMatrix: slice, trailing empty rows", {
  data(agaricus.train, package = 'xgboost')
  train_data <- agaricus.train$data
  train_label <- agaricus.train$label
  dtrain <- xgb.DMatrix(
    data = train_data, label = train_label, nthread = n_threads
  )
  slice(dtrain, 6513L)
  train_data[6513, ] <- 0
  dtrain <- xgb.DMatrix(
    data = train_data, label = train_label, nthread = n_threads
  )
  slice(dtrain, 6513L)
  expect_equal(nrow(dtrain), 6513)
})

test_that("xgb.DMatrix: colnames", {
  dtest <- xgb.DMatrix(test_data, label = test_label, nthread = n_threads)
  expect_equal(colnames(dtest), colnames(test_data))
  expect_error(colnames(dtest) <- 'asdf')
  new_names <- make.names(seq_len(ncol(test_data)))
  expect_silent(colnames(dtest) <- new_names)
  expect_equal(colnames(dtest), new_names)
  expect_silent(colnames(dtest) <- NULL)
  expect_null(colnames(dtest))
})

test_that("xgb.DMatrix: nrow is correct for a very sparse matrix", {
  set.seed(123)
  nr <- 1000
  x <- Matrix::rsparsematrix(nr, 100, density = 0.0005)
  # we want it very sparse, so that last rows are empty
  expect_lt(max(x@i), nr)
  dtest <- xgb.DMatrix(x, nthread = n_threads)
  expect_equal(dim(dtest), dim(x))
})

test_that("xgb.DMatrix: print", {
    data(agaricus.train, package = 'xgboost')

    # core DMatrix with just data and labels
    dtrain <- xgb.DMatrix(
      data = agaricus.train$data, label = agaricus.train$label,
      nthread = n_threads
    )
    txt <- capture.output({
        print(dtrain)
    })
    expect_equal(txt, "xgb.DMatrix  dim: 6513 x 126  info: label  colnames: yes")

    # verbose=TRUE prints feature names
    txt <- capture.output({
        print(dtrain, verbose = TRUE)
    })
    expect_equal(txt[[1L]], "xgb.DMatrix  dim: 6513 x 126  info: label  colnames:")
    expect_equal(txt[[2L]], sprintf("'%s'", paste(colnames(dtrain), collapse = "','")))

    # DMatrix with weights and base_margin
    dtrain <- xgb.DMatrix(
      data = agaricus.train$data,
      label = agaricus.train$label,
      weight = seq_along(agaricus.train$label),
      base_margin = agaricus.train$label,
      nthread = n_threads
    )
    txt <- capture.output({
        print(dtrain)
    })
    expect_equal(txt, "xgb.DMatrix  dim: 6513 x 126  info: label weight base_margin  colnames: yes")

    # DMatrix with just features
    dtrain <- xgb.DMatrix(
      data = agaricus.train$data,
      nthread = n_threads
    )
    txt <- capture.output({
        print(dtrain)
    })
    expect_equal(txt, "xgb.DMatrix  dim: 6513 x 126  info: NA  colnames: yes")

    # DMatrix with no column names
    data_no_colnames <- agaricus.train$data
    colnames(data_no_colnames) <- NULL
    dtrain <- xgb.DMatrix(
      data = data_no_colnames,
      nthread = n_threads
    )
    txt <- capture.output({
        print(dtrain)
    })
    expect_equal(txt, "xgb.DMatrix  dim: 6513 x 126  info: NA  colnames: no")
})

test_that("xgb.DMatrix: Inf as missing", {
  x_inf <- matrix(as.numeric(1:10), nrow = 5)
  x_inf[2, 1] <- Inf

  x_nan <- x_inf
  x_nan[2, 1] <- NA_real_

  m_inf <- xgb.DMatrix(x_inf, nthread = n_threads, missing = Inf)
  xgb.DMatrix.save(m_inf, "inf.dmatrix")

  m_nan <- xgb.DMatrix(x_nan, nthread = n_threads, missing = NA_real_)
  xgb.DMatrix.save(m_nan, "nan.dmatrix")

  infconn <- file("inf.dmatrix", "rb")
  nanconn <- file("nan.dmatrix", "rb")

  expect_equal(file.size("inf.dmatrix"), file.size("nan.dmatrix"))

  bytes <- file.size("inf.dmatrix")
  infdmatrix <- readBin(infconn, "raw", n = bytes)
  nandmatrix <- readBin(nanconn, "raw", n = bytes)

  expect_equal(length(infdmatrix), length(nandmatrix))
  expect_equal(infdmatrix, nandmatrix)

  close(infconn)
  close(nanconn)

  file.remove("inf.dmatrix")
  file.remove("nan.dmatrix")
})

test_that("xgb.DMatrix: error on three-dimensional array", {
  set.seed(123)
  x <- matrix(rnorm(500), nrow = 50)
  y <- rnorm(400)
  dim(y) <- c(50, 4, 2)
  expect_error(xgb.DMatrix(data = x, label = y))
})

test_that("xgb.DMatrix: can get group for both 'qid' and 'group' constructors", {
  set.seed(123)
  x <- matrix(rnorm(1000), nrow = 100)
  group <- c(20, 20, 60)
  qid <- c(rep(1, 20), rep(2, 20), rep(3, 60))

  gr_mat <- xgb.DMatrix(x, group = group)
  qid_mat <- xgb.DMatrix(x, qid = qid)

  info_gr <- getinfo(gr_mat, "group")
  info_qid <- getinfo(qid_mat, "group")
  expect_equal(info_gr, info_qid)

  expected_gr <- c(0, 20, 40, 100)
  expect_equal(info_gr, expected_gr)
})

<<<<<<< HEAD
test_that("xgb.DMatrix: QuantileDMatrix produces same result as DMatrix", {
  data(mtcars)
  y <- mtcars[, 1]
  x <- as.matrix(mtcars[, -1])
  qdm <- xgb.DMatrix(
    data = x,
    label = y,
    as_quantile_dmatrix = TRUE,
    nthread = n_threads,
    max_bin = 5
  )
  params <- list(
    tree_method = "hist",
    objective = "reg:squarederror",
    nthread = n_threads,
    max_bin = 5
  )
  model_qdm <- xgb.train(
    params = params,
    data = qdm,
    nrounds = 2
  )
  pred_qdm <- predict(model_qdm, x)

  dm <- xgb.DMatrix(
    data = x,
    label = y,
    as_quantile_dmatrix = FALSE,
    nthread = n_threads
  )
  model_dm <- xgb.train(
    params = params,
    data = dm,
    nrounds = 2
  )
  pred_dm <- predict(model_dm, x)

  expect_equal(pred_qdm, pred_dm)
})

test_that("xgb.DMatrix: QuantileDMatrix is not accepted by exact method", {
  data(mtcars)
  y <- mtcars[, 1]
  x <- as.matrix(mtcars[, -1])
  qdm <- xgb.DMatrix(
    data = x,
    label = y,
    as_quantile_dmatrix = TRUE,
    nthread = n_threads
  )
  params <- list(
    tree_method = "exact",
    objective = "reg:squarederror",
    nthread = n_threads
  )
  expect_error({
    xgb.train(
      params = params,
      data = qdm,
      nrounds = 2
    )
  })
=======
test_that("xgb.DMatrix: data.frame", {
  df <- data.frame(
    a = (1:4) / 10,
    num = c(1, NA, 3, 4),
    as.int = as.integer(c(1, 2, 3, 4)),
    lo = c(TRUE, FALSE, NA, TRUE),
    str.fac = c("a", "b", "d", "c"),
    as.fac = as.factor(c(3, 5, 8, 11)),
    stringsAsFactors = TRUE
  )

  m <- xgb.DMatrix(df, enable_categorical = TRUE)
  expect_equal(colnames(m), colnames(df))
  expect_equal(
    getinfo(m, "feature_type"), c("float", "float", "int", "i", "c", "c")
  )
  expect_error(xgb.DMatrix(df))

  df <- data.frame(
    missing = c("a", "b", "d", NA),
    valid = c("a", "b", "d", "c"),
    stringsAsFactors = TRUE
  )
  m <- xgb.DMatrix(df, enable_categorical = TRUE)
  expect_equal(getinfo(m, "feature_type"), c("c", "c"))
>>>>>>> d530d377
})<|MERGE_RESOLUTION|>--- conflicted
+++ resolved
@@ -323,7 +323,6 @@
   expect_equal(info_gr, expected_gr)
 })
 
-<<<<<<< HEAD
 test_that("xgb.DMatrix: QuantileDMatrix produces same result as DMatrix", {
   data(mtcars)
   y <- mtcars[, 1]
@@ -386,7 +385,8 @@
       nrounds = 2
     )
   })
-=======
+})
+
 test_that("xgb.DMatrix: data.frame", {
   df <- data.frame(
     a = (1:4) / 10,
@@ -412,5 +412,4 @@
   )
   m <- xgb.DMatrix(df, enable_categorical = TRUE)
   expect_equal(getinfo(m, "feature_type"), c("c", "c"))
->>>>>>> d530d377
 })