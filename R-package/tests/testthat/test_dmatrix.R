--- conflicted
+++ resolved
@@ -376,7 +376,6 @@
   expect_equal(pred_only_x, pred_w_base - b, tolerance = 1e-5)
 })
 
-<<<<<<< HEAD
 test_that("xgb.DMatrix: QuantileDMatrix produces same result as DMatrix", {
   data(mtcars)
   y <- mtcars[, 1]
@@ -555,7 +554,9 @@
   expect_error(
     {xgb.ExternalDMatrix(data_iterator, nthread = 1, as_quantile_dmatrix = TRUE)},
     "custom error"
-=======
+  )
+})
+
 test_that("xgb.DMatrix: number of non-missing matches data", {
   x <- matrix(1:10, nrow = 5)
   dm1 <- xgb.DMatrix(x)
@@ -612,6 +613,5 @@
       expect_true(col_max[col] < cuts[length(cuts)])
       expect_true(length(cuts) <= 9)
     }
->>>>>>> fa5e2f6c
   )
 })