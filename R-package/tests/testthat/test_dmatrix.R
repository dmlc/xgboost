--- conflicted
+++ resolved
@@ -693,7 +693,6 @@
   )
 })
 
-<<<<<<< HEAD
 test_that("xgb.DMatrix: slicing keeps field indicators", {
   data(mtcars)
   x <- as.matrix(mtcars[, -1])
@@ -730,7 +729,8 @@
   expect_false(xgb.DMatrix.hasinfo(dm_slice, "qid"))
   expect_null(getinfo(dm_slice, "group"))
   expect_equal(getinfo(dm_slice, "label"), y[idx_take], tolerance = 1e-6)
-=======
+})
+
 test_that("xgb.DMatrix: can read CSV", {
   txt <- paste(
     "1,2,3",
@@ -746,5 +746,4 @@
     as.matrix(xgb.get.DMatrix.data(dm)),
     matrix(c(2, 3, 3, 2), nrow = 2, byrow = TRUE)
   )
->>>>>>> 4de86621
 })