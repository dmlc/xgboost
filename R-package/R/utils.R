#
# This file is for the low level reuseable utility functions
# that are not supposed to be visibe to a user.
#

#
# General helper utilities ----------------------------------------------------
#

# SQL-style NVL shortcut.
NVL <- function(x, val) {
  if (is.null(x))
    return(val)
  if (is.vector(x)) {
    x[is.na(x)] <- val
    return(x)
  }
  if (typeof(x) == 'closure')
    return(x)
  stop("typeof(x) == ", typeof(x), " is not supported by NVL")
}


#
# Low-level functions for boosting --------------------------------------------
#

# Merges booster params with whatever is provided in ...
# plus runs some checks
check.booster.params <- function(params, ...) {
  if (typeof(params) != "list")
    stop("params must be a list")

  # in R interface, allow for '.' instead of '_' in parameter names
  names(params) <- gsub("\\.", "_", names(params))

  # merge parameters from the params and the dots-expansion
  dot_params <- list(...)
  names(dot_params) <- gsub("\\.", "_", names(dot_params))
  if (length(intersect(names(params),
                       names(dot_params))) > 0)
    stop("Same parameters in 'params' and in the call are not allowed. Please check your 'params' list.")
  params <- c(params, dot_params)

  # providing a parameter multiple times makes sense only for 'eval_metric'
  name_freqs <- table(names(params))
  multi_names <- setdiff(names(name_freqs[name_freqs > 1]), 'eval_metric')
  if (length(multi_names) > 0) {
    warning("The following parameters were provided multiple times:\n\t",
            paste(multi_names, collapse = ', '), "\n  Only the last value for each of them will be used.\n")
    # While xgboost internals would choose the last value for a multiple-times parameter,
    # enforce it here in R as well (b/c multi-parameters might be used further in R code,
    # and R takes the 1st value when multiple elements with the same name are present in a list).
    for (n in multi_names) {
      del_idx <- which(n == names(params))
      del_idx <- del_idx[-length(del_idx)]
      params[[del_idx]] <- NULL
    }
  }

  # for multiclass, expect num_class to be set
  if (typeof(params[['objective']]) == "character" &&
      substr(NVL(params[['objective']], 'x'), 1, 6) == 'multi:' &&
      as.numeric(NVL(params[['num_class']], 0)) < 2) {
        stop("'num_class' > 1 parameter must be set for multiclass classification")
  }

  # monotone_constraints parser

  if (!is.null(params[['monotone_constraints']]) &&
      typeof(params[['monotone_constraints']]) != "character") {
        vec2str = paste(params[['monotone_constraints']], collapse = ',')
        vec2str = paste0('(', vec2str, ')')
        params[['monotone_constraints']] = vec2str
  }

  # interaction constraints parser (convert from list of column indices to string)
  if (!is.null(params[['interaction_constraints']]) &&
      typeof(params[['interaction_constraints']]) != "character"){
    # check input class
    if (class(params[['interaction_constraints']]) != 'list') stop('interaction_constraints should be class list')
    if (!all(unique(sapply(params[['interaction_constraints']], class)) %in% c('numeric','integer'))) {
      stop('interaction_constraints should be a list of numeric/integer vectors')
    }

    # recast parameter as string
    interaction_constraints <- sapply(params[['interaction_constraints']], function(x) paste0('[', paste(x, collapse=','), ']'))
    params[['interaction_constraints']] <- paste0('[', paste(interaction_constraints, collapse=','), ']')
  }
  return(params)
}


# Performs some checks related to custom objective function.
# WARNING: has side-effects and can modify 'params' and 'obj' in its calling frame
check.custom.obj <- function(env = parent.frame()) {
  if (!is.null(env$params[['objective']]) && !is.null(env$obj))
    stop("Setting objectives in 'params' and 'obj' at the same time is not allowed")

  if (!is.null(env$obj) && typeof(env$obj) != 'closure')
    stop("'obj' must be a function")

  # handle the case when custom objective function was provided through params
  if (!is.null(env$params[['objective']]) &&
      typeof(env$params$objective) == 'closure') {
    env$obj <- env$params$objective
    env$params$objective <- NULL
  }
}

# Performs some checks related to custom evaluation function.
# WARNING: has side-effects and can modify 'params' and 'feval' in its calling frame
check.custom.eval <- function(env = parent.frame()) {
  if (!is.null(env$params[['eval_metric']]) && !is.null(env$feval))
    stop("Setting evaluation metrics in 'params' and 'feval' at the same time is not allowed")

  if (!is.null(env$feval) && typeof(env$feval) != 'closure')
    stop("'feval' must be a function")

  # handle a situation when custom eval function was provided through params
  if (!is.null(env$params[['eval_metric']]) &&
      typeof(env$params$eval_metric) == 'closure') {
    env$feval <- env$params$eval_metric
    env$params$eval_metric <- NULL
  }

  # require maximize to be set when custom feval and early stopping are used together
  if (!is.null(env$feval) &&
      is.null(env$maximize) && (
        !is.null(env$early_stopping_rounds) ||
        has.callbacks(env$callbacks, 'cb.early.stop')))
    stop("Please set 'maximize' to indicate whether the evaluation metric needs to be maximized or not")
}


# Update a booster handle for an iteration with dtrain data
xgb.iter.update <- function(booster_handle, dtrain, iter, obj = NULL) {
  if (!identical(class(booster_handle), "xgb.Booster.handle")) {
    stop("booster_handle must be of xgb.Booster.handle class")
  }
  if (!inherits(dtrain, "xgb.DMatrix")) {
    stop("dtrain must be of xgb.DMatrix class")
  }

  if (is.null(obj)) {
    .Call(XGBoosterUpdateOneIter_R, booster_handle, as.integer(iter), dtrain)
  } else {
<<<<<<< HEAD
    pred <- predict(booster_handle, dtrain, outputmargin = TRUE, reshape = TRUE)
=======
    pred <- predict(booster_handle, dtrain, training = TRUE)
>>>>>>> fa26313f
    gpair <- obj(pred, dtrain)
    .Call(XGBoosterBoostOneIter_R, booster_handle, dtrain, gpair$grad, gpair$hess)
  }
  return(TRUE)
}


# Evaluate one iteration.
# Returns a named vector of evaluation metrics
# with the names in a 'datasetname-metricname' format.
xgb.iter.eval <- function(booster_handle, watchlist, iter, feval = NULL) {
  if (!identical(class(booster_handle), "xgb.Booster.handle"))
    stop("class of booster_handle must be xgb.Booster.handle")

  if (length(watchlist) == 0)
    return(NULL)

  evnames <- names(watchlist)
  if (is.null(feval)) {
    msg <- .Call(XGBoosterEvalOneIter_R, booster_handle, as.integer(iter), watchlist, as.list(evnames))
    msg <- stri_split_regex(msg, '(\\s+|:|\\s+)')[[1]][-1]
    res <- as.numeric(msg[c(FALSE,TRUE)]) # even indices are the values
    names(res) <- msg[c(TRUE,FALSE)]      # odds are the names
  } else {
    res <- sapply(seq_along(watchlist), function(j) {
      w <- watchlist[[j]]
      preds <- predict(booster_handle, w) # predict using all trees
      eval_res <- feval(preds, w)
      out <- eval_res$value
      names(out) <- paste0(evnames[j], "-", eval_res$metric)
      out
    })
  }
  return(res)
}


#
# Helper functions for cross validation ---------------------------------------
#

# Generates random (stratified if needed) CV folds
generate.cv.folds <- function(nfold, nrows, stratified, label, params) {

  # cannot do it for rank
  if (exists('objective', where = params) &&
      is.character(params$objective) &&
      strtrim(params$objective, 5) == 'rank:') {
    stop("\n\tAutomatic generation of CV-folds is not implemented for ranking!\n",
         "\tConsider providing pre-computed CV-folds through the 'folds=' parameter.\n")
  }
  # shuffle
  rnd_idx <- sample.int(nrows)
  if (stratified &&
      length(label) == length(rnd_idx)) {
    y <- label[rnd_idx]
    # WARNING: some heuristic logic is employed to identify classification setting!
    #  - For classification, need to convert y labels to factor before making the folds,
    #    and then do stratification by factor levels.
    #  - For regression, leave y numeric and do stratification by quantiles.
    if (exists('objective', where = params) &&
        is.character(params$objective)) {
      # If 'objective' provided in params, assume that y is a classification label
      # unless objective is reg:squarederror
      if (params$objective != 'reg:squarederror')
        y <- factor(y)
    } else {
      # If no 'objective' given in params, it means that user either wants to
      # use the default 'reg:squarederror' objective or has provided a custom
      # obj function.  Here, assume classification setting when y has 5 or less
      # unique values:
      if (length(unique(y)) <= 5)
        y <- factor(y)
    }
    folds <- xgb.createFolds(y, nfold)
  } else {
    # make simple non-stratified folds
    kstep <- length(rnd_idx) %/% nfold
    folds <- list()
    for (i in seq_len(nfold - 1)) {
      folds[[i]] <- rnd_idx[seq_len(kstep)]
      rnd_idx <- rnd_idx[-seq_len(kstep)]
    }
    folds[[nfold]] <- rnd_idx
  }
  return(folds)
}

# Creates CV folds stratified by the values of y.
# It was borrowed from caret::createFolds and simplified
# by always returning an unnamed list of fold indices.
xgb.createFolds <- function(y, k = 10)
{
  if (is.numeric(y)) {
    ## Group the numeric data based on their magnitudes
    ## and sample within those groups.

    ## When the number of samples is low, we may have
    ## issues further slicing the numeric data into
    ## groups. The number of groups will depend on the
    ## ratio of the number of folds to the sample size.
    ## At most, we will use quantiles. If the sample
    ## is too small, we just do regular unstratified
    ## CV
    cuts <- floor(length(y) / k)
    if (cuts < 2) cuts <- 2
    if (cuts > 5) cuts <- 5
    y <- cut(y,
             unique(stats::quantile(y, probs = seq(0, 1, length = cuts))),
             include.lowest = TRUE)
  }

  if (k < length(y)) {
    ## reset levels so that the possible levels and
    ## the levels in the vector are the same
    y <- factor(as.character(y))
    numInClass <- table(y)
    foldVector <- vector(mode = "integer", length(y))

    ## For each class, balance the fold allocation as far
    ## as possible, then resample the remainder.
    ## The final assignment of folds is also randomized.
    for (i in seq_along(numInClass)) {
      ## create a vector of integers from 1:k as many times as possible without
      ## going over the number of samples in the class. Note that if the number
      ## of samples in a class is less than k, nothing is producd here.
      seqVector <- rep(seq_len(k), numInClass[i] %/% k)
      ## add enough random integers to get  length(seqVector) == numInClass[i]
      if (numInClass[i] %% k > 0) seqVector <- c(seqVector, sample.int(k, numInClass[i] %% k))
      ## shuffle the integers for fold assignment and assign to this classes's data
      ## seqVector[sample.int(length(seqVector))] is used to handle length(seqVector) == 1
      foldVector[y == dimnames(numInClass)$y[i]] <- seqVector[sample.int(length(seqVector))]
    }
  } else {
    foldVector <- seq(along = y)
  }

  out <- split(seq(along = y), foldVector)
  names(out) <- NULL
  out
}


#
# Deprectaion notice utilities ------------------------------------------------
#

#' Deprecation notices.
#'
#' At this time, some of the parameter names were changed in order to make the code style more uniform.
#' The deprecated parameters would be removed in the next release.
#'
#' To see all the current deprecated and new parameters, check the \code{xgboost:::depr_par_lut} table.
#'
#' A deprecation warning is shown when any of the deprecated parameters is used in a call.
#' An additional warning is shown when there was a partial match to a deprecated parameter
#' (as R is able to partially match parameter names).
#'
#' @name xgboost-deprecated
NULL

# Lookup table for the deprecated parameters bookkeeping
depr_par_lut <- matrix(c(
  'print.every.n', 'print_every_n',
  'early.stop.round', 'early_stopping_rounds',
  'training.data', 'data',
  'with.stats', 'with_stats',
  'numberOfClusters', 'n_clusters',
  'features.keep', 'features_keep',
  'plot.height','plot_height',
  'plot.width','plot_width',
  'n_first_tree', 'trees',
  'dummy', 'DUMMY'
), ncol = 2, byrow = TRUE)
colnames(depr_par_lut) <- c('old', 'new')

# Checks the dot-parameters for deprecated names
# (including partial matching), gives a deprecation warning,
# and sets new parameters to the old parameters' values within its parent frame.
# WARNING: has side-effects
check.deprecation <- function(..., env = parent.frame()) {
  pars <- list(...)
  # exact and partial matches
  all_match <- pmatch(names(pars), depr_par_lut[,1])
  # indices of matched pars' names
  idx_pars <- which(!is.na(all_match))
  if (length(idx_pars) == 0) return()
  # indices of matched LUT rows
  idx_lut <- all_match[idx_pars]
  # which of idx_lut were the exact matches?
  ex_match <- depr_par_lut[idx_lut,1] %in% names(pars)
  for (i in seq_along(idx_pars)) {
    pars_par <- names(pars)[idx_pars[i]]
    old_par <- depr_par_lut[idx_lut[i], 1]
    new_par <- depr_par_lut[idx_lut[i], 2]
    if (!ex_match[i]) {
      warning("'", pars_par, "' was partially matched to '", old_par,"'")
    }
    .Deprecated(new_par, old = old_par, package = 'xgboost')
    if (new_par != 'NULL') {
      eval(parse(text = paste(new_par, '<-', pars[[pars_par]])), envir = env)
    }
  }
}<|MERGE_RESOLUTION|>--- conflicted
+++ resolved
@@ -145,11 +145,7 @@
   if (is.null(obj)) {
     .Call(XGBoosterUpdateOneIter_R, booster_handle, as.integer(iter), dtrain)
   } else {
-<<<<<<< HEAD
-    pred <- predict(booster_handle, dtrain, outputmargin = TRUE, reshape = TRUE)
-=======
-    pred <- predict(booster_handle, dtrain, training = TRUE)
->>>>>>> fa26313f
+    pred <- predict(booster_handle, dtrain, outputmargin = TRUE, training = TRUE, reshape = TRUE)
     gpair <- obj(pred, dtrain)
     .Call(XGBoosterBoostOneIter_R, booster_handle, dtrain, gpair$grad, gpair$hess)
   }
