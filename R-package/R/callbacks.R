--- conflicted
+++ resolved
@@ -350,11 +350,7 @@
   finalizer <- function(env) {
     if (!is.null(env$bst)) {
       attr_best_score = as.numeric(xgb.attr(env$bst$handle, 'best_score'))
-<<<<<<< HEAD
       if (!isTRUE(all.equal(unname(best_score), unname(attr_best_score))))
-=======
-      if (!isTRUE(all.equal(unname(best_score), attr_best_score)))
->>>>>>> 51c3c047
         stop("Inconsistent 'best_score' values between the closure state: ", best_score,
              " and the xgb.attr: ", attr_best_score)
       env$bst$best_iteration = best_iteration
