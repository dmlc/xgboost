--- conflicted
+++ resolved
@@ -66,20 +66,16 @@
 #' @export
 xgb.plot.multi.trees <- function(model, features_keep = 5, plot_width = NULL, plot_height = NULL,
                                  render = TRUE, ...) {
+  check.deprecation(deprecated_multitrees_params, match.call(), ...)
   if (!requireNamespace("DiagrammeR", quietly = TRUE)) {
     stop("DiagrammeR is required for xgb.plot.multi.trees")
   }
-<<<<<<< HEAD
-  check.deprecation(...)
   if (xgb.has_categ_features(model)) {
     stop(
       "Cannot use 'xgb.plot.multi.trees' for models with categorical features.",
       " Try 'xgb.plot.tree' instead."
     )
   }
-=======
-  check.deprecation(deprecated_multitrees_params, match.call(), ...)
->>>>>>> 2bfae7d2
   tree.matrix <- xgb.model.dt.tree(model = model)
 
   # first number of the path represents the tree, then the following numbers are related to the path to follow
