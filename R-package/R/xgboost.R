--- conflicted
+++ resolved
@@ -805,13 +805,9 @@
 #'
 #'   If not `NULL`, should be passed as a numeric vector with length matching to the number of rows in `x`.
 #' @param verbosity Verbosity of printing messages. Valid values of 0 (silent), 1 (warning),
-<<<<<<< HEAD
-#' 2 (info), and 3 (debug).
+#'   2 (info), and 3 (debug).
 #' @param monitor_training Whether to monitor objective optimization progress on the input data.
 #' Note that same 'x' and 'y' data are used for both model fitting and evaluation.
-=======
-#'   2 (info), and 3 (debug).
->>>>>>> ed5f33df
 #' @param nthreads Number of parallel threads to use. If passing zero, will use all CPU threads.
 #' @param seed Seed to use for random number generation. If passing `NULL`, will draw a random
 #'   number using R's PRNG system to use as seed.
