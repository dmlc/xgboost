--- conflicted
+++ resolved
@@ -48,7 +48,6 @@
 #'   If 2, some additional information will be printed out.
 #'   Note that setting `verbose > 0` automatically engages the
 #'   `xgb.cb.print.evaluation(period=1)` callback function.
-<<<<<<< HEAD
 #' @param print_every_n When passing `verbose>0`, evaluation logs (metrics calculated on the
 #' data passed under `evals`) will be printed every nth iteration according to the value passed
 #' here. The first and last iteration are always included regardless of this 'n'.
@@ -65,15 +64,6 @@
 #'
 #'   If `NULL`, early stopping will not be used.
 #' @param maximize If `feval` and `early_stopping_rounds` are set, then this parameter must be set as well.
-=======
-#' @param print_every_n Print each nth iteration evaluation messages when `verbose>0`.
-#'   Default is 1 which means all messages are printed. This parameter is passed to the
-#'   [xgb.cb.print.evaluation()] callback.
-#' @param early_stopping_rounds If `NULL`, the early stopping function is not triggered.
-#'   If set to an integer `k`, training with a validation set will stop if the performance
-#'   doesn't improve for `k` rounds. Setting this parameter engages the [xgb.cb.early.stop()] callback.
-#' @param maximize If `custom_metric` and `early_stopping_rounds` are set, then this parameter must be set as well.
->>>>>>> b760a42d
 #'   When it is `TRUE`, it means the larger the evaluation score the better.
 #'   This parameter is passed to the [xgb.cb.early.stop()] callback.
 #' @param save_period When not `NULL`, model is saved to disk after every `save_period` rounds.
