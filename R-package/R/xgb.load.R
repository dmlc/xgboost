#' Load xgboost model from binary file
#'
#' Load xgboost model from the binary model file.
#'
#' @param modelfile the name of the binary input file.
#'
#' @details
#' The input file is expected to contain a model saved in an xgboost model format
#' using either \code{\link{xgb.save}} or \code{\link{cb.save.model}} in R, or using some
#' appropriate methods from other xgboost interfaces. E.g., a model trained in Python and
#' saved from there in xgboost format, could be loaded from R.
#'
#' Note: a model saved as an R-object, has to be loaded using corresponding R-methods,
#' not \code{xgb.load}.
#'
#' @return
#' An object of \code{xgb.Booster} class.
#'
#' @seealso
#' \code{\link{xgb.save}}
#'
#' @examples
#' data(agaricus.train, package='xgboost')
#' data(agaricus.test, package='xgboost')
#'
#' ## Keep the number of threads to 1 for examples
#' nthread <- 1
#' data.table::setDTthreads(nthread)
#'
#' train <- agaricus.train
#' test <- agaricus.test
#' bst <- xgb.train(
#'   data = xgb.DMatrix(train$data, label = train$label),
#'   max_depth = 2,
#'   eta = 1,
#'   nthread = nthread,
#'   nrounds = 2,
#'   objective = "binary:logistic"
#' )
#'
<<<<<<< HEAD
#' xgb.save(bst, 'xgb.ubj')
#' bst <- xgb.load('xgb.ubj')
#' if (file.exists('xgb.ubj')) file.remove('xgb.ubj')
=======
#' fname <- file.path(tempdir(), "xgb.ubj")
#' xgb.save(bst, fname)
#' bst <- xgb.load(fname)
>>>>>>> bed03499
#' @export
xgb.load <- function(modelfile) {
  if (is.null(modelfile))
    stop("xgb.load: modelfile cannot be NULL")

  bst <- xgb.Booster(
    params = list(),
    cachelist = list(),
    modelfile = modelfile
  )
  bst <- bst$bst
  # re-use modelfile if it is raw so we do not need to serialize
  if (typeof(modelfile) == "raw") {
    warning(
      paste(
        "The support for loading raw booster with `xgb.load` will be ",
        "discontinued in upcoming release. Use `xgb.load.raw` or",
        " `xgb.unserialize` instead. "
      )
    )
  }
  return(bst)
}<|MERGE_RESOLUTION|>--- conflicted
+++ resolved
@@ -38,15 +38,9 @@
 #'   objective = "binary:logistic"
 #' )
 #'
-<<<<<<< HEAD
-#' xgb.save(bst, 'xgb.ubj')
-#' bst <- xgb.load('xgb.ubj')
-#' if (file.exists('xgb.ubj')) file.remove('xgb.ubj')
-=======
 #' fname <- file.path(tempdir(), "xgb.ubj")
 #' xgb.save(bst, fname)
 #' bst <- xgb.load(fname)
->>>>>>> bed03499
 #' @export
 xgb.load <- function(modelfile) {
   if (is.null(modelfile))
