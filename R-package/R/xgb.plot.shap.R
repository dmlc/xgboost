--- conflicted
+++ resolved
@@ -111,7 +111,6 @@
                           plot_NA = TRUE, col_NA = rgb(0.7, 0, 1, 0.6), pch_NA = '.', pos_NA = 1.07,
                           plot_loess = TRUE, col_loess = 2, span_loess = 0.5,
                           which = c("1d", "2d"), plot = TRUE, ...) {
-<<<<<<< HEAD
   data_list <- xgb.shap.data(
     data = data,
     shap_contrib = shap_contrib,
@@ -127,31 +126,6 @@
   data <- data_list[["data"]]
   shap_contrib <- data_list[["shap_contrib"]]
   features <- colnames(data)
-=======
-
-  if (!is.matrix(data) && !inherits(data, "dgCMatrix"))
-    stop("data: must be either matrix or dgCMatrix")
-
-  if (is.null(shap_contrib) && (is.null(model) || !inherits(model, "xgb.Booster")))
-    stop("when shap_contrib is not provided, one must provide an xgb.Booster model")
-
-  if (is.null(features) && (is.null(model) || !inherits(model, "xgb.Booster")))
-    stop("when features are not provided, one must provide an xgb.Booster model to rank the features")
-
-  if (!is.null(shap_contrib) &&
-      (!is.matrix(shap_contrib) || nrow(shap_contrib) != nrow(data) || ncol(shap_contrib) != ncol(data) + 1))
-    stop("shap_contrib is not compatible with the provided data")
-
-  nsample <- if (is.null(subsample)) min(100000, nrow(data)) else as.integer(subsample * nrow(data))
-  idx <- sample(1:nrow(data), nsample)
-  data <- data[idx, ]
-
-  if (is.null(shap_contrib)) {
-    shap_contrib <- predict(model, data, predcontrib = TRUE, approxcontrib = approxcontrib)
-  } else {
-    shap_contrib <- shap_contrib[idx, ]
-  }
->>>>>>> 5879acde
 
   which <- match.arg(which)
   if (which == "2d")
@@ -190,11 +164,7 @@
       grid()
       if (plot_loess) {
         # compress x to 3 digits, and mean-aggredate y
-<<<<<<< HEAD
-        zz <- data.table::data.table(x = signif(x, 3), y)[, .(.N, y=mean(y)), x]
-=======
         zz <- data.table(x = signif(x, 3), y)[, .(.N, y = mean(y)), x]
->>>>>>> 5879acde
         if (nrow(zz) <= 5) {
           lines(zz$x, zz$y, col = col_loess)
         } else {
