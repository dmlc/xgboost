#' Construct xgb.DMatrix object
#'
#' Construct xgb.DMatrix object from either a dense matrix, a sparse matrix, or a local file.
#' Supported input file formats are either a LIBSVM text file or a binary file that was created previously by
#' \code{\link{xgb.DMatrix.save}}).
#'
#' @param data a \code{matrix} object (either numeric or integer), a \code{dgCMatrix} object,
#'        a \code{dgRMatrix} object,
#'        a \code{dsparseVector} object (only when making predictions from a fitted model, will be
#'        interpreted as a row vector), or a character string representing a filename.
#' @param label Label of the training data.
#' @param weight Weight for each instance.
#'
#' Note that, for ranking task, weights are per-group.  In ranking task, one weight
#' is assigned to each group (not each data point). This is because we
#' only care about the relative ordering of data points within each group,
#' so it doesn't make sense to assign weights to individual data points.
#' @param base_margin Base margin used for boosting from existing model.
#'
#'        In the case of multi-output models, one can also pass multi-dimensional base_margin.
#' @param missing a float value to represents missing values in data (used only when input is a dense matrix).
#'        It is useful when a 0 or some other extreme value represents missing values in data.
#' @param silent whether to suppress printing an informational message after loading from a file.
#' @param feature_names Set names for features. Overrides column names in data
#'        frame and matrix.
#' @param nthread Number of threads used for creating DMatrix.
#' @param group Group size for all ranking group.
#' @param qid Query ID for data samples, used for ranking.
#' @param label_lower_bound Lower bound for survival training.
#' @param label_upper_bound Upper bound for survival training.
#' @param feature_weights Set feature weights for column sampling.
#' @param enable_categorical Experimental support of specializing for categorical features.
#'
#'                           If passing 'TRUE' and 'data' is a data frame,
#'                           columns of categorical types will automatically
#'                           be set to be of categorical type (feature_type='c') in the resulting DMatrix.
#'
#'                           If passing 'FALSE' and 'data' is a data frame with categorical columns,
#'                           it will result in an error being thrown.
#'
#'                           If 'data' is not a data frame, this argument is ignored.
#'
#'                           JSON/UBJSON serialization format is required for this.
#'
#' @details
#' Note that DMatrix objects are not serializable through R functions such as \code{saveRDS} or \code{save}.
#' If a DMatrix gets serialized and then de-serialized (for example, when saving data in an R session or caching
#' chunks in an Rmd file), the resulting object will not be usable anymore and will need to be reconstructed
#' from the original source of data.
#'
#' @examples
#' data(agaricus.train, package='xgboost')
#' ## Keep the number of threads to 1 for examples
#' nthread <- 1
#' data.table::setDTthreads(nthread)
#' dtrain <- with(
#'   agaricus.train, xgb.DMatrix(data, label = label, nthread = nthread)
#' )
#' xgb.DMatrix.save(dtrain, 'xgb.DMatrix.data')
#' dtrain <- xgb.DMatrix('xgb.DMatrix.data')
#' if (file.exists('xgb.DMatrix.data')) file.remove('xgb.DMatrix.data')
#' @export
xgb.DMatrix <- function(
  data,
  label = NULL,
  weight = NULL,
  base_margin = NULL,
  missing = NA,
  silent = FALSE,
  feature_names = colnames(data),
  nthread = NULL,
  group = NULL,
  qid = NULL,
  label_lower_bound = NULL,
  label_upper_bound = NULL,
  feature_weights = NULL,
  enable_categorical = FALSE
) {
  if (!is.null(group) && !is.null(qid)) {
    stop("Either one of 'group' or 'qid' should be NULL")
  }
  ctypes <- NULL
  if (typeof(data) == "character") {
    if (length(data) > 1) {
      stop(
        "'data' has class 'character' and length ", length(data),
        ".\n  'data' accepts either a numeric matrix or a single filename."
      )
    }
    data <- path.expand(data)
    handle <- .Call(XGDMatrixCreateFromFile_R, data, as.integer(silent))
  } else if (is.matrix(data)) {
    handle <- .Call(
      XGDMatrixCreateFromMat_R, data, missing, as.integer(NVL(nthread, -1))
    )
  } else if (inherits(data, "dgCMatrix")) {
    handle <- .Call(
      XGDMatrixCreateFromCSC_R,
      data@p,
      data@i,
      data@x,
      nrow(data),
      missing,
      as.integer(NVL(nthread, -1))
    )
  } else if (inherits(data, "dgRMatrix")) {
    handle <- .Call(
      XGDMatrixCreateFromCSR_R,
      data@p,
      data@j,
      data@x,
      ncol(data),
      missing,
      as.integer(NVL(nthread, -1))
    )
  } else if (inherits(data, "dsparseVector")) {
    indptr <- c(0L, as.integer(length(data@i)))
    ind <- as.integer(data@i) - 1L
    handle <- .Call(
      XGDMatrixCreateFromCSR_R,
      indptr,
      ind,
      data@x,
      length(data),
      missing,
      as.integer(NVL(nthread, -1))
    )
  } else if (is.data.frame(data)) {
    ctypes <- sapply(data, function(x) {
      if (is.factor(x)) {
        if (!enable_categorical) {
          stop(
            "When factor type is used, the parameter `enable_categorical`",
            " must be set to TRUE."
          )
        }
        "c"
      } else if (is.integer(x)) {
        "int"
      } else if (is.logical(x)) {
        "i"
      } else {
        if (!is.numeric(x)) {
          stop("Invalid type in dataframe.")
        }
        "float"
      }
    })
    ## as.data.frame somehow converts integer/logical into real.
    data <- as.data.frame(sapply(data, function(x) {
      if (is.factor(x)) {
        ## XGBoost uses 0-based indexing.
        as.numeric(x) - 1
      } else {
        x
      }
    }))
    handle <- .Call(
      XGDMatrixCreateFromDF_R, data, missing, as.integer(NVL(nthread, -1))
    )
  } else {
    stop("xgb.DMatrix does not support construction from ", typeof(data))
  }

  dmat <- handle
  attributes(dmat) <- list(
    class = "xgb.DMatrix",
    fields = new.env()
  )

  if (!is.null(label)) {
    setinfo(dmat, "label", label)
  }
  if (!is.null(weight)) {
    setinfo(dmat, "weight", weight)
  }
  if (!is.null(base_margin)) {
    setinfo(dmat, "base_margin", base_margin)
  }
  if (!is.null(feature_names)) {
    setinfo(dmat, "feature_name", feature_names)
  }
  if (!is.null(group)) {
    setinfo(dmat, "group", group)
  }
  if (!is.null(qid)) {
    setinfo(dmat, "qid", qid)
  }
  if (!is.null(label_lower_bound)) {
    setinfo(dmat, "label_lower_bound", label_lower_bound)
  }
  if (!is.null(label_upper_bound)) {
    setinfo(dmat, "label_upper_bound", label_upper_bound)
  }
  if (!is.null(feature_weights)) {
    setinfo(dmat, "feature_weights", feature_weights)
  }
  if (!is.null(ctypes)) {
    setinfo(dmat, "feature_type", ctypes)
  }

  return(dmat)
}

#' @title Check whether DMatrix object has a field
#' @description Checks whether an xgb.DMatrix object has a given field assigned to
#' it, such as weights, labels, etc.
#' @param object The DMatrix object to check for the given \code{info} field.
#' @param info The field to check for presence or absence in \code{object}.
#' @seealso \link{xgb.DMatrix}, \link{getinfo.xgb.DMatrix}, \link{setinfo.xgb.DMatrix}
#' @examples
#' library(xgboost)
#' x <- matrix(1:10, nrow = 5)
#' dm <- xgb.DMatrix(x, nthread = 1)
#'
#' # 'dm' so far doesn't have any fields set
#' xgb.DMatrix.hasinfo(dm, "label")
#'
#' # Fields can be added after construction
#' setinfo(dm, "label", 1:5)
#' xgb.DMatrix.hasinfo(dm, "label")
#' @export
xgb.DMatrix.hasinfo <- function(object, info) {
  if (!inherits(object, "xgb.DMatrix")) {
    stop("Object is not an 'xgb.DMatrix'.")
  }
  if (.Call(XGCheckNullPtr_R, object)) {
    warning("xgb.DMatrix object is invalid. Must be constructed again.")
    return(FALSE)
  }
  return(NVL(attr(object, "fields")[[info]], FALSE))
}


# get dmatrix from data, label
# internal helper method
xgb.get.DMatrix <- function(data, label, missing, weight, nthread) {
  if (inherits(data, "dgCMatrix") || is.matrix(data)) {
    if (is.null(label)) {
      stop("label must be provided when data is a matrix")
    }
    dtrain <- xgb.DMatrix(data, label = label, missing = missing, nthread = nthread)
    if (!is.null(weight)) {
      setinfo(dtrain, "weight", weight)
    }
  } else {
    if (!is.null(label)) {
      warning("xgboost: label will be ignored.")
    }
    if (is.character(data)) {
      data <- path.expand(data)
      dtrain <- xgb.DMatrix(data[1])
    } else if (inherits(data, "xgb.DMatrix")) {
      dtrain <- data
    } else if (inherits(data, "data.frame")) {
      stop("xgboost doesn't support data.frame as input. Convert it to matrix first.")
    } else {
      stop("xgboost: invalid input data")
    }
  }
  return(dtrain)
}


#' Dimensions of xgb.DMatrix
#'
#' Returns a vector of numbers of rows and of columns in an \code{xgb.DMatrix}.
#' @param x Object of class \code{xgb.DMatrix}
#'
#' @details
#' Note: since \code{nrow} and \code{ncol} internally use \code{dim}, they can also
#' be directly used with an \code{xgb.DMatrix} object.
#'
#' @examples
#' data(agaricus.train, package='xgboost')
#' train <- agaricus.train
#' dtrain <- xgb.DMatrix(train$data, label=train$label, nthread = 2)
#'
#' stopifnot(nrow(dtrain) == nrow(train$data))
#' stopifnot(ncol(dtrain) == ncol(train$data))
#' stopifnot(all(dim(dtrain) == dim(train$data)))
#'
#' @export
dim.xgb.DMatrix <- function(x) {
  c(.Call(XGDMatrixNumRow_R, x), .Call(XGDMatrixNumCol_R, x))
}


#' Handling of column names of \code{xgb.DMatrix}
#'
#' Only column names are supported for \code{xgb.DMatrix}, thus setting of
#' row names would have no effect and returned row names would be NULL.
#'
#' @param x object of class \code{xgb.DMatrix}
#' @param value a list of two elements: the first one is ignored
#'        and the second one is column names
#'
#' @details
#' Generic \code{dimnames} methods are used by \code{colnames}.
#' Since row names are irrelevant, it is recommended to use \code{colnames} directly.
#'
#' @examples
#' data(agaricus.train, package='xgboost')
#' train <- agaricus.train
#' dtrain <- xgb.DMatrix(train$data, label=train$label, nthread = 2)
#' dimnames(dtrain)
#' colnames(dtrain)
#' colnames(dtrain) <- make.names(1:ncol(train$data))
#' print(dtrain, verbose=TRUE)
#'
#' @rdname dimnames.xgb.DMatrix
#' @export
dimnames.xgb.DMatrix <- function(x) {
  fn <- getinfo(x, "feature_name")
  ## row names is null.
  list(NULL, fn)
}

#' @rdname dimnames.xgb.DMatrix
#' @export
`dimnames<-.xgb.DMatrix` <- function(x, value) {
  if (!is.list(value) || length(value) != 2L)
    stop("invalid 'dimnames' given: must be a list of two elements")
  if (!is.null(value[[1L]]))
    stop("xgb.DMatrix does not have rownames")
  if (is.null(value[[2]])) {
    setinfo(x, "feature_name", NULL)
    return(x)
  }
  if (ncol(x) != length(value[[2]])) {
    stop("can't assign ", length(value[[2]]), " colnames to a ", ncol(x), " column xgb.DMatrix")
  }
  setinfo(x, "feature_name", value[[2]])
  x
}


#' @title Get or set information of xgb.DMatrix and xgb.Booster objects
#' @param object Object of class \code{xgb.DMatrix} of `xgb.Booster`.
#' @param name the name of the information field to get (see details)
<<<<<<< HEAD
#' @param ...  Not used.
#' @return For `getinfo`, will return the requested field. For `setinfo`, will always return value `TRUE`
#' if it succeeds.
=======
#'
>>>>>>> 73713de6
#' @details
#' The \code{name} field can be one of the following for `xgb.DMatrix`:
#'
#' \itemize{
#'     \item \code{label}
#'     \item \code{weight}
#'     \item \code{base_margin}
#'     \item \code{label_lower_bound}
#'     \item \code{label_upper_bound}
#'     \item \code{group}
#'     \item \code{feature_type}
#'     \item \code{feature_name}
#'     \item \code{nrow}
#' }
#' See the documentation for \link{xgb.DMatrix} for more information about these fields.
#'
#' For `xgb.Booster`, can be one of the following:
#' \itemize{
#'     \item \code{feature_type}
#'     \item \code{feature_name}
#' }
#'
#' Note that, while 'qid' cannot be retrieved, it's possible to get the equivalent 'group'
#' for a DMatrix that had 'qid' assigned.
#'
#' \bold{Important}: when calling `setinfo`, the objects are modified in-place. See
#' \link{xgb.copy.Booster} for an idea of this in-place assignment works.
#'
#' Be aware that, when a booster object is serialized to disk through functions like
#' \link{xgb.save}, information that was set on it will be lost, but such information
#' would be kept as part of the serialization when using to-bytes serializers like
#' \link{xgb.save.raw}, and when using R serializers like \link{saveRDS}.
#' @examples
#' data(agaricus.train, package='xgboost')
#' dtrain <- with(agaricus.train, xgb.DMatrix(data, label = label, nthread = 2))
#'
#' labels <- getinfo(dtrain, 'label')
#' setinfo(dtrain, 'label', 1-labels)
#'
#' labels2 <- getinfo(dtrain, 'label')
#' stopifnot(all(labels2 == 1-labels))
#' @rdname getinfo
#' @export
getinfo <- function(object, name) UseMethod("getinfo")

#' @rdname getinfo
#' @export
getinfo.xgb.DMatrix <- function(object, name) {
  allowed_int_fields <- 'group'
  allowed_float_fields <- c(
    'label', 'weight', 'base_margin',
    'label_lower_bound', 'label_upper_bound'
  )
  allowed_str_fields <- c("feature_type", "feature_name")
  allowed_fields <- c(allowed_float_fields, allowed_int_fields, allowed_str_fields, 'nrow')

  if (typeof(name) != "character" ||
        length(name) != 1 ||
        !name %in% allowed_fields) {
    stop("getinfo: name must be one of the following\n",
         paste(paste0("'", allowed_fields, "'"), collapse = ", "))
  }
  if (name == "nrow") {
    ret <- nrow(object)
  } else if (name %in% allowed_str_fields) {
    ret <- .Call(XGDMatrixGetStrFeatureInfo_R, object, name)
  } else if (name %in% allowed_float_fields) {
    ret <- .Call(XGDMatrixGetFloatInfo_R, object, name)
    if (length(ret) > nrow(object)) {
      ret <- matrix(ret, nrow = nrow(object), byrow = TRUE)
    }
  } else if (name %in% allowed_int_fields) {
    if (name == "group") {
      name <- "group_ptr"
    }
    ret <- .Call(XGDMatrixGetUIntInfo_R, object, name)
    if (length(ret) > nrow(object)) {
      ret <- matrix(ret, nrow = nrow(object), byrow = TRUE)
    }
  }
  if (length(ret) == 0) return(NULL)
  return(ret)
}

#' @rdname getinfo
#' @param info the specific field of information to set
<<<<<<< HEAD
=======
#'
#' @details
#' See the documentation for \link{xgb.DMatrix} for possible fields that can be set
#' (which correspond to arguments in that function).
#'
#' Note that the following fields are allowed in the construction of an \code{xgb.DMatrix}
#' but \bold{aren't} allowed here:\itemize{
#' \item data
#' \item missing
#' \item silent
#' \item nthread
#' }
#'
#' @examples
#' data(agaricus.train, package='xgboost')
#' dtrain <- with(agaricus.train, xgb.DMatrix(data, label = label, nthread = 2))
#'
#' labels <- getinfo(dtrain, 'label')
#' setinfo(dtrain, 'label', 1-labels)
#' labels2 <- getinfo(dtrain, 'label')
#' stopifnot(all.equal(labels2, 1-labels))
#' @rdname setinfo
>>>>>>> 73713de6
#' @export
setinfo <- function(object, name, info) UseMethod("setinfo")

#' @rdname getinfo
#' @export
setinfo.xgb.DMatrix <- function(object, name, info) {
  .internal.setinfo.xgb.DMatrix(object, name, info)
  attr(object, "fields")[[name]] <- TRUE
  return(TRUE)
}

.internal.setinfo.xgb.DMatrix <- function(object, name, info) {
  if (name == "label") {
    if (NROW(info) != nrow(object))
      stop("The length of labels must equal to the number of rows in the input data")
    .Call(XGDMatrixSetInfo_R, object, name, info)
    return(TRUE)
  }
  if (name == "label_lower_bound") {
    if (NROW(info) != nrow(object))
      stop("The length of lower-bound labels must equal to the number of rows in the input data")
    .Call(XGDMatrixSetInfo_R, object, name, info)
    return(TRUE)
  }
  if (name == "label_upper_bound") {
    if (NROW(info) != nrow(object))
      stop("The length of upper-bound labels must equal to the number of rows in the input data")
    .Call(XGDMatrixSetInfo_R, object, name, info)
    return(TRUE)
  }
  if (name == "weight") {
    .Call(XGDMatrixSetInfo_R, object, name, info)
    return(TRUE)
  }
  if (name == "base_margin") {
    .Call(XGDMatrixSetInfo_R, object, name, info)
    return(TRUE)
  }
  if (name == "group") {
    if (sum(info) != nrow(object))
      stop("The sum of groups must equal to the number of rows in the input data")
    .Call(XGDMatrixSetInfo_R, object, name, info)
    return(TRUE)
  }
  if (name == "qid") {
    if (NROW(info) != nrow(object))
      stop("The length of qid assignments must equal to the number of rows in the input data")
    .Call(XGDMatrixSetInfo_R, object, name, info)
    return(TRUE)
  }
  if (name == "feature_weights") {
    if (NROW(info) != ncol(object)) {
      stop("The number of feature weights must equal to the number of columns in the input data")
    }
    .Call(XGDMatrixSetInfo_R, object, name, info)
    return(TRUE)
  }

  set_feat_info <- function(name) {
    msg <- sprintf(
      "The number of %s must equal to the number of columns in the input data. %s vs. %s",
      name,
      length(info),
      ncol(object)
    )
    if (!is.null(info)) {
      info <- as.list(info)
      if (length(info) != ncol(object)) {
        stop(msg)
      }
    }
    .Call(XGDMatrixSetStrFeatureInfo_R, object, name, info)
  }
  if (name == "feature_name") {
    set_feat_info("feature_name")
    return(TRUE)
  }
  if (name == "feature_type") {
    set_feat_info("feature_type")
    return(TRUE)
  }
  stop("setinfo: unknown info name ", name)
}


#' Get a new DMatrix containing the specified rows of
#' original xgb.DMatrix object
#'
#' Get a new DMatrix containing the specified rows of
#' original xgb.DMatrix object
#'
#' @param object Object of class "xgb.DMatrix"
#' @param idxset a integer vector of indices of rows needed
#' @param colset currently not used (columns subsetting is not available)
#'
#' @examples
#' data(agaricus.train, package='xgboost')
#' dtrain <- with(agaricus.train, xgb.DMatrix(data, label = label, nthread = 2))
#'
#' dsub <- slice(dtrain, 1:42)
#' labels1 <- getinfo(dsub, 'label')
#' dsub <- dtrain[1:42, ]
#' labels2 <- getinfo(dsub, 'label')
#' all.equal(labels1, labels2)
#'
#' @rdname slice.xgb.DMatrix
#' @export
slice <- function(object, idxset) UseMethod("slice")

#' @rdname slice.xgb.DMatrix
#' @export
slice.xgb.DMatrix <- function(object, idxset) {
  if (!inherits(object, "xgb.DMatrix")) {
    stop("object must be xgb.DMatrix")
  }
  ret <- .Call(XGDMatrixSliceDMatrix_R, object, idxset)

  attr_list <- attributes(object)
  nr <- nrow(object)
  len <- sapply(attr_list, NROW)
  ind <- which(len == nr)
  if (length(ind) > 0) {
    nms <- names(attr_list)[ind]
    for (i in seq_along(ind)) {
      obj_attr <- attr(object, nms[i])
      if (NCOL(obj_attr) > 1) {
        attr(ret, nms[i]) <- obj_attr[idxset, ]
      } else {
        attr(ret, nms[i]) <- obj_attr[idxset]
      }
    }
  }
  return(structure(ret, class = "xgb.DMatrix"))
}

#' @rdname slice.xgb.DMatrix
#' @export
`[.xgb.DMatrix` <- function(object, idxset, colset = NULL) {
  slice(object, idxset)
}


#' Print xgb.DMatrix
#'
#' Print information about xgb.DMatrix.
#' Currently it displays dimensions and presence of info-fields and colnames.
#'
#' @param x an xgb.DMatrix object
#' @param verbose whether to print colnames (when present)
#' @param ... not currently used
#'
#' @examples
#' data(agaricus.train, package='xgboost')
#' dtrain <- with(agaricus.train, xgb.DMatrix(data, label = label, nthread = 2))
#'
#' dtrain
#' print(dtrain, verbose=TRUE)
#'
#' @method print xgb.DMatrix
#' @export
print.xgb.DMatrix <- function(x, verbose = FALSE, ...) {
  if (.Call(XGCheckNullPtr_R, x)) {
    cat("INVALID xgb.DMatrix object. Must be constructed anew.\n")
    return(invisible(x))
  }
  cat('xgb.DMatrix  dim:', nrow(x), 'x', ncol(x), ' info: ')
  infos <- character(0)
  if (xgb.DMatrix.hasinfo(x, 'label')) infos <- 'label'
  if (xgb.DMatrix.hasinfo(x, 'weight')) infos <- c(infos, 'weight')
  if (xgb.DMatrix.hasinfo(x, 'base_margin')) infos <- c(infos, 'base_margin')
  if (length(infos) == 0) infos <- 'NA'
  cat(infos)
  cnames <- colnames(x)
  cat('  colnames:')
  if (verbose && !is.null(cnames)) {
    cat("\n'")
    cat(cnames, sep = "','")
    cat("'")
  } else {
    if (is.null(cnames)) cat(' no')
    else cat(' yes')
  }
  cat("\n")
  invisible(x)
}<|MERGE_RESOLUTION|>--- conflicted
+++ resolved
@@ -338,13 +338,8 @@
 #' @title Get or set information of xgb.DMatrix and xgb.Booster objects
 #' @param object Object of class \code{xgb.DMatrix} of `xgb.Booster`.
 #' @param name the name of the information field to get (see details)
-<<<<<<< HEAD
-#' @param ...  Not used.
 #' @return For `getinfo`, will return the requested field. For `setinfo`, will always return value `TRUE`
 #' if it succeeds.
-=======
-#'
->>>>>>> 73713de6
 #' @details
 #' The \code{name} field can be one of the following for `xgb.DMatrix`:
 #'
@@ -431,8 +426,6 @@
 
 #' @rdname getinfo
 #' @param info the specific field of information to set
-<<<<<<< HEAD
-=======
 #'
 #' @details
 #' See the documentation for \link{xgb.DMatrix} for possible fields that can be set
@@ -455,7 +448,6 @@
 #' labels2 <- getinfo(dtrain, 'label')
 #' stopifnot(all.equal(labels2, 1-labels))
 #' @rdname setinfo
->>>>>>> 73713de6
 #' @export
 setinfo <- function(object, name, info) UseMethod("setinfo")
 
