--- conflicted
+++ resolved
@@ -27,7 +27,6 @@
 #' @param label_lower_bound Lower bound for survival training.
 #' @param label_upper_bound Upper bound for survival training.
 #' @param feature_weights Set feature weights for column sampling.
-<<<<<<< HEAD
 #' @param as_quantile_dmatrix Whether to generate a QuantileDMatrix instead of a regular DMatrix.
 #'
 #' A QuantileDMatrix generates quantilized data directly from input for the \code{hist} tree method.
@@ -47,7 +46,6 @@
 #'
 #' This is ignored when passing \code{as_quantile_dmatrix = FALSE} or when construction of a QuantileDMatrix is not
 #' possible from the supplied inputs.
-=======
 #' @param enable_categorical Experimental support of specializing for categorical features.
 #'
 #'                           If passing 'TRUE' and 'data' is a data frame,
@@ -60,7 +58,6 @@
 #'                           If 'data' is not a data frame, this argument is ignored.
 #'
 #'                           JSON/UBJSON serialization format is required for this.
->>>>>>> 42173d7b
 #'
 #' @details
 #' Note that DMatrix objects are not serializable through R functions such as \code{saveRDS} or \code{save}.
@@ -119,8 +116,8 @@
       handle <- .Call(XGDMatrixCreateFromMat_R, data, missing, nthread)
     } else {
       if (!is.null(ref)) {
-        if (!inherits(ref, "xgb.QuantileDMatrix")) {
-          stop("'ref' must be an xgb.QuantileDMatrix object.")
+        if (!inherits(ref, "xgb.DMatrix")) {
+          stop("'ref' must be an xgb.DMatrix object.")
         }
       }
       handle <- .Call(XGQuantileDMatrixFromMat_R, data, missing,
