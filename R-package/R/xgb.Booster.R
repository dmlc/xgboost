--- conflicted
+++ resolved
@@ -104,12 +104,7 @@
 #' @param outputmargin Whether the prediction should be returned in the form of original untransformed
 #'        sum of predictions from boosting iterations' results. E.g., setting `outputmargin=TRUE` for
 #'        logistic regression would return log-odds instead of probabilities.
-<<<<<<< HEAD
-#' @param ntreelimit Deprecated, use `iterationrange` instead.
-#' @param predleaf Whether predict leaf index.
-=======
-#' @param predleaf Whether to predict pre-tree leaf indices.
->>>>>>> c5d06080
+#' @param predleaf Whether to predict per-tree leaf indices.
 #' @param predcontrib Whether to return feature contributions to individual predictions (see Details).
 #' @param approxcontrib Whether to use a fast approximation for feature contributions (see Details).
 #' @param predinteraction Whether to return contributions of feature interactions to individual predictions (see Details).
@@ -310,9 +305,9 @@
   use_as_csr_matrix <- FALSE
   if (!is_dmatrix) {
 
-    booster_type <- xgb.booster_type(object)
-    inplace_predict_supported <- !predcontrib && !predinteraction && !predleaf && is.null(ntreelimit)
+    inplace_predict_supported <- !predcontrib && !predinteraction && !predleaf
     if (inplace_predict_supported) {
+      booster_type <- xgb.booster_type(object)
       if (booster_type == "gblinear" || (booster_type == "dart" && training)) {
         inplace_predict_supported <- FALSE
       }
@@ -342,7 +337,8 @@
       }
 
     }
-  }
+
+  } # if (!is_dmatrix)
 
   if (!is_dmatrix && !use_as_dense_matrix && !use_as_csr_matrix && !use_as_df) {
     nthread <- xgb.nthread(object)
@@ -437,12 +433,7 @@
   shape <- predts$shape
   arr <- predts$results
 
-<<<<<<< HEAD
-  n_ret <- length(ret)
-=======
   n_ret <- length(arr)
-  n_row <- nrow(newdata)
->>>>>>> c5d06080
   if (n_row != shape[1]) {
     stop("Incorrect predict shape.")
   }
