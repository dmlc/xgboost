--- conflicted
+++ resolved
@@ -79,13 +79,8 @@
 #'
 #' Predicted values based on either xgboost model or model handle object.
 #'
-<<<<<<< HEAD
-#' @param object Object of class `xgb.Booster` or `xgb.Booster.handle`.
-#' @param newdata takes `data.frame`, `matrix`, `dgCMatrix`, `dgRMatrix`, `dsparseVector`,
-=======
 #' @param object Object of class `xgb.Booster`.
-#' @param newdata Takes `matrix`, `dgCMatrix`, `dgRMatrix`, `dsparseVector`,
->>>>>>> 73b3955d
+#' @param newdata Takes `data.frame`, `matrix`, `dgCMatrix`, `dgRMatrix`, `dsparseVector`,
 #'        local data file, or `xgb.DMatrix`.
 #'
 #'        For single-row predictions on sparse data, it's recommended to use CSR format. If passing
@@ -292,10 +287,8 @@
 #' @export
 predict.xgb.Booster <- function(object, newdata, missing = NA, outputmargin = FALSE, ntreelimit = NULL,
                                 predleaf = FALSE, predcontrib = FALSE, approxcontrib = FALSE, predinteraction = FALSE,
-<<<<<<< HEAD
                                 reshape = FALSE, training = FALSE, iterationrange = NULL, strict_shape = FALSE,
                                 base_margin = NULL, ...) {
-  object <- xgb.Booster.complete(object, saveraw = FALSE)
 
   is_dmatrix <- inherits(newdata, "xgb.DMatrix")
   if (is_dmatrix && !is.null(base_margin)) {
@@ -307,11 +300,10 @@
   use_as_csr_matrix <- FALSE
   if (!is_dmatrix) {
 
-    config <- jsonlite::fromJSON(xgb.config(object))
+    booster_type <- xgb.booster_type(object)
     inplace_predict_supported <- !predcontrib && !predinteraction && !predleaf && is.null(ntreelimit)
     if (inplace_predict_supported) {
-      if (config$learner$learner_train_param$booster == "gblinear" ||
-          (config$learner$learner_train_param$booster == "dart" && training)) {
+      if (booster_type == "gblinear" || (booster_type == "dart" && training)) {
         inplace_predict_supported <- FALSE
       }
     }
@@ -343,12 +335,7 @@
   }
 
   if (!is_dmatrix && !use_as_dense_matrix && !use_as_csr_matrix && !use_as_df) {
-    nthread <- strtoi(config$learner$generic_param$nthread)
-=======
-                                reshape = FALSE, training = FALSE, iterationrange = NULL, strict_shape = FALSE, ...) {
-  if (!inherits(newdata, "xgb.DMatrix")) {
     nthread <- xgb.nthread(object)
->>>>>>> 73b3955d
     newdata <- xgb.DMatrix(
       newdata,
       missing = missing,
@@ -361,14 +348,6 @@
   if (!use_as_df) {
     n_row <- nrow(newdata)
   }
-<<<<<<< HEAD
-
-  if (!is.null(object[["feature_names"]]) &&
-      !is.null(colnames(newdata)) &&
-      !identical(object[["feature_names"]], colnames(newdata)))
-    stop("Feature names stored in `object` and `newdata` are different!")
-=======
->>>>>>> 73b3955d
 
   if (NVL(xgb.booster_type(object), '') == 'gblinear' || is.null(ntreelimit))
     ntreelimit <- 0
@@ -430,34 +409,25 @@
     args$type <- set_type(6)
   }
 
-<<<<<<< HEAD
   json_conf <- jsonlite::toJSON(args, auto_unbox = TRUE)
   if (is_dmatrix) {
     predts <- .Call(
-      XGBoosterPredictFromDMatrix_R, object$handle, newdata, json_conf
+      XGBoosterPredictFromDMatrix_R, xgb.get.handle(object), newdata, json_conf
     )
   } else if (use_as_dense_matrix) {
     predts <- .Call(
-      XGBoosterPredictFromDense_R, object$handle, newdata, missing, json_conf, base_margin
+      XGBoosterPredictFromDense_R, xgb.get.handle(object), newdata, missing, json_conf, base_margin
     )
   } else if (use_as_csr_matrix) {
     predts <- .Call(
-      XGBoosterPredictFromCSR_R, object$handle, csr_data, missing, json_conf, base_margin
+      XGBoosterPredictFromCSR_R, xgb.get.handle(object), csr_data, missing, json_conf, base_margin
     )
   } else if (use_as_df) {
     predts <- .Call(
-      XGBoosterPredictFromColumnar_R, object$handle, newdata, missing, json_conf, base_margin
+      XGBoosterPredictFromColumnar_R, xgb.get.handle(object), newdata, missing, json_conf, base_margin
     )
   }
 
-=======
-  predts <- .Call(
-    XGBoosterPredictFromDMatrix_R,
-    xgb.get.handle(object),
-    newdata,
-    jsonlite::toJSON(args, auto_unbox = TRUE)
-  )
->>>>>>> 73b3955d
   names(predts) <- c("shape", "results")
   shape <- predts$shape
   ret <- predts$results
