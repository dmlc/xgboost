# Construct an internal xgboost Booster and get its current number of rounds.
# internal utility function
# Note: the number of rounds in the C booster gets reset to zero when updating
# the parameters through 'xgb.parameters', hence the need to return it from
# this function when using it for training continuation
xgb.Booster <- function(params, cachelist, modelfile) {
  if (typeof(cachelist) != "list" ||
      !all(vapply(cachelist, inherits, logical(1), what = 'xgb.DMatrix'))) {
    stop("cachelist must be a list of xgb.DMatrix objects")
  }
  ## Load existing model, dispatch for on disk model file and in memory buffer
  if (!is.null(modelfile)) {
    if (is.character(modelfile)) {
      ## A filename
      bst <- .Call(XGBoosterCreate_R, cachelist)
      modelfile <- path.expand(modelfile)
      .Call(XGBoosterLoadModel_R, xgb.get.handle(bst), enc2utf8(modelfile[1]))
      niter <- xgb.get.num.boosted.rounds(bst)
      if (length(params) > 0) {
        xgb.parameters(bst) <- params
      }
      return(list(bst = bst, niter = niter))
    } else if (is.raw(modelfile)) {
      ## A memory buffer
      bst <- xgb.load.raw(modelfile)
      niter <- xgb.get.num.boosted.rounds(bst)
      xgb.parameters(bst) <- params
      return(list(bst = bst, niter = niter))
    } else if (inherits(modelfile, "xgb.Booster")) {
      ## A booster object
      bst <- .Call(XGDuplicate_R, modelfile)
      niter <- xgb.get.num.boosted.rounds(bst)
      xgb.parameters(bst) <- params
      return(list(bst = bst, niter = niter))
    } else {
      stop("modelfile must be either character filename, or raw booster dump, or xgb.Booster object")
    }
  }
  ## Create new model
  bst <- .Call(XGBoosterCreate_R, cachelist)
  if (length(params) > 0) {
    xgb.parameters(bst) <- params
  }
  return(list(bst = bst, niter = 0L))
}

# Check whether xgb.Booster handle is null
# internal utility function
is.null.handle <- function(handle) {
  if (is.null(handle)) return(TRUE)

  if (!inherits(handle, "externalptr"))
    stop("argument type must be 'externalptr'")

  return(.Call(XGCheckNullPtr_R, handle))
}

# Return a verified to be valid handle out of xgb.Booster
# internal utility function
xgb.get.handle <- function(object) {
  if (inherits(object, "xgb.Booster")) {
    handle <- object$ptr
    if (is.null(handle) || !inherits(handle, "externalptr")) {
      stop("'xgb.Booster' object is corrupted or is from an incompatible xgboost version.")
    }
  } else {
    stop("argument must be an 'xgb.Booster' object.")
  }
  if (is.null.handle(handle)) {
<<<<<<< HEAD
    stop("invalid 'xgb.Booster' (blank 'externalptr').")
=======
    stop("invalid xgb.Booster.handle")
  }
  handle
}

#' Restore missing parts of an incomplete xgb.Booster object
#'
#' It attempts to complete an `xgb.Booster` object by restoring either its missing
#' raw model memory dump (when it has no `raw` data but its `xgb.Booster.handle` is valid)
#' or its missing internal handle (when its `xgb.Booster.handle` is not valid
#' but it has a raw Booster memory dump).
#'
#' @param object Object of class `xgb.Booster`.
#' @param saveraw A flag indicating whether to append `raw` Booster memory dump data
#'                when it doesn't already exist.
#'
#' @details
#'
#' While this method is primarily for internal use, it might be useful in some practical situations.
#'
#' E.g., when an `xgb.Booster` model is saved as an R object and then is loaded as an R object,
#' its handle (pointer) to an internal xgboost model would be invalid. The majority of xgboost methods
#' should still work for such a model object since those methods would be using
#' `xgb.Booster.complete()` internally. However, one might find it to be more efficient to call the
#' `xgb.Booster.complete()` function explicitly once after loading a model as an R-object.
#' That would prevent further repeated implicit reconstruction of an internal booster model.
#'
#' @return
#' An object of `xgb.Booster` class.
#'
#' @examples
#'
#' data(agaricus.train, package = "xgboost")
#'
#' bst <- xgboost(
#'   data = agaricus.train$data,
#'   label = agaricus.train$label,
#'   max_depth = 2,
#'   eta = 1,
#'   nthread = 2,
#'   nrounds = 2,
#'   objective = "binary:logistic"
#' )
#'
#' fname <- file.path(tempdir(), "xgb_model.Rds")
#' saveRDS(bst, fname)
#'
#' # Warning: The resulting RDS file is only compatible with the current XGBoost version.
#' # Refer to the section titled "a-compatibility-note-for-saveRDS-save".
#' bst1 <- readRDS(fname)
#' # the handle is invalid:
#' print(bst1$handle)
#'
#' bst1 <- xgb.Booster.complete(bst1)
#' # now the handle points to a valid internal booster model:
#' print(bst1$handle)
#'
#' @export
xgb.Booster.complete <- function(object, saveraw = TRUE) {
  if (!inherits(object, "xgb.Booster"))
    stop("argument type must be xgb.Booster")

  if (is.null.handle(object$handle)) {
    object$handle <- xgb.Booster.handle(
      params = list(),
      cachelist = list(),
      modelfile = object$raw,
      handle = object$handle
    )
  } else {
    if (is.null(object$raw) && saveraw) {
      object$raw <- xgb.serialize(object$handle)
    }
  }

  attrs <- xgb.attributes(object)
  if (!is.null(attrs$best_ntreelimit)) {
    object$best_ntreelimit <- as.integer(attrs$best_ntreelimit)
  }
  if (!is.null(attrs$best_iteration)) {
    ## Convert from 0 based back to 1 based.
    object$best_iteration <- as.integer(attrs$best_iteration) + 1
  }
  if (!is.null(attrs$best_score)) {
    object$best_score <- as.numeric(attrs$best_score)
>>>>>>> bed03499
  }
  return(handle)
}

#' Predict method for XGBoost model
#'
#' Predicted values based on either xgboost model or model handle object.
#'
#' @param object Object of class `xgb.Booster`.
#' @param newdata Takes `matrix`, `dgCMatrix`, `dgRMatrix`, `dsparseVector`,
#'        local data file, or `xgb.DMatrix`.
#'        For single-row predictions on sparse data, it is recommended to use the CSR format.
#'        If passing a sparse vector, it will take it as a row vector.
#' @param missing Only used when input is a dense matrix. Pick a float value that represents
#'        missing values in data (e.g., 0 or some other extreme value).
#' @param outputmargin Whether the prediction should be returned in the form of original untransformed
#'        sum of predictions from boosting iterations' results. E.g., setting `outputmargin=TRUE` for
#'        logistic regression would return log-odds instead of probabilities.
#' @param ntreelimit Deprecated, use `iterationrange` instead.
#' @param predleaf Whether to predict pre-tree leaf indices.
#' @param predcontrib Whether to return feature contributions to individual predictions (see Details).
#' @param approxcontrib Whether to use a fast approximation for feature contributions (see Details).
#' @param predinteraction Whether to return contributions of feature interactions to individual predictions (see Details).
#' @param reshape Whether to reshape the vector of predictions to matrix form when there are several
#'        prediction outputs per case. No effect if `predleaf`, `predcontrib`,
#'        or `predinteraction` is `TRUE`.
#' @param training Whether the predictions are used for training. For dart booster,
#'        training predicting will perform dropout.
#' @param iterationrange Specifies which trees are used in prediction. For
#'        example, take a random forest with 100 rounds.
#'        With `iterationrange=c(1, 21)`, only the trees built during `[1, 21)` (half open set)
#'        rounds are used in this prediction. The index is 1-based just like an R vector. When set
#'        to `c(1, 1)`, XGBoost will use all trees.
#' @param strict_shape Default is `FALSE`. When set to `TRUE`, the output
#'        type and shape of predictions are invariant to the model type.
#' @param ... Not used.
#'
#' @details
#'
#' Note that `iterationrange` would currently do nothing for predictions from "gblinear",
#' since "gblinear" doesn't keep its boosting history.
#'
#' One possible practical applications of the `predleaf` option is to use the model
#' as a generator of new features which capture non-linearity and interactions,
#' e.g., as implemented in [xgb.create.features()].
#'
#' Setting `predcontrib = TRUE` allows to calculate contributions of each feature to
#' individual predictions. For "gblinear" booster, feature contributions are simply linear terms
#' (feature_beta * feature_value). For "gbtree" booster, feature contributions are SHAP
#' values (Lundberg 2017) that sum to the difference between the expected output
#' of the model and the current prediction (where the hessian weights are used to compute the expectations).
#' Setting `approxcontrib = TRUE` approximates these values following the idea explained
#' in \url{http://blog.datadive.net/interpreting-random-forests/}.
#'
#' With `predinteraction = TRUE`, SHAP values of contributions of interaction of each pair of features
#' are computed. Note that this operation might be rather expensive in terms of compute and memory.
#' Since it quadratically depends on the number of features, it is recommended to perform selection
#' of the most important features first. See below about the format of the returned results.
#'
#' The `predict()` method uses as many threads as defined in `xgb.Booster` object (all by default).
#' If you want to change their number, assign a new number to `nthread` using [xgb.parameters<-()].
#' Note that converting a matrix to [xgb.DMatrix()] uses multiple threads too.
#'
#' @return
#' The return type depends on `strict_shape`. If `FALSE` (default):
#' - For regression or binary classification: A vector of length `nrows(newdata)`.
#' - For multiclass classification: A vector of length `num_class * nrows(newdata)` or
#'   a `(nrows(newdata), num_class)` matrix, depending on the `reshape` value.
#' - When `predleaf = TRUE`: A matrix with one column per tree.
#' - When `predcontrib = TRUE`: When not multiclass, a matrix with
#' ` num_features + 1` columns. The last "+ 1" column corresponds to the baseline value.
#'   In the multiclass case, a list of `num_class` such matrices.
#'   The contribution values are on the scale of untransformed margin
#'   (e.g., for binary classification, the values are log-odds deviations from the baseline).
#' - When `predinteraction = TRUE`: When not multiclass, the output is a 3d array of
#'   dimension `c(nrow, num_features + 1, num_features + 1)`. The off-diagonal (in the last two dimensions)
#'   elements represent different feature interaction contributions. The array is symmetric WRT the last
#'   two dimensions. The "+ 1" columns corresponds to the baselines. Summing this array along the last dimension should
#'   produce practically the same result as `predcontrib = TRUE`.
#'   In the multiclass case, a list of `num_class` such arrays.
#'
#' When `strict_shape = TRUE`, the output is always an array:
#' - For normal predictions, the output has dimension `(num_class, nrow(newdata))`.
#' - For `predcontrib = TRUE`, the dimension is `(ncol(newdata) + 1, num_class, nrow(newdata))`.
#' - For `predinteraction = TRUE`, the dimension is `(ncol(newdata) + 1, ncol(newdata) + 1, num_class, nrow(newdata))`.
#' - For `predleaf = TRUE`, the dimension is `(n_trees_in_forest, num_class, n_iterations, nrow(newdata))`.
#' @seealso [xgb.train()]
#' @references
#' 1. Scott M. Lundberg, Su-In Lee, "A Unified Approach to Interpreting Model Predictions",
#'   NIPS Proceedings 2017, \url{https://arxiv.org/abs/1705.07874}
#' 2. Scott M. Lundberg, Su-In Lee, "Consistent feature attribution for tree ensembles",
#'   \url{https://arxiv.org/abs/1706.06060}
#'
#' @examples
#' ## binary classification:
#'
#' data(agaricus.train, package = "xgboost")
#' data(agaricus.test, package = "xgboost")
#'
#' ## Keep the number of threads to 2 for examples
#' nthread <- 2
#' data.table::setDTthreads(nthread)
#'
#' train <- agaricus.train
#' test <- agaricus.test
#'
#' bst <- xgb.train(
#'   data = xgb.DMatrix(train$data, label = train$label),
#'   max_depth = 2,
#'   eta = 0.5,
#'   nthread = nthread,
#'   nrounds = 5,
#'   objective = "binary:logistic"
#' )
#'
#' # use all trees by default
#' pred <- predict(bst, test$data)
#' # use only the 1st tree
#' pred1 <- predict(bst, test$data, iterationrange = c(1, 2))
#'
#' # Predicting tree leafs:
#' # the result is an nsamples X ntrees matrix
#' pred_leaf <- predict(bst, test$data, predleaf = TRUE)
#' str(pred_leaf)
#'
#' # Predicting feature contributions to predictions:
#' # the result is an nsamples X (nfeatures + 1) matrix
#' pred_contr <- predict(bst, test$data, predcontrib = TRUE)
#' str(pred_contr)
#' # verify that contributions' sums are equal to log-odds of predictions (up to float precision):
#' summary(rowSums(pred_contr) - qlogis(pred))
#' # for the 1st record, let's inspect its features that had non-zero contribution to prediction:
#' contr1 <- pred_contr[1,]
#' contr1 <- contr1[-length(contr1)]    # drop BIAS
#' contr1 <- contr1[contr1 != 0]        # drop non-contributing features
#' contr1 <- contr1[order(abs(contr1))] # order by contribution magnitude
#' old_mar <- par("mar")
#' par(mar = old_mar + c(0,7,0,0))
#' barplot(contr1, horiz = TRUE, las = 2, xlab = "contribution to prediction in log-odds")
#' par(mar = old_mar)
#'
#'
#' ## multiclass classification in iris dataset:
#'
#' lb <- as.numeric(iris$Species) - 1
#' num_class <- 3
#'
#' set.seed(11)
#'
#' bst <- xgb.train(
#'   data = xgb.DMatrix(as.matrix(iris[, -5]), label = lb),
#'   max_depth = 4,
#'   eta = 0.5,
#'   nthread = 2,
#'   nrounds = 10,
#'   subsample = 0.5,
#'   objective = "multi:softprob",
#'   num_class = num_class
#' )
#'
#' # predict for softmax returns num_class probability numbers per case:
#' pred <- predict(bst, as.matrix(iris[, -5]))
#' str(pred)
#' # reshape it to a num_class-columns matrix
#' pred <- matrix(pred, ncol = num_class, byrow = TRUE)
#' # convert the probabilities to softmax labels
#' pred_labels <- max.col(pred) - 1
#' # the following should result in the same error as seen in the last iteration
#' sum(pred_labels != lb) / length(lb)
#'
#' # compare with predictions from softmax:
#' set.seed(11)
#'
#' bst <- xgb.train(
#'   data = xgb.DMatrix(as.matrix(iris[, -5]), label = lb),
#'   max_depth = 4,
#'   eta = 0.5,
#'   nthread = 2,
#'   nrounds = 10,
#'   subsample = 0.5,
#'   objective = "multi:softmax",
#'   num_class = num_class
#' )
#'
#' pred <- predict(bst, as.matrix(iris[, -5]))
#' str(pred)
#' all.equal(pred, pred_labels)
#' # prediction from using only 5 iterations should result
#' # in the same error as seen in iteration 5:
#' pred5 <- predict(bst, as.matrix(iris[, -5]), iterationrange = c(1, 6))
#' sum(pred5 != lb) / length(lb)
#'
#' @export
predict.xgb.Booster <- function(object, newdata, missing = NA, outputmargin = FALSE, ntreelimit = NULL,
                                predleaf = FALSE, predcontrib = FALSE, approxcontrib = FALSE, predinteraction = FALSE,
                                reshape = FALSE, training = FALSE, iterationrange = NULL, strict_shape = FALSE, ...) {
  if (!inherits(newdata, "xgb.DMatrix")) {
    nthread <- xgb.nthread(object)
    newdata <- xgb.DMatrix(
      newdata,
      missing = missing, nthread = NVL(nthread, -1)
    )
  }

  if (NVL(xgb.booster_type(object), '') == 'gblinear' || is.null(ntreelimit))
    ntreelimit <- 0

  if (ntreelimit != 0 && is.null(iterationrange)) {
    ## only ntreelimit, initialize iteration range
    iterationrange <- c(0, 0)
  } else if (ntreelimit == 0 && !is.null(iterationrange)) {
    ## only iteration range, handle 1-based indexing
    iterationrange <- c(iterationrange[1] - 1, iterationrange[2] - 1)
  } else if (ntreelimit != 0 && !is.null(iterationrange)) {
    ## both are specified, let libgxgboost throw an error
  } else {
    ## no limit is supplied, use best
    best_iteration <- xgb.best_iteration(object)
    if (is.null(best_iteration)) {
      iterationrange <- c(0, 0)
    } else {
      ## We don't need to + 1 as R is 1-based index.
      iterationrange <- c(0, as.integer(best_iteration))
    }
  }
  ## Handle the 0 length values.
  box <- function(val) {
    if (length(val) == 0) {
      cval <- vector(, 1)
      cval[0] <- val
      return(cval)
    }
    return(val)
  }

  ## We set strict_shape to TRUE then drop the dimensions conditionally
  args <- list(
    training = box(training),
    strict_shape = box(TRUE),
    iteration_begin = box(as.integer(iterationrange[1])),
    iteration_end = box(as.integer(iterationrange[2])),
    ntree_limit = box(as.integer(ntreelimit)),
    type = box(as.integer(0))
  )

  set_type <- function(type) {
    if (args$type != 0) {
      stop("One type of prediction at a time.")
    }
    return(box(as.integer(type)))
  }
  if (outputmargin) {
    args$type <- set_type(1)
  }
  if (predcontrib) {
    args$type <- set_type(if (approxcontrib) 3 else 2)
  }
  if (predinteraction) {
    args$type <- set_type(if (approxcontrib) 5 else 4)
  }
  if (predleaf) {
    args$type <- set_type(6)
  }

  predts <- .Call(
    XGBoosterPredictFromDMatrix_R,
    xgb.get.handle(object),
    newdata,
    jsonlite::toJSON(args, auto_unbox = TRUE)
  )
  names(predts) <- c("shape", "results")
  shape <- predts$shape
  ret <- predts$results

  n_ret <- length(ret)
  n_row <- nrow(newdata)
  if (n_row != shape[1]) {
    stop("Incorrect predict shape.")
  }

  arr <- array(data = ret, dim = rev(shape))

  cnames <- if (!is.null(colnames(newdata))) c(colnames(newdata), "BIAS") else NULL
  n_groups <- shape[2]

  ## Needed regardless of whether strict shape is being used.
  if (predcontrib) {
    dimnames(arr) <- list(cnames, NULL, NULL)
  } else if (predinteraction) {
    dimnames(arr) <- list(cnames, cnames, NULL, NULL)
  }
  if (strict_shape) {
    return(arr) # strict shape is calculated by libxgboost uniformly.
  }

  if (predleaf) {
    ## Predict leaf
    arr <- if (n_ret == n_row) {
      matrix(arr, ncol = 1)
    } else {
      matrix(arr, nrow = n_row, byrow = TRUE)
    }
  } else if (predcontrib) {
    ## Predict contribution
    arr <- aperm(a = arr, perm = c(2, 3, 1)) # [group, row, col]
    arr <- if (n_ret == n_row) {
      matrix(arr, ncol =  1, dimnames = list(NULL, cnames))
    } else if (n_groups != 1) {
      ## turns array into list of matrices
      lapply(seq_len(n_groups), function(g) arr[g, , ])
    } else {
      ## remove the first axis (group)
      dn <- dimnames(arr)
      matrix(arr[1, , ], nrow = dim(arr)[2], ncol = dim(arr)[3], dimnames = c(dn[2], dn[3]))
    }
  } else if (predinteraction) {
    ## Predict interaction
    arr <- aperm(a = arr, perm = c(3, 4, 1, 2)) # [group, row, col, col]
    arr <- if (n_ret == n_row) {
      matrix(arr, ncol = 1, dimnames = list(NULL, cnames))
    } else if (n_groups != 1) {
      ## turns array into list of matrices
      lapply(seq_len(n_groups), function(g) arr[g, , , ])
    } else {
      ## remove the first axis (group)
      arr <- arr[1, , , , drop = FALSE]
      array(arr, dim = dim(arr)[2:4], dimnames(arr)[2:4])
    }
  } else {
    ## Normal prediction
    arr <- if (reshape && n_groups != 1) {
      matrix(arr, ncol = n_groups, byrow = TRUE)
    } else {
      as.vector(ret)
    }
  }
  return(arr)
}


#' @title Accessors for serializable attributes of a model
#'
#' @description These methods allow to manipulate the key-value attribute strings of an xgboost model.
#'
#' @param object Object of class `xgb.Booster`. \bold{Will be modified in-place} when assigning to it.
#' @param name A non-empty character string specifying which attribute is to be accessed.
#' @param value For `xgb.attr<-`, a value of an attribute; for `xgb.attributes<-`,
#'        it is a list (or an object coercible to a list) with the names of attributes to set
#'        and the elements corresponding to attribute values.
#'        Non-character values are converted to character.
#'        When an attribute value is not a scalar, only the first index is used.
#'        Use `NULL` to remove an attribute.
#'
#' @details
#' The primary purpose of xgboost model attributes is to store some meta data about the model.
#' Note that they are a separate concept from the object attributes in R.
#' Specifically, they refer to key-value strings that can be attached to an xgboost model,
#' stored together with the model's binary representation, and accessed later
#' (from R or any other interface).
#' In contrast, any R attribute assigned to an R object of `xgb.Booster` class
#' would not be saved by [xgb.save()] because an xgboost model is an external memory object
#' and its serialization is handled externally.
#' Also, setting an attribute that has the same name as one of xgboost's parameters wouldn't
#' change the value of that parameter for a model.
#' Use [xgb.parameters<-()] to set or change model parameters.
#'
#' The `xgb.attributes<-` setter either updates the existing or adds one or several attributes,
#' but it doesn't delete the other existing attributes.
#'
#' Important: since this modifies the booster's C object, semantics for assignment here
#' will differ from R's, as any object reference to the same booster will be modified
#' too, while assignment of R attributes through `attributes(model)$<attr> <- <value>`
#' will follow the usual copy-on-write R semantics (see \link{xgb.copy.Booster} for an
#' example of these behaviors).
#'
#' @return
#' - `xgb.attr()` returns either a string value of an attribute
#'   or `NULL` if an attribute wasn't stored in a model.
#' - `xgb.attributes()` returns a list of all attributes stored in a model
#'   or `NULL` if a model has no stored attributes.
#'
#' @examples
#' data(agaricus.train, package = "xgboost")
#' train <- agaricus.train
#'
#' bst <- xgboost(
#'   data = train$data,
#'   label = train$label,
#'   max_depth = 2,
#'   eta = 1,
#'   nthread = 2,
#'   nrounds = 2,
#'   objective = "binary:logistic"
#' )
#'
#' xgb.attr(bst, "my_attribute") <- "my attribute value"
#' print(xgb.attr(bst, "my_attribute"))
#' xgb.attributes(bst) <- list(a = 123, b = "abc")
#'
#' fname <- file.path(tempdir(), "xgb.ubj")
#' xgb.save(bst, fname)
#' bst1 <- xgb.load(fname)
#' print(xgb.attr(bst1, "my_attribute"))
#' print(xgb.attributes(bst1))
#'
#' # deletion:
#' xgb.attr(bst1, "my_attribute") <- NULL
#' print(xgb.attributes(bst1))
#' xgb.attributes(bst1) <- list(a = NULL, b = NULL)
#' print(xgb.attributes(bst1))
#'
#' @rdname xgb.attr
#' @export
xgb.attr <- function(object, name) {
  if (is.null(name) || nchar(as.character(name[1])) == 0) stop("invalid attribute name")
  handle <- xgb.get.handle(object)
  out <- .Call(XGBoosterGetAttr_R, handle, as.character(name[1]))
  if (!NROW(out) || !nchar(out)) {
    return(NULL)
  }
  if (!is.null(out)) {
    if (name %in% c("best_iteration", "best_ntreelimit", "best_score")) {
      out <- as.numeric(out)
    }
  }
  return(out)
}

#' @rdname xgb.attr
#' @export
`xgb.attr<-` <- function(object, name, value) {
  name <- as.character(name[1])
  if (!NROW(name) || !nchar(name)) stop("invalid attribute name")
  handle <- xgb.get.handle(object)

  if (!is.null(value)) {
    # Coerce the elements to be scalar strings.
    # Q: should we warn user about non-scalar elements?
    if (is.numeric(value[1])) {
      value <- format(value[1], digits = 17)
    } else {
      value <- as.character(value[1])
    }
  }
  .Call(XGBoosterSetAttr_R, handle, name, value)
  return(object)
}

#' @rdname xgb.attr
#' @export
xgb.attributes <- function(object) {
  handle <- xgb.get.handle(object)
  attr_names <- .Call(XGBoosterGetAttrNames_R, handle)
  if (!NROW(attr_names)) return(list())
  out <- lapply(attr_names, function(name) xgb.attr(object, name))
  names(out) <- attr_names
  return(out)
}

#' @rdname xgb.attr
#' @export
`xgb.attributes<-` <- function(object, value) {
  a <- as.list(value)
  if (is.null(names(a)) || any(nchar(names(a)) == 0)) {
    stop("attribute names cannot be empty strings")
  }
  for (i in seq_along(a)) {
    xgb.attr(object, names(a[i])) <- a[[i]]
  }
  return(object)
}

#' @title Accessors for model parameters as JSON string
#' @details Note that assignment is performed in-place on the booster C object, which unlike assignment
#' of R attributes, doesn't follow typical copy-on-write semantics for assignment - i.e. all references
#' to the same booster will also get updated.
#'
#' See \link{xgb.copy.Booster} for an example of this behavior.
#' @param object Object of class `xgb.Booster`. \bold{Will be modified in-place} when assigning to it.
#' @param value An R list.
#' @return `xgb.config` will return the parameters as an R list.
#' @examples
#' data(agaricus.train, package = "xgboost")
#'
#' ## Keep the number of threads to 1 for examples
#' nthread <- 1
#' data.table::setDTthreads(nthread)
#' train <- agaricus.train
#'
#' bst <- xgboost(
#'   data = train$data,
#'   label = train$label,
#'   max_depth = 2,
#'   eta = 1,
#'   nthread = nthread,
#'   nrounds = 2,
#'   objective = "binary:logistic"
#' )
#'
#' config <- xgb.config(bst)
#'
#' @rdname xgb.config
#' @export
xgb.config <- function(object) {
  handle <- xgb.get.handle(object)
  return(jsonlite::fromJSON(.Call(XGBoosterSaveJsonConfig_R, handle)))
}

#' @rdname xgb.config
#' @export
`xgb.config<-` <- function(object, value) {
  handle <- xgb.get.handle(object)
  .Call(
    XGBoosterLoadJsonConfig_R,
    handle,
    jsonlite::toJSON(value, auto_unbox = TRUE, null = "null")
  )
  return(object)
}

#' @title Accessors for model parameters
#' @description Only the setter for xgboost parameters is currently implemented.
#' @details Just like \link{xgb.attr}, this function will make in-place modifications
#' on the booster object which do not follow typical R assignment semantics - that is,
#' all references to the same booster will also be updated, unlike assingment of R
#' attributes which follow copy-on-write semantics.
#'
#' See \link{xgb.copy.Booster} for an example of this behavior.
#'
#' Be aware that setting parameters of a fitted booster related to training continuation / updates
#' will reset its number of rounds indicator to zero.
#' @param object Object of class `xgb.Booster`. \bold{Will be modified in-place}.
#' @param value A list (or an object coercible to a list) with the names of parameters to set
#'        and the elements corresponding to parameter values.
#' @return The same booster `object`, which gets modified in-place.
#' @examples
#' data(agaricus.train, package = "xgboost")
#' train <- agaricus.train
#'
#' bst <- xgboost(
#'   data = train$data,
#'   label = train$label,
#'   max_depth = 2,
#'   eta = 1,
#'   nthread = 2,
#'   nrounds = 2,
#'   objective = "binary:logistic"
#' )
#'
#' xgb.parameters(bst) <- list(eta = 0.1)
#'
#' @rdname xgb.parameters
#' @export
`xgb.parameters<-` <- function(object, value) {
  if (length(value) == 0) return(object)
  p <- as.list(value)
  if (is.null(names(p)) || any(nchar(names(p)) == 0)) {
    stop("parameter names cannot be empty strings")
  }
  names(p) <- gsub(".", "_", names(p), fixed = TRUE)
  p <- lapply(p, function(x) {
    if (is.vector(x) && length(x) == 1) {
      return(as.character(x)[1])
    } else {
      return(jsonlite::toJSON(x, auto_unbox = TRUE))
    }
  })
  handle <- xgb.get.handle(object)
  for (i in seq_along(p)) {
    .Call(XGBoosterSetParam_R, handle, names(p[i]), p[[i]])
  }
  return(object)
}

#' @rdname getinfo
#' @export
getinfo.xgb.Booster <- function(object, name) {
  name <- as.character(head(name, 1L))
  allowed_fields <- c("feature_name", "feature_type")
  if (!(name %in% allowed_fields)) {
    stop("getinfo: name must be one of the following: ", paste(allowed_fields, collapse = ", "))
  }
  handle <- xgb.get.handle(object)
  out <- .Call(
    XGBoosterGetStrFeatureInfo_R,
    handle,
    name
  )
  if (!NROW(out)) {
    return(NULL)
  }
  return(out)
}

#' @rdname getinfo
#' @export
setinfo.xgb.Booster <- function(object, name, info) {
  name <- as.character(head(name, 1L))
  allowed_fields <- c("feature_name", "feature_type")
  if (!(name %in% allowed_fields)) {
    stop("setinfo: unknown info name ", name)
  }
  info <- as.character(info)
  handle <- xgb.get.handle(object)
  .Call(
    XGBoosterSetStrFeatureInfo_R,
    handle,
    name,
    info
  )
  return(TRUE)
}

#' @title Get number of boosting in a fitted booster
#' @param model A fitted `xgb.Booster` model.
#' @return The number of rounds saved in the model, as an integer.
#' @details Note that setting booster parameters related to training
#' continuation / updates through \link{xgb.parameters<-} will reset the
#' number of rounds to zero.
#' @export
xgb.get.num.boosted.rounds <- function(model) {
  return(.Call(XGBoosterBoostedRounds_R, xgb.get.handle(model)))
}

#' @title Get Features Names from Booster
#' @description Returns the feature / variable / column names from a fitted
#' booster object, which are set automatically during the call to \link{xgb.train}
#' from the DMatrix names, or which can be set manually through \link{setinfo}.
#'
#' If the object doesn't have feature names, will return `NULL`.
#'
#' It is equivalent to calling `getinfo(object, "feature_name")`.
#' @param object An `xgb.Booster` object.
#' @param ... Not used.
#' @export
variable.names.xgb.Booster <- function(object, ...) {
  return(getinfo(object, "feature_name"))
}

xgb.ntree <- function(bst) {
  config <- xgb.config(bst)
  out <- strtoi(config$learner$gradient_booster$gbtree_model_param$num_trees)
  return(out)
}

xgb.nthread <- function(bst) {
  config <- xgb.config(bst)
  out <- strtoi(config$learner$generic_param$nthread)
  return(out)
}

xgb.booster_type <- function(bst) {
  config <- xgb.config(bst)
  out <- config$learner$learner_train_param$booster
  return(out)
}

xgb.num_class <- function(bst) {
  config <- xgb.config(bst)
  out <- strtoi(config$learner$learner_model_param$num_class)
  return(out)
}

xgb.feature_names <- function(bst) {
  return(getinfo(bst, "feature_name"))
}

xgb.feature_types <- function(bst) {
  return(getinfo(bst, "feature_type"))
}

xgb.num_feature <- function(bst) {
  handle <- xgb.get.handle(bst)
  return(.Call(XGBoosterGetNumFeature_R, handle))
}

xgb.best_iteration <- function(bst) {
  out <- xgb.attr(bst, "best_iteration")
  if (!NROW(out) || !nchar(out)) {
    out <- NULL
  }
  return(out)
}

#' @title Extract coefficients from linear booster
#' @description Extracts the coefficients from a 'gblinear' booster object,
#' as produced by \code{xgb.train} when using parameter `booster="gblinear"`.
#'
#' Note: this function will error out if passing a booster model
#' which is not of "gblinear" type.
#' @param object A fitted booster of 'gblinear' type.
#' @param ... Not used.
#' @return The extracted coefficients:\itemize{
#' \item If there's only one coefficient per column in the data, will be returned as a
#' vector, potentially containing the feature names if available, with the intercept
#' as first column.
#' \item If there's more than one coefficient per column in the data (e.g. when using
#' `objective="multi:softmax"`), will be returned as a matrix with dimensions equal
#' to `[num_features, num_cols]`, with the intercepts as first row. Note that the column
#' (classes in multi-class classification) dimension will not be named.
#' }
#'
#' The intercept returned here will include the 'base_score' parameter (unlike the 'bias'
#' or the last coefficient in the model dump, which doesn't have 'base_score' added to it),
#' hence one should get the same values from calling `predict(..., outputmargin = TRUE)` and
#' from performing a matrix multiplication with `model.matrix(~., ...)`.
#'
#' Be aware that the coefficients are obtained by first converting them to strings and
#' back, so there will always be some very small lose of precision compared to the actual
#' coefficients as used by \link{predict.xgb.Booster}.
#' @examples
#' library(xgboost)
#' data(mtcars)
#' y <- mtcars[, 1]
#' x <- as.matrix(mtcars[, -1])
#' dm <- xgb.DMatrix(data = x, label = y, nthread = 1)
#' params <- list(booster = "gblinear", nthread = 1)
#' model <- xgb.train(data = dm, params = params, nrounds = 2)
#' coef(model)
#' @export
coef.xgb.Booster <- function(object, ...) {
  booster_type <- xgb.booster_type(object)
  if (booster_type != "gblinear") {
    stop("Coefficients are not defined for Booster type ", booster_type)
  }
  model_json <- jsonlite::fromJSON(rawToChar(xgb.save.raw(object, raw_format = "json")))
  base_score <- model_json$learner$learner_model_param$base_score
  num_feature <- as.numeric(model_json$learner$learner_model_param$num_feature)

  weights <- model_json$learner$gradient_booster$model$weights
  n_cols <- length(weights) / (num_feature + 1)
  if (n_cols != floor(n_cols) || n_cols < 1) {
    stop("Internal error: could not determine shape of coefficients.")
  }
  sep <- num_feature * n_cols
  coefs <- weights[seq(1, sep)]
  intercepts <- weights[seq(sep + 1, length(weights))]
  intercepts <- intercepts + as.numeric(base_score)

  feature_names <- xgb.feature_names(object)
  if (!NROW(feature_names)) {
    # This mimics the default naming in R which names columns as "V1..N"
    # when names are needed but not available
    feature_names <- paste0("V", seq(1L, num_feature))
  }
  feature_names <- c("(Intercept)", feature_names)
  if (n_cols == 1L) {
    out <- c(intercepts, coefs)
    names(out) <- feature_names
  } else {
    coefs <- matrix(coefs, nrow = num_feature, byrow = TRUE)
    dim(intercepts) <- c(1L, n_cols)
    out <- rbind(intercepts, coefs)
    row.names(out) <- feature_names
    # TODO: if a class names attributes is added,
    # should use those names here.
  }
  return(out)
}

#' @title Deep-copies a Booster Object
#' @description Creates a deep copy of an 'xgb.Booster' object, such that the
#' C object pointer contained will be a different object, and hence functions
#' like \link{xgb.attr} will not affect the object from which it was copied.
#' @param model An 'xgb.Booster' object.
#' @return A deep copy of `model` - it will be identical in every way, but C-level
#' functions called on that copy will not affect the `model` variable.
#' @examples
#' library(xgboost)
#' data(mtcars)
#' y <- mtcars$mpg
#' x <- mtcars[, -1]
#' dm <- xgb.DMatrix(x, label = y, nthread = 1)
#' model <- xgb.train(
#'   data = dm,
#'   params = list(nthread = 1),
#'   nround = 3
#' )
#'
#' # Set an arbitrary attribute kept at the C level
#' xgb.attr(model, "my_attr") <- 100
#' print(xgb.attr(model, "my_attr"))
#'
#' # Just assigning to a new variable will not create
#' # a deep copy - C object pointer is shared, and in-place
#' # modifications will affect both objects
#' model_shallow_copy <- model
#' xgb.attr(model_shallow_copy, "my_attr") <- 333
#' # 'model' was also affected by this change:
#' print(xgb.attr(model, "my_attr"))
#'
#' model_deep_copy <- xgb.copy.Booster(model)
#' xgb.attr(model_deep_copy, "my_attr") <- 444
#' # 'model' was NOT affected by this change
#' # (keeps previous value that was assigned before)
#' print(xgb.attr(model, "my_attr"))
#'
#' # Verify that the new object was actually modified
#' print(xgb.attr(model_deep_copy, "my_attr"))
#' @export
xgb.copy.Booster <- function(model) {
  if (!inherits(model, "xgb.Booster")) {
    stop("'model' must be an 'xgb.Booster' object.")
  }
  return(.Call(XGDuplicate_R, model))
}

#' @title Check if two boosters share the same C object
#' @description Checks whether two booster objects refer to the same underlying C object.
#' @details As booster objects (as returned by e.g. \link{xgb.train}) contain an R 'externalptr'
#' object, they don't follow typical copy-on-write semantics of other R objects - that is, if
#' one assigns a booster to a different variable and modifies that new variable through in-place
#' methods like \link{xgb.attr<-}, the modification will be applied to both the old and the new
#' variable, unlike typical R assignments which would only modify the latter.
#'
#' This function allows checking whether two booster objects share the same 'externalptr',
#' regardless of the R attributes that they might have.
#'
#' In order to duplicate a booster in such a way that the copy wouldn't share the same
#' 'externalptr', one can use function \link{xgb.copy.Booster}.
#' @param obj1 Booster model to compare with `obj2`.
#' @param obj2 Booster model to compare with `obj1`.
#' @return Either `TRUE` or `FALSE` according to whether the two boosters share
#' the underlying C object.
#' @seealso \link{xgb.copy.Booster}
#' @examples
#' library(xgboost)
#' data(mtcars)
#' y <- mtcars$mpg
#' x <- as.matrix(mtcars[, -1])
#' model <- xgb.train(
#'   params = list(nthread = 1),
#'   data = xgb.DMatrix(x, label = y, nthread = 1),
#'   nround = 3
#' )
#'
#' model_shallow_copy <- model
#' xgb.is.same.Booster(model, model_shallow_copy) # same C object
#'
#' model_deep_copy <- xgb.copy.Booster(model)
#' xgb.is.same.Booster(model, model_deep_copy) # different C objects
#'
#' # In-place assignments modify all references,
#' # but not full/deep copies of the booster
#' xgb.attr(model_shallow_copy, "my_attr") <- 111
#' xgb.attr(model, "my_attr") # gets modified
#' xgb.attr(model_deep_copy, "my_attr") # doesn't get modified
#' @export
xgb.is.same.Booster <- function(obj1, obj2) {
  if (!inherits(obj1, "xgb.Booster") || !inherits(obj2, "xgb.Booster")) {
    stop("'xgb.is.same.Booster' is only applicable to 'xgb.Booster' objects.")
  }
  return(
    .Call(
      XGPointerEqComparison_R,
      xgb.get.handle(obj1),
      xgb.get.handle(obj2)
    )
  )
}

#' @title Print xgb.Booster
#' @description Print information about `xgb.Booster`.
#' @param x An `xgb.Booster` object.
#' @param ... Not used.
#' @return The same `x` object, returned invisibly
#' @examples
#' data(agaricus.train, package = "xgboost")
#' train <- agaricus.train
#'
#' bst <- xgboost(
#'   data = train$data,
#'   label = train$label,
#'   max_depth = 2,
#'   eta = 1,
#'   nthread = 2,
#'   nrounds = 2,
#'   objective = "binary:logistic"
#' )
#'
#' attr(bst, "myattr") <- "memo"
#'
#' print(bst)
#'
#' @export
print.xgb.Booster <- function(x, ...) {
  # this lets it error out when the object comes from an earlier R xgboost version
  handle <- xgb.get.handle(x)
  cat('##### xgb.Booster\n')

  R_attrs <- attributes(x)
  if (!is.null(R_attrs$call)) {
    cat('call:\n  ')
    print(R_attrs$call)
  }

  cat('# of features:', xgb.num_feature(x), '\n')
  cat('# of rounds: ', xgb.get.num.boosted.rounds(x), '\n')

  attr_names <- .Call(XGBoosterGetAttrNames_R, handle)
  if (NROW(attr_names)) {
    cat('xgb.attributes:\n')
    cat("  ", paste(attr_names, collapse = ", "), "\n")
  }

  if (!is.null(R_attrs$callbacks) && length(R_attrs$callbacks) > 0) {
    cat('callbacks:\n')
    lapply(callback.calls(R_attrs$callbacks), function(x) {
      cat('  ')
      print(x)
    })
  }

  if (!is.null(R_attrs$evaluation_log)) {
    cat('evaluation_log:\n')
    print(R_attrs$evaluation_log, row.names = FALSE, topn = 2)
  }

  return(invisible(x))
}<|MERGE_RESOLUTION|>--- conflicted
+++ resolved
@@ -67,95 +67,7 @@
     stop("argument must be an 'xgb.Booster' object.")
   }
   if (is.null.handle(handle)) {
-<<<<<<< HEAD
     stop("invalid 'xgb.Booster' (blank 'externalptr').")
-=======
-    stop("invalid xgb.Booster.handle")
-  }
-  handle
-}
-
-#' Restore missing parts of an incomplete xgb.Booster object
-#'
-#' It attempts to complete an `xgb.Booster` object by restoring either its missing
-#' raw model memory dump (when it has no `raw` data but its `xgb.Booster.handle` is valid)
-#' or its missing internal handle (when its `xgb.Booster.handle` is not valid
-#' but it has a raw Booster memory dump).
-#'
-#' @param object Object of class `xgb.Booster`.
-#' @param saveraw A flag indicating whether to append `raw` Booster memory dump data
-#'                when it doesn't already exist.
-#'
-#' @details
-#'
-#' While this method is primarily for internal use, it might be useful in some practical situations.
-#'
-#' E.g., when an `xgb.Booster` model is saved as an R object and then is loaded as an R object,
-#' its handle (pointer) to an internal xgboost model would be invalid. The majority of xgboost methods
-#' should still work for such a model object since those methods would be using
-#' `xgb.Booster.complete()` internally. However, one might find it to be more efficient to call the
-#' `xgb.Booster.complete()` function explicitly once after loading a model as an R-object.
-#' That would prevent further repeated implicit reconstruction of an internal booster model.
-#'
-#' @return
-#' An object of `xgb.Booster` class.
-#'
-#' @examples
-#'
-#' data(agaricus.train, package = "xgboost")
-#'
-#' bst <- xgboost(
-#'   data = agaricus.train$data,
-#'   label = agaricus.train$label,
-#'   max_depth = 2,
-#'   eta = 1,
-#'   nthread = 2,
-#'   nrounds = 2,
-#'   objective = "binary:logistic"
-#' )
-#'
-#' fname <- file.path(tempdir(), "xgb_model.Rds")
-#' saveRDS(bst, fname)
-#'
-#' # Warning: The resulting RDS file is only compatible with the current XGBoost version.
-#' # Refer to the section titled "a-compatibility-note-for-saveRDS-save".
-#' bst1 <- readRDS(fname)
-#' # the handle is invalid:
-#' print(bst1$handle)
-#'
-#' bst1 <- xgb.Booster.complete(bst1)
-#' # now the handle points to a valid internal booster model:
-#' print(bst1$handle)
-#'
-#' @export
-xgb.Booster.complete <- function(object, saveraw = TRUE) {
-  if (!inherits(object, "xgb.Booster"))
-    stop("argument type must be xgb.Booster")
-
-  if (is.null.handle(object$handle)) {
-    object$handle <- xgb.Booster.handle(
-      params = list(),
-      cachelist = list(),
-      modelfile = object$raw,
-      handle = object$handle
-    )
-  } else {
-    if (is.null(object$raw) && saveraw) {
-      object$raw <- xgb.serialize(object$handle)
-    }
-  }
-
-  attrs <- xgb.attributes(object)
-  if (!is.null(attrs$best_ntreelimit)) {
-    object$best_ntreelimit <- as.integer(attrs$best_ntreelimit)
-  }
-  if (!is.null(attrs$best_iteration)) {
-    ## Convert from 0 based back to 1 based.
-    object$best_iteration <- as.integer(attrs$best_iteration) + 1
-  }
-  if (!is.null(attrs$best_score)) {
-    object$best_score <- as.numeric(attrs$best_score)
->>>>>>> bed03499
   }
   return(handle)
 }
