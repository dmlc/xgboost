/**
 * Copyright 2014-2024, XGBoost Contributors
 */
#include <dmlc/common.h>
#include <dmlc/omp.h>
#include <xgboost/c_api.h>
#include <xgboost/context.h>
#include <xgboost/data.h>
#include <xgboost/logging.h>

#include <algorithm>
#include <cmath>
#include <cstdint>
#include <cstdio>
#include <cstring>
<<<<<<< HEAD
#include <memory>
=======
#include <limits>
>>>>>>> fa5e2f6c
#include <sstream>
#include <string>
#include <utility>
#include <vector>

#include "../../src/c_api/c_api_error.h"
#include "../../src/c_api/c_api_utils.h"  // MakeSparseFromPtr
#include "../../src/common/threading_utils.h"
#include "../../src/data/array_interface.h"  // for ArrayInterface

#include "./xgboost_R.h"  // Must follow other includes.

namespace {
struct ErrorWithUnwind : public std::exception {};

void ThrowExceptionFromRError(void *, Rboolean jump) {
  if (jump) {
    throw ErrorWithUnwind();
  }
}

struct PtrToConstChar {
  const char *ptr;
};

SEXP WrappedMkChar(void *void_ptr) {
  return Rf_mkChar(static_cast<PtrToConstChar*>(void_ptr)->ptr);
}

SEXP SafeMkChar(const char *c_str, SEXP continuation_token) {
  PtrToConstChar ptr_struct{c_str};
  return R_UnwindProtect(
    WrappedMkChar, static_cast<void*>(&ptr_struct),
    ThrowExceptionFromRError, nullptr,
    continuation_token);
}

SEXP WrappedAllocReal(void *void_ptr) {
  size_t *size = static_cast<size_t*>(void_ptr);
  return Rf_allocVector(REALSXP, *size);
}

SEXP SafeAllocReal(size_t size, SEXP continuation_token) {
  return R_UnwindProtect(
    WrappedAllocReal, static_cast<void*>(&size),
    ThrowExceptionFromRError, nullptr,
    continuation_token);
}

SEXP WrappedAllocInteger(void *void_ptr) {
  size_t *size = static_cast<size_t*>(void_ptr);
  return Rf_allocVector(INTSXP, *size);
}

SEXP SafeAllocInteger(size_t size, SEXP continuation_token) {
  return R_UnwindProtect(
    WrappedAllocInteger, static_cast<void*>(&size),
    ThrowExceptionFromRError, nullptr,
    continuation_token);
}

[[nodiscard]] std::string MakeArrayInterfaceFromRMat(SEXP R_mat) {
  SEXP mat_dims = Rf_getAttrib(R_mat, R_DimSymbol);
  if (Rf_xlength(mat_dims) > 2) {
    LOG(FATAL) << "Passed input array with more than two dimensions, which is not supported.";
  }
  const int *ptr_mat_dims = INTEGER(mat_dims);

  // Lambda for type dispatch.
  auto make_matrix = [=](auto const *ptr) {
    using namespace xgboost;  // NOLINT
    using T = std::remove_pointer_t<decltype(ptr)>;

    auto m = linalg::MatrixView<T>{
        common::Span{ptr,
          static_cast<std::size_t>(ptr_mat_dims[0]) * static_cast<std::size_t>(ptr_mat_dims[1])},
        {ptr_mat_dims[0], ptr_mat_dims[1]},  // Shape
        DeviceOrd::CPU(),
        linalg::Order::kF  // R uses column-major
    };
    CHECK(m.FContiguous());
    return linalg::ArrayInterfaceStr(m);
  };

  const SEXPTYPE arr_type = TYPEOF(R_mat);
  switch (arr_type) {
    case REALSXP:
      return make_matrix(REAL(R_mat));
    case INTSXP:
      return make_matrix(INTEGER(R_mat));
    case LGLSXP:
      return make_matrix(LOGICAL(R_mat));
    default:
      LOG(FATAL) << "Array or matrix has unsupported type.";
  }

  LOG(FATAL) << "Not reachable";
  return "";
}

[[nodiscard]] std::string MakeArrayInterfaceFromRVector(SEXP R_vec) {
  const size_t vec_len = Rf_xlength(R_vec);

  // Lambda for type dispatch.
  auto make_vec = [=](auto const *ptr) {
    using namespace xgboost;  // NOLINT
    auto v = linalg::MakeVec(ptr, vec_len);
    return linalg::ArrayInterfaceStr(v);
  };

  const SEXPTYPE arr_type = TYPEOF(R_vec);
  switch (arr_type) {
    case REALSXP:
      return make_vec(REAL(R_vec));
    case INTSXP:
      return make_vec(INTEGER(R_vec));
    case LGLSXP:
      return make_vec(LOGICAL(R_vec));
    default:
      LOG(FATAL) << "Array or matrix has unsupported type.";
  }

  LOG(FATAL) << "Not reachable";
  return "";
}

[[nodiscard]] std::string MakeArrayInterfaceFromRDataFrame(SEXP R_df) {
  auto make_vec = [&](auto const *ptr, size_t len) {
    auto v = xgboost::linalg::MakeVec(ptr, len);
    return xgboost::linalg::ArrayInterface(v);
  };

  using xgboost::Json;
  size_t n_features = Rf_xlength(R_df);
  std::vector<Json> array(n_features);
  CHECK_GT(n_features, 0);
  size_t len = Rf_xlength(VECTOR_ELT(R_df, 0));
  // The `data.frame` in R actually converts all data into numeric. The other type
  // handlers here are not used. At the moment they are kept as a reference for when we
  // can avoid making data copies during transformation.
  for (decltype(n_features) i = 0; i < n_features; ++i) {
    switch (TYPEOF(VECTOR_ELT(R_df, i))) {
      case INTSXP: {
        auto const *ptr = INTEGER(VECTOR_ELT(R_df, i));
        array[i] = make_vec(ptr, len);
        break;
      }
      case REALSXP: {
        auto const *ptr = REAL(VECTOR_ELT(R_df, i));
        array[i] = make_vec(ptr, len);
        break;
      }
      case LGLSXP: {
        auto const *ptr = LOGICAL(VECTOR_ELT(R_df, i));
        array[i] = make_vec(ptr, len);
        break;
      }
      default: {
        LOG(FATAL) << "data.frame has unsupported type.";
      }
    }
  }

  Json jinterface{std::move(array)};
  std::string sinterface = Json::Dump(jinterface);
  return sinterface;
}

void AddMissingToJson(xgboost::Json *jconfig, SEXP missing, SEXPTYPE arr_type) {
  if (Rf_isNull(missing) || ISNAN(Rf_asReal(missing))) {
    // missing is not specified
    if (arr_type == REALSXP) {
      (*jconfig)["missing"] = std::numeric_limits<double>::quiet_NaN();
    } else {
      (*jconfig)["missing"] = R_NaInt;
    }
  } else {
    // missing specified
    (*jconfig)["missing"] = Rf_asReal(missing);
  }
}

[[nodiscard]] std::string MakeJsonConfigForArray(SEXP missing, SEXP n_threads, SEXPTYPE arr_type) {
  using namespace ::xgboost;  // NOLINT
  Json jconfig{Object{}};
  AddMissingToJson(&jconfig, missing, arr_type);
  jconfig["nthread"] = Rf_asInteger(n_threads);
  return Json::Dump(jconfig);
}

// Allocate a R vector and copy an array interface encoded object to it.
[[nodiscard]] SEXP CopyArrayToR(const char *array_str, SEXP ctoken) {
  xgboost::ArrayInterface<1> array{xgboost::StringView{array_str}};
  // R supports only int and double.
  bool is_int_type =
      xgboost::DispatchDType(array.type, [](auto t) { return std::is_integral_v<decltype(t)>; });
  bool is_float = xgboost::DispatchDType(
      array.type, [](auto v) { return std::is_floating_point_v<decltype(v)>; });
  CHECK(is_int_type || is_float) << "Internal error: Invalid DType.";
  CHECK(array.is_contiguous) << "Internal error: Return by XGBoost should be contiguous";

  // Note: the only case in which this will receive an integer type is
  // for the 'indptr' part of the quantile cut outputs, which comes
  // in sorted order, so the last element contains the maximum value.
  bool fits_into_C_int = xgboost::DispatchDType(array.type, [&](auto t) {
    using T = decltype(t);
    if (!std::is_integral_v<decltype(t)>) {
      return false;
    }
    auto ptr = static_cast<T const *>(array.data);
    T last_elt = ptr[array.n - 1];
    if (last_elt < 0) {
      last_elt = -last_elt;  // no std::abs overload for all possible types
    }
    return last_elt <= std::numeric_limits<int>::max();
  });
  bool use_int = is_int_type && fits_into_C_int;

  // Allocate memory in R
  SEXP out =
      Rf_protect(use_int ? SafeAllocInteger(array.n, ctoken) : SafeAllocReal(array.n, ctoken));

  xgboost::DispatchDType(array.type, [&](auto t) {
    using T = decltype(t);
    auto in_ptr = static_cast<T const *>(array.data);
    if (use_int) {
      auto out_ptr = INTEGER(out);
      std::copy_n(in_ptr, array.n, out_ptr);
    } else {
      auto out_ptr = REAL(out);
      std::copy_n(in_ptr, array.n, out_ptr);
    }
  });

  Rf_unprotect(1);
  return out;
}
}  // namespace

struct RRNGStateController {
  RRNGStateController() {
    GetRNGstate();
  }

  ~RRNGStateController() {
    PutRNGstate();
  }
};

/*!
 * \brief macro to annotate begin of api
 */
#define R_API_BEGIN()                           \
  try {                                         \
    RRNGStateController rng_controller{};

/* Note: an R error triggers a long jump, hence all C++ objects that
allocated memory through non-R allocators, including the exception
object, need to be destructed before triggering the R error.
In order to preserve the error message, it gets copied to a temporary
buffer, and the R error section is reached through a 'goto' statement
that bypasses usual function control flow. */
char cpp_ex_msg[512];
/*!
 * \brief macro to annotate end of api
 */
#define R_API_END()                             \
  } catch(std::exception &e) {                  \
    std::strncpy(cpp_ex_msg, e.what(), 512);    \
    goto throw_cpp_ex_as_R_err;                 \
  }                                             \
  if (false) {                                  \
    throw_cpp_ex_as_R_err:                      \
    Rf_error("%s", cpp_ex_msg);                 \
  }

/**
 * @brief Macro for checking XGBoost return code.
 */
#define CHECK_CALL(__rc)               \
  if ((__rc) != 0) {                   \
    Rf_error("%s", XGBGetLastError()); \
  }

using dmlc::BeginPtr;

XGB_DLL SEXP XGCheckNullPtr_R(SEXP handle) {
  return ScalarLogical(R_ExternalPtrAddr(handle) == NULL);
}

XGB_DLL void _DMatrixFinalizer(SEXP ext) {
  R_API_BEGIN();
  if (R_ExternalPtrAddr(ext) == NULL) return;
  CHECK_CALL(XGDMatrixFree(R_ExternalPtrAddr(ext)));
  R_ClearExternalPtr(ext);
  R_API_END();
}

XGB_DLL SEXP XGBSetGlobalConfig_R(SEXP json_str) {
  R_API_BEGIN();
  CHECK_CALL(XGBSetGlobalConfig(CHAR(asChar(json_str))));
  R_API_END();
  return R_NilValue;
}

XGB_DLL SEXP XGBGetGlobalConfig_R() {
  const char* json_str;
  R_API_BEGIN();
  CHECK_CALL(XGBGetGlobalConfig(&json_str));
  R_API_END();
  return mkString(json_str);
}

XGB_DLL SEXP XGDMatrixCreateFromFile_R(SEXP fname, SEXP silent) {
  SEXP ret = PROTECT(R_MakeExternalPtr(nullptr, R_NilValue, R_NilValue));
  R_API_BEGIN();
  DMatrixHandle handle;
  CHECK_CALL(XGDMatrixCreateFromFile(CHAR(asChar(fname)), asInteger(silent), &handle));
  R_SetExternalPtrAddr(ret, handle);
  R_RegisterCFinalizerEx(ret, _DMatrixFinalizer, TRUE);
  R_API_END();
  UNPROTECT(1);
  return ret;
}

XGB_DLL SEXP XGDMatrixCreateFromMat_R(SEXP mat, SEXP missing, SEXP n_threads) {
  SEXP ret = PROTECT(R_MakeExternalPtr(nullptr, R_NilValue, R_NilValue));
  R_API_BEGIN();

  DMatrixHandle handle;
  int res_code;
  {
    auto array_str = MakeArrayInterfaceFromRMat(mat);
    auto config_str = MakeJsonConfigForArray(missing, n_threads, TYPEOF(mat));

    res_code = XGDMatrixCreateFromDense(array_str.c_str(), config_str.c_str(), &handle);
  }
  CHECK_CALL(res_code);
  R_SetExternalPtrAddr(ret, handle);
  R_RegisterCFinalizerEx(ret, _DMatrixFinalizer, TRUE);
  R_API_END();
  UNPROTECT(1);
  return ret;
}

XGB_DLL SEXP XGDMatrixCreateFromDF_R(SEXP df, SEXP missing, SEXP n_threads) {
  SEXP ret = Rf_protect(R_MakeExternalPtr(nullptr, R_NilValue, R_NilValue));
  R_API_BEGIN();

  DMatrixHandle handle;
  std::int32_t rc{0};
  {
    const std::string sinterface = MakeArrayInterfaceFromRDataFrame(df);
    xgboost::Json jconfig{xgboost::Object{}};
    jconfig["missing"] = asReal(missing);
    jconfig["nthread"] = asInteger(n_threads);
    auto sconfig = xgboost::Json::Dump(jconfig);

    rc = XGDMatrixCreateFromColumnar(sinterface.c_str(), sconfig.c_str(), &handle);
  }

  CHECK_CALL(rc);
  R_SetExternalPtrAddr(ret, handle);
  R_RegisterCFinalizerEx(ret, _DMatrixFinalizer, TRUE);
  R_API_END();
  Rf_unprotect(1);

  return ret;
}

namespace {
void CreateFromSparse(SEXP indptr, SEXP indices, SEXP data, std::string *indptr_str,
                      std::string *indices_str, std::string *data_str) {
  const int *p_indptr = INTEGER(indptr);
  const int *p_indices = INTEGER(indices);
  const double *p_data = REAL(data);

  auto nindptr = static_cast<std::size_t>(Rf_xlength(indptr));
  auto ndata = static_cast<std::size_t>(Rf_xlength(data));
  CHECK_EQ(ndata, p_indptr[nindptr - 1]);
  xgboost::detail::MakeSparseFromPtr(p_indptr, p_indices, p_data, nindptr, indptr_str, indices_str,
                                     data_str);
}
}  // namespace

XGB_DLL SEXP XGDMatrixCreateFromCSC_R(SEXP indptr, SEXP indices, SEXP data, SEXP num_row,
                                      SEXP missing, SEXP n_threads) {
  SEXP ret = PROTECT(R_MakeExternalPtr(nullptr, R_NilValue, R_NilValue));
  R_API_BEGIN();
  std::int32_t threads = asInteger(n_threads);
  DMatrixHandle handle;

  int res_code;
  {
    using xgboost::Integer;
    using xgboost::Json;
    using xgboost::Object;
    std::string sindptr, sindices, sdata;
    CreateFromSparse(indptr, indices, data, &sindptr, &sindices, &sdata);
    auto nrow = static_cast<std::size_t>(INTEGER(num_row)[0]);

    Json jconfig{Object{}};
    // Construct configuration
    jconfig["nthread"] = Integer{threads};
    AddMissingToJson(&jconfig, missing, TYPEOF(data));
    std::string config;
    Json::Dump(jconfig, &config);
    res_code = XGDMatrixCreateFromCSC(sindptr.c_str(), sindices.c_str(), sdata.c_str(), nrow,
                                      config.c_str(), &handle);
  }
  CHECK_CALL(res_code);

  R_SetExternalPtrAddr(ret, handle);
  R_RegisterCFinalizerEx(ret, _DMatrixFinalizer, TRUE);
  R_API_END();
  UNPROTECT(1);
  return ret;
}

XGB_DLL SEXP XGDMatrixCreateFromCSR_R(SEXP indptr, SEXP indices, SEXP data, SEXP num_col,
                                      SEXP missing, SEXP n_threads) {
  SEXP ret = PROTECT(R_MakeExternalPtr(nullptr, R_NilValue, R_NilValue));
  R_API_BEGIN();
  std::int32_t threads = asInteger(n_threads);
  DMatrixHandle handle;

  int res_code;
  {
    using xgboost::Integer;
    using xgboost::Json;
    using xgboost::Object;

    std::string sindptr, sindices, sdata;
    CreateFromSparse(indptr, indices, data, &sindptr, &sindices, &sdata);
    auto ncol = static_cast<std::size_t>(INTEGER(num_col)[0]);

    Json jconfig{Object{}};
    // Construct configuration
    jconfig["nthread"] = Integer{threads};
    AddMissingToJson(&jconfig, missing, TYPEOF(data));
    std::string config;
    Json::Dump(jconfig, &config);
    res_code = XGDMatrixCreateFromCSR(sindptr.c_str(), sindices.c_str(), sdata.c_str(), ncol,
                                      config.c_str(), &handle);
  }
  CHECK_CALL(res_code);
  R_SetExternalPtrAddr(ret, handle);
  R_RegisterCFinalizerEx(ret, _DMatrixFinalizer, TRUE);
  R_API_END();
  UNPROTECT(1);
  return ret;
}

XGB_DLL SEXP XGDMatrixSliceDMatrix_R(SEXP handle, SEXP idxset) {
  SEXP ret = PROTECT(R_MakeExternalPtr(nullptr, R_NilValue, R_NilValue));
  R_API_BEGIN();
  R_xlen_t len = Rf_xlength(idxset);
  const int *idxset_ = INTEGER(idxset);
  DMatrixHandle res;

  int res_code;
  {
    std::vector<int> idxvec(len);
    #ifndef _MSC_VER
    #pragma omp simd
    #endif
    for (R_xlen_t i = 0; i < len; ++i) {
      idxvec[i] = idxset_[i] - 1;
    }
    res_code = XGDMatrixSliceDMatrixEx(R_ExternalPtrAddr(handle),
                                       BeginPtr(idxvec), len,
                                       &res,
                                       0);
  }
  CHECK_CALL(res_code);
  R_SetExternalPtrAddr(ret, res);
  R_RegisterCFinalizerEx(ret, _DMatrixFinalizer, TRUE);
  R_API_END();
  UNPROTECT(1);
  return ret;
}

XGB_DLL SEXP XGDMatrixSaveBinary_R(SEXP handle, SEXP fname, SEXP silent) {
  R_API_BEGIN();
  CHECK_CALL(XGDMatrixSaveBinary(R_ExternalPtrAddr(handle),
                                 CHAR(asChar(fname)),
                                 asInteger(silent)));
  R_API_END();
  return R_NilValue;
}

XGB_DLL SEXP XGDMatrixSetInfo_R(SEXP handle, SEXP field, SEXP array) {
  R_API_BEGIN();
  SEXP field_ = PROTECT(Rf_asChar(field));
  SEXP arr_dim = Rf_getAttrib(array, R_DimSymbol);
  int res_code;
  {
    const std::string array_str = Rf_isNull(arr_dim)?
      MakeArrayInterfaceFromRVector(array) : MakeArrayInterfaceFromRMat(array);
    res_code = XGDMatrixSetInfoFromInterface(
      R_ExternalPtrAddr(handle), CHAR(field_), array_str.c_str());
  }
  CHECK_CALL(res_code);
  UNPROTECT(1);
  R_API_END();
  return R_NilValue;
}

XGB_DLL SEXP XGDMatrixSetStrFeatureInfo_R(SEXP handle, SEXP field, SEXP array) {
  R_API_BEGIN();
  size_t len{0};
  if (!isNull(array)) {
    len = Rf_xlength(array);
  }

  SEXP str_info_holder = PROTECT(Rf_allocVector(VECSXP, len));
  for (size_t i = 0; i < len; ++i) {
    SET_VECTOR_ELT(str_info_holder, i, Rf_asChar(VECTOR_ELT(array, i)));
  }

  SEXP field_ = PROTECT(Rf_asChar(field));
  const char *name = CHAR(field_);
  int res_code;
  {
    std::vector<std::string> str_info;
    str_info.reserve(len);
    for (size_t i = 0; i < len; ++i) {
      str_info.emplace_back(CHAR(VECTOR_ELT(str_info_holder, i)));
    }
    std::vector<char const*> vec(len);
    std::transform(str_info.cbegin(), str_info.cend(), vec.begin(),
                   [](std::string const &str) { return str.c_str(); });
    res_code = XGDMatrixSetStrFeatureInfo(R_ExternalPtrAddr(handle), name, vec.data(), len);
  }
  CHECK_CALL(res_code);
  UNPROTECT(2);
  R_API_END();
  return R_NilValue;
}

XGB_DLL SEXP XGDMatrixGetStrFeatureInfo_R(SEXP handle, SEXP field) {
  SEXP ret;
  R_API_BEGIN();
  char const **out_features{nullptr};
  bst_ulong len{0};
  const char *name = CHAR(asChar(field));
  XGDMatrixGetStrFeatureInfo(R_ExternalPtrAddr(handle), name, &len, &out_features);

  if (len > 0) {
    ret = PROTECT(allocVector(STRSXP, len));
    for (size_t i = 0; i < len; ++i) {
      SET_STRING_ELT(ret, i, mkChar(out_features[i]));
    }
  } else {
    ret = PROTECT(R_NilValue);
  }
  R_API_END();
  UNPROTECT(1);
  return ret;
}

XGB_DLL SEXP XGDMatrixGetFloatInfo_R(SEXP handle, SEXP field) {
  SEXP ret;
  R_API_BEGIN();
  bst_ulong olen;
  const float *res;
  CHECK_CALL(XGDMatrixGetFloatInfo(R_ExternalPtrAddr(handle), CHAR(asChar(field)), &olen, &res));
  ret = PROTECT(allocVector(REALSXP, olen));
  std::copy(res, res + olen, REAL(ret));
  R_API_END();
  UNPROTECT(1);
  return ret;
}

XGB_DLL SEXP XGDMatrixGetUIntInfo_R(SEXP handle, SEXP field) {
  SEXP ret;
  R_API_BEGIN();
  bst_ulong olen;
  const unsigned *res;
  CHECK_CALL(XGDMatrixGetUIntInfo(R_ExternalPtrAddr(handle), CHAR(asChar(field)), &olen, &res));
  ret = PROTECT(allocVector(INTSXP, olen));
  std::copy(res, res + olen, INTEGER(ret));
  R_API_END();
  UNPROTECT(1);
  return ret;
}

XGB_DLL SEXP XGDMatrixNumRow_R(SEXP handle) {
  bst_ulong nrow;
  R_API_BEGIN();
  CHECK_CALL(XGDMatrixNumRow(R_ExternalPtrAddr(handle), &nrow));
  R_API_END();
  return ScalarInteger(static_cast<int>(nrow));
}

XGB_DLL SEXP XGDMatrixNumCol_R(SEXP handle) {
  bst_ulong ncol;
  R_API_BEGIN();
  CHECK_CALL(XGDMatrixNumCol(R_ExternalPtrAddr(handle), &ncol));
  R_API_END();
  return ScalarInteger(static_cast<int>(ncol));
}

XGB_DLL SEXP XGDMatrixGetQuantileCut_R(SEXP handle) {
  const char *out_names[] = {"indptr", "data", ""};
  SEXP continuation_token = Rf_protect(R_MakeUnwindCont());
  SEXP out = Rf_protect(Rf_mkNamed(VECSXP, out_names));
  R_API_BEGIN();
  const char *out_indptr;
  const char *out_data;
  CHECK_CALL(XGDMatrixGetQuantileCut(R_ExternalPtrAddr(handle), "{}", &out_indptr, &out_data));
  try {
    SET_VECTOR_ELT(out, 0, CopyArrayToR(out_indptr, continuation_token));
    SET_VECTOR_ELT(out, 1, CopyArrayToR(out_data, continuation_token));
  } catch (ErrorWithUnwind &e) {
    R_ContinueUnwind(continuation_token);
  }
  R_API_END();
  Rf_unprotect(2);
  return out;
}

XGB_DLL SEXP XGDMatrixNumNonMissing_R(SEXP handle) {
  SEXP out = Rf_protect(Rf_allocVector(REALSXP, 1));
  R_API_BEGIN();
  bst_ulong out_;
  CHECK_CALL(XGDMatrixNumNonMissing(R_ExternalPtrAddr(handle), &out_));
  REAL(out)[0] = static_cast<double>(out_);
  R_API_END();
  Rf_unprotect(1);
  return out;
}

XGB_DLL SEXP XGDMatrixGetDataAsCSR_R(SEXP handle) {
  const char *out_names[] = {"indptr", "indices", "data", "ncols", ""};
  SEXP out = Rf_protect(Rf_mkNamed(VECSXP, out_names));
  R_API_BEGIN();

  bst_ulong nrows, ncols, nnz;
  CHECK_CALL(XGDMatrixNumRow(R_ExternalPtrAddr(handle), &nrows));
  CHECK_CALL(XGDMatrixNumCol(R_ExternalPtrAddr(handle), &ncols));
  CHECK_CALL(XGDMatrixNumNonMissing(R_ExternalPtrAddr(handle), &nnz));
  if (std::max(nrows, ncols) > std::numeric_limits<int>::max()) {
    Rf_error("%s", "Error: resulting DMatrix data does not fit into R 'dgRMatrix'.");
  }

  SET_VECTOR_ELT(out, 0, Rf_allocVector(INTSXP, nrows + 1));
  SET_VECTOR_ELT(out, 1, Rf_allocVector(INTSXP, nnz));
  SET_VECTOR_ELT(out, 2, Rf_allocVector(REALSXP, nnz));
  SET_VECTOR_ELT(out, 3, Rf_ScalarInteger(ncols));

  std::unique_ptr<bst_ulong[]> indptr(new bst_ulong[nrows + 1]);
  std::unique_ptr<unsigned[]> indices(new unsigned[nnz]);
  std::unique_ptr<float[]> data(new float[nnz]);

  CHECK_CALL(XGDMatrixGetDataAsCSR(R_ExternalPtrAddr(handle),
                                   "{}",
                                   indptr.get(),
                                   indices.get(),
                                   data.get()));

  std::copy(indptr.get(), indptr.get() + nrows + 1, INTEGER(VECTOR_ELT(out, 0)));
  std::copy(indices.get(), indices.get() + nnz, INTEGER(VECTOR_ELT(out, 1)));
  std::copy(data.get(), data.get() + nnz, REAL(VECTOR_ELT(out, 2)));

  R_API_END();
  Rf_unprotect(1);
  return out;
}

// functions related to booster
void _BoosterFinalizer(SEXP ext) {
  if (R_ExternalPtrAddr(ext) == NULL) return;
  CHECK_CALL(XGBoosterFree(R_ExternalPtrAddr(ext)));
  R_ClearExternalPtr(ext);
}

XGB_DLL SEXP XGBoosterCreate_R(SEXP dmats) {
  SEXP ret = PROTECT(R_MakeExternalPtr(nullptr, R_NilValue, R_NilValue));
  R_API_BEGIN();
  R_xlen_t len = Rf_xlength(dmats);
  BoosterHandle handle;

  int res_code;
  {
    std::vector<void*> dvec(len);
    for (R_xlen_t i = 0; i < len; ++i) {
      dvec[i] = R_ExternalPtrAddr(VECTOR_ELT(dmats, i));
    }
    res_code = XGBoosterCreate(BeginPtr(dvec), dvec.size(), &handle);
  }
  CHECK_CALL(res_code);
  R_SetExternalPtrAddr(ret, handle);
  R_RegisterCFinalizerEx(ret, _BoosterFinalizer, TRUE);
  R_API_END();
  UNPROTECT(1);
  return ret;
}

XGB_DLL SEXP XGBoosterCreateInEmptyObj_R(SEXP dmats, SEXP R_handle) {
  R_API_BEGIN();
  R_xlen_t len = Rf_xlength(dmats);
  BoosterHandle handle;

  int res_code;
  {
    std::vector<void*> dvec(len);
    for (R_xlen_t i = 0; i < len; ++i) {
      dvec[i] = R_ExternalPtrAddr(VECTOR_ELT(dmats, i));
    }
    res_code = XGBoosterCreate(BeginPtr(dvec), dvec.size(), &handle);
  }
  CHECK_CALL(res_code);
  R_SetExternalPtrAddr(R_handle, handle);
  R_RegisterCFinalizerEx(R_handle, _BoosterFinalizer, TRUE);
  R_API_END();
  return R_NilValue;
}

XGB_DLL SEXP XGBoosterSetParam_R(SEXP handle, SEXP name, SEXP val) {
  R_API_BEGIN();
  SEXP name_ = PROTECT(Rf_asChar(name));
  SEXP val_ = PROTECT(Rf_asChar(val));
  CHECK_CALL(XGBoosterSetParam(R_ExternalPtrAddr(handle),
                               CHAR(name_),
                               CHAR(val_)));
  UNPROTECT(2);
  R_API_END();
  return R_NilValue;
}

XGB_DLL SEXP XGBoosterUpdateOneIter_R(SEXP handle, SEXP iter, SEXP dtrain) {
  R_API_BEGIN();
  CHECK_CALL(XGBoosterUpdateOneIter(R_ExternalPtrAddr(handle),
                                  asInteger(iter),
                                  R_ExternalPtrAddr(dtrain)));
  R_API_END();
  return R_NilValue;
}

XGB_DLL SEXP XGBoosterTrainOneIter_R(SEXP handle, SEXP dtrain, SEXP iter, SEXP grad, SEXP hess) {
  R_API_BEGIN();
  CHECK_EQ(Rf_xlength(grad), Rf_xlength(hess)) << "gradient and hess must have same length.";
  SEXP gdim = getAttrib(grad, R_DimSymbol);
  SEXP hdim = getAttrib(hess, R_DimSymbol);

  int res_code;
  {
    const std::string s_grad = Rf_isNull(gdim)?
      MakeArrayInterfaceFromRVector(grad) : MakeArrayInterfaceFromRMat(grad);
    const std::string s_hess = Rf_isNull(hdim)?
      MakeArrayInterfaceFromRVector(hess) : MakeArrayInterfaceFromRMat(hess);
    res_code = XGBoosterTrainOneIter(R_ExternalPtrAddr(handle), R_ExternalPtrAddr(dtrain),
                                     asInteger(iter), s_grad.c_str(), s_hess.c_str());
  }
  CHECK_CALL(res_code);

  R_API_END();
  return R_NilValue;
}

XGB_DLL SEXP XGBoosterEvalOneIter_R(SEXP handle, SEXP iter, SEXP dmats, SEXP evnames) {
  const char *ret;
  R_API_BEGIN();
  CHECK_EQ(Rf_xlength(dmats), Rf_xlength(evnames))
      << "dmats and evnams must have same length";
  R_xlen_t len = Rf_xlength(dmats);
  SEXP evnames_lst = PROTECT(Rf_allocVector(VECSXP, len));
  for (R_xlen_t i = 0; i < len; i++) {
    SET_VECTOR_ELT(evnames_lst, i, Rf_asChar(VECTOR_ELT(evnames, i)));
  }

  int res_code;
  {
    std::vector<void*> vec_dmats(len);
    std::vector<std::string> vec_names;
    vec_names.reserve(len);
    std::vector<const char*> vec_sptr(len);
    for (R_xlen_t i = 0; i < len; ++i) {
      vec_dmats[i] = R_ExternalPtrAddr(VECTOR_ELT(dmats, i));
      vec_names.emplace_back(CHAR(VECTOR_ELT(evnames_lst, i)));
    }
    for (R_xlen_t i = 0; i < len; ++i) {
      vec_sptr[i] = vec_names[i].c_str();
    }
    res_code = XGBoosterEvalOneIter(R_ExternalPtrAddr(handle),
                                    asInteger(iter),
                                    BeginPtr(vec_dmats),
                                    BeginPtr(vec_sptr),
                                    len, &ret);
  }
  CHECK_CALL(res_code);
  UNPROTECT(1);
  R_API_END();
  return mkString(ret);
}

struct ProxyDmatrixError : public std::exception {};

struct _ProxyDmatrixWrapper {
  DMatrixHandle proxy_dmat_handle;

  _ProxyDmatrixWrapper() {
    int res_code = XGProxyDMatrixCreate(&this->proxy_dmat_handle);
    if (res_code != 0) {
      throw ProxyDmatrixError();
    }
  }

  ~_ProxyDmatrixWrapper() {
    if (this->proxy_dmat_handle) {
      XGDMatrixFree(this->proxy_dmat_handle);
      this->proxy_dmat_handle = nullptr;
    }
  }

  DMatrixHandle get_handle() {
    return this->proxy_dmat_handle;
  }
};

static std::unique_ptr<_ProxyDmatrixWrapper> GetProxyDMatrixWithBaseMargin(SEXP base_margin) {
  if (Rf_isNull(base_margin)) {
    return std::unique_ptr<_ProxyDmatrixWrapper>(nullptr);
  }

  SEXP base_margin_dim = Rf_getAttrib(base_margin, R_DimSymbol);
  int res_code;
  try {
    const std::string array_str = Rf_isNull(base_margin_dim)?
      MakeArrayInterfaceFromRVector(base_margin) : MakeArrayInterfaceFromRMat(base_margin);
    std::unique_ptr<_ProxyDmatrixWrapper> proxy_dmat(new _ProxyDmatrixWrapper());
    res_code = XGDMatrixSetInfoFromInterface(proxy_dmat->get_handle(),
                                             "base_margin",
                                             array_str.c_str());
    if (res_code != 0) {
      throw ProxyDmatrixError();
    }
    return proxy_dmat;
  } catch(ProxyDmatrixError &err) {
    Rf_error("%s", XGBGetLastError());
  }
}

enum class PredictionInputType {DMatrix, DenseMatrix, CSRMatrix, DataFrame};

static SEXP XGBoosterPredictGeneric(SEXP handle, SEXP input_data, SEXP json_config,
                                    PredictionInputType input_type, SEXP missing,
                                    SEXP base_margin) {
  SEXP r_out_shape;
  SEXP r_out_result;
  SEXP r_out = PROTECT(allocVector(VECSXP, 2));
  SEXP json_config_ = PROTECT(Rf_asChar(json_config));

  R_API_BEGIN();
  char const *c_json_config = CHAR(json_config_);

  bst_ulong out_dim;
  bst_ulong const *out_shape;
  float const *out_result;

  int res_code;
  {
    switch (input_type) {
      case PredictionInputType::DMatrix: {
        res_code = XGBoosterPredictFromDMatrix(R_ExternalPtrAddr(handle),
                                               R_ExternalPtrAddr(input_data), c_json_config,
                                               &out_shape, &out_dim, &out_result);
        break;
      }

      case PredictionInputType::CSRMatrix: {
        std::unique_ptr<_ProxyDmatrixWrapper> proxy_dmat = GetProxyDMatrixWithBaseMargin(
          base_margin);
        DMatrixHandle proxy_dmat_handle = proxy_dmat.get()? proxy_dmat->get_handle() : nullptr;

        SEXP indptr = VECTOR_ELT(input_data, 0);
        SEXP indices = VECTOR_ELT(input_data, 1);
        SEXP data = VECTOR_ELT(input_data, 2);
        const int ncol_csr = Rf_asInteger(VECTOR_ELT(input_data, 3));
        const SEXPTYPE type_data = TYPEOF(data);
        CHECK_EQ(type_data, REALSXP);
        std::string sindptr, sindices, sdata;
        CreateFromSparse(indptr, indices, data, &sindptr, &sindices, &sdata);

        xgboost::StringView json_str(c_json_config);
        xgboost::Json new_json = xgboost::Json::Load(json_str);
        AddMissingToJson(&new_json, missing, type_data);
        const std::string new_c_json = xgboost::Json::Dump(new_json);

        res_code = XGBoosterPredictFromCSR(
          R_ExternalPtrAddr(handle), sindptr.c_str(), sindices.c_str(), sdata.c_str(),
          ncol_csr, new_c_json.c_str(), proxy_dmat_handle, &out_shape, &out_dim, &out_result);
        break;
      }

      case PredictionInputType::DenseMatrix: {
        std::unique_ptr<_ProxyDmatrixWrapper> proxy_dmat = GetProxyDMatrixWithBaseMargin(
          base_margin);
        DMatrixHandle proxy_dmat_handle = proxy_dmat.get()? proxy_dmat->get_handle() : nullptr;
        const std::string array_str = MakeArrayInterfaceFromRMat(input_data);

        xgboost::StringView json_str(c_json_config);
        xgboost::Json new_json = xgboost::Json::Load(json_str);
        AddMissingToJson(&new_json, missing, TYPEOF(input_data));
        const std::string new_c_json = xgboost::Json::Dump(new_json);

        res_code = XGBoosterPredictFromDense(
          R_ExternalPtrAddr(handle), array_str.c_str(), new_c_json.c_str(),
          proxy_dmat_handle, &out_shape, &out_dim, &out_result);
        break;
      }

      case PredictionInputType::DataFrame: {
        std::unique_ptr<_ProxyDmatrixWrapper> proxy_dmat = GetProxyDMatrixWithBaseMargin(
          base_margin);
        DMatrixHandle proxy_dmat_handle = proxy_dmat.get()? proxy_dmat->get_handle() : nullptr;

        const std::string df_str = MakeArrayInterfaceFromRDataFrame(input_data);

        xgboost::StringView json_str(c_json_config);
        xgboost::Json new_json = xgboost::Json::Load(json_str);
        AddMissingToJson(&new_json, missing, REALSXP);
        const std::string new_c_json = xgboost::Json::Dump(new_json);

        res_code = XGBoosterPredictFromColumnar(
          R_ExternalPtrAddr(handle), df_str.c_str(), new_c_json.c_str(),
          proxy_dmat_handle, &out_shape, &out_dim, &out_result);
        break;
      }
    }
  }
  CHECK_CALL(res_code);

  r_out_shape = PROTECT(allocVector(INTSXP, out_dim));
  size_t len = 1;
  int *r_out_shape_ = INTEGER(r_out_shape);
  for (size_t i = 0; i < out_dim; ++i) {
    r_out_shape_[i] = out_shape[i];
    len *= out_shape[i];
  }
  r_out_result = PROTECT(allocVector(REALSXP, len));
  std::copy(out_result, out_result + len, REAL(r_out_result));

  SET_VECTOR_ELT(r_out, 0, r_out_shape);
  SET_VECTOR_ELT(r_out, 1, r_out_result);

  R_API_END();
  UNPROTECT(4);

  return r_out;
}

XGB_DLL SEXP XGBoosterPredictFromDMatrix_R(SEXP handle, SEXP dmat, SEXP json_config)  {
  return XGBoosterPredictGeneric(handle, dmat, json_config,
                                 PredictionInputType::DMatrix, R_NilValue, R_NilValue);
}

XGB_DLL SEXP XGBoosterPredictFromDense_R(SEXP handle, SEXP R_mat, SEXP missing,
                                         SEXP json_config, SEXP base_margin) {
  return XGBoosterPredictGeneric(handle, R_mat, json_config,
                                 PredictionInputType::DenseMatrix, missing, base_margin);
}

XGB_DLL SEXP XGBoosterPredictFromCSR_R(SEXP handle, SEXP lst, SEXP missing,
                                       SEXP json_config, SEXP base_margin) {
  return XGBoosterPredictGeneric(handle, lst, json_config,
                                 PredictionInputType::CSRMatrix, missing, base_margin);
}

XGB_DLL SEXP XGBoosterPredictFromColumnar_R(SEXP handle, SEXP R_df, SEXP missing,
                                            SEXP json_config, SEXP base_margin) {
  return XGBoosterPredictGeneric(handle, R_df, json_config,
                                 PredictionInputType::DataFrame, missing, base_margin);
}

XGB_DLL SEXP XGBoosterLoadModel_R(SEXP handle, SEXP fname) {
  R_API_BEGIN();
  CHECK_CALL(XGBoosterLoadModel(R_ExternalPtrAddr(handle), CHAR(asChar(fname))));
  R_API_END();
  return R_NilValue;
}

XGB_DLL SEXP XGBoosterSaveModel_R(SEXP handle, SEXP fname) {
  R_API_BEGIN();
  CHECK_CALL(XGBoosterSaveModel(R_ExternalPtrAddr(handle), CHAR(asChar(fname))));
  R_API_END();
  return R_NilValue;
}

XGB_DLL SEXP XGBoosterLoadModelFromRaw_R(SEXP handle, SEXP raw) {
  R_API_BEGIN();
  CHECK_CALL(XGBoosterLoadModelFromBuffer(R_ExternalPtrAddr(handle),
                                          RAW(raw),
                                          Rf_xlength(raw)));
  R_API_END();
  return R_NilValue;
}

XGB_DLL SEXP XGBoosterSaveModelToRaw_R(SEXP handle, SEXP json_config) {
  SEXP ret;
  R_API_BEGIN();
  bst_ulong olen;
  char const *c_json_config = CHAR(asChar(json_config));
  char const *raw;
  CHECK_CALL(XGBoosterSaveModelToBuffer(R_ExternalPtrAddr(handle), c_json_config, &olen, &raw))
  ret = PROTECT(allocVector(RAWSXP, olen));
  if (olen != 0) {
    std::memcpy(RAW(ret), raw, olen);
  }
  R_API_END();
  UNPROTECT(1);
  return ret;
}

XGB_DLL SEXP XGBoosterSaveJsonConfig_R(SEXP handle) {
  const char* ret;
  R_API_BEGIN();
  bst_ulong len {0};
  CHECK_CALL(XGBoosterSaveJsonConfig(R_ExternalPtrAddr(handle),
                                     &len,
                                     &ret));
  R_API_END();
  return mkString(ret);
}

XGB_DLL SEXP XGBoosterLoadJsonConfig_R(SEXP handle, SEXP value) {
  R_API_BEGIN();
  CHECK_CALL(XGBoosterLoadJsonConfig(R_ExternalPtrAddr(handle), CHAR(asChar(value))));
  R_API_END();
  return R_NilValue;
}

XGB_DLL SEXP XGBoosterSerializeToBuffer_R(SEXP handle) {
  SEXP ret;
  R_API_BEGIN();
  bst_ulong out_len;
  const char *raw;
  CHECK_CALL(XGBoosterSerializeToBuffer(R_ExternalPtrAddr(handle), &out_len, &raw));
  ret = PROTECT(allocVector(RAWSXP, out_len));
  if (out_len != 0) {
    memcpy(RAW(ret), raw, out_len);
  }
  R_API_END();
  UNPROTECT(1);
  return ret;
}

XGB_DLL SEXP XGBoosterUnserializeFromBuffer_R(SEXP handle, SEXP raw) {
  R_API_BEGIN();
  CHECK_CALL(XGBoosterUnserializeFromBuffer(R_ExternalPtrAddr(handle),
                                 RAW(raw),
                                 Rf_xlength(raw)));
  R_API_END();
  return R_NilValue;
}

XGB_DLL SEXP XGBoosterDumpModel_R(SEXP handle, SEXP fmap, SEXP with_stats, SEXP dump_format) {
  SEXP out;
  SEXP continuation_token = PROTECT(R_MakeUnwindCont());
  SEXP dump_format_ = PROTECT(Rf_asChar(dump_format));
  SEXP fmap_ = PROTECT(Rf_asChar(fmap));
  R_API_BEGIN();
  bst_ulong olen;
  const char **res;
  const char *fmt = CHAR(dump_format_);
  CHECK_CALL(XGBoosterDumpModelEx(R_ExternalPtrAddr(handle),
                                CHAR(fmap_),
                                asInteger(with_stats),
                                fmt,
                                &olen, &res));
  out = PROTECT(allocVector(STRSXP, olen));
  try {
    if (!strcmp("json", fmt)) {
      std::stringstream stream;
      stream <<  "[\n";
      for (size_t i = 0; i < olen; ++i) {
        stream << res[i];
        if (i < olen - 1) {
          stream << ",\n";
        } else {
          stream << "\n";
        }
      }
      stream <<  "]";
      const std::string temp_str = stream.str();
      SET_STRING_ELT(out, 0, SafeMkChar(temp_str.c_str(), continuation_token));
    } else {
      for (size_t i = 0; i < olen; ++i) {
        std::stringstream stream;
        stream <<  "booster[" << i <<"]\n" << res[i];
        const std::string temp_str = stream.str();
        SET_STRING_ELT(out, i, SafeMkChar(temp_str.c_str(), continuation_token));
      }
    }
  } catch (ErrorWithUnwind &e) {
    R_ContinueUnwind(continuation_token);
  }
  R_API_END();
  UNPROTECT(4);
  return out;
}

XGB_DLL SEXP XGBoosterGetAttr_R(SEXP handle, SEXP name) {
  SEXP out;
  R_API_BEGIN();
  int success;
  const char *val;
  CHECK_CALL(XGBoosterGetAttr(R_ExternalPtrAddr(handle),
                              CHAR(asChar(name)),
                              &val,
                              &success));
  if (success) {
    out = PROTECT(allocVector(STRSXP, 1));
    SET_STRING_ELT(out, 0, mkChar(val));
  } else {
    out = PROTECT(R_NilValue);
  }
  R_API_END();
  UNPROTECT(1);
  return out;
}

XGB_DLL SEXP XGBoosterSetAttr_R(SEXP handle, SEXP name, SEXP val) {
  R_API_BEGIN();
  const char *v = nullptr;
  SEXP name_ = PROTECT(Rf_asChar(name));
  SEXP val_;
  int n_protected = 1;
  if (!Rf_isNull(val)) {
    val_ = PROTECT(Rf_asChar(val));
    n_protected++;
    v = CHAR(val_);
  }

  CHECK_CALL(XGBoosterSetAttr(R_ExternalPtrAddr(handle),
                              CHAR(name_), v));
  UNPROTECT(n_protected);
  R_API_END();
  return R_NilValue;
}

XGB_DLL SEXP XGBoosterGetAttrNames_R(SEXP handle) {
  SEXP out;
  R_API_BEGIN();
  bst_ulong len;
  const char **res;
  CHECK_CALL(XGBoosterGetAttrNames(R_ExternalPtrAddr(handle),
                                   &len, &res));
  if (len > 0) {
    out = PROTECT(allocVector(STRSXP, len));
    for (size_t i = 0; i < len; ++i) {
      SET_STRING_ELT(out, i, mkChar(res[i]));
    }
  } else {
    out = PROTECT(R_NilValue);
  }
  R_API_END();
  UNPROTECT(1);
  return out;
}

XGB_DLL SEXP XGBoosterFeatureScore_R(SEXP handle, SEXP json_config) {
  SEXP out_features_sexp;
  SEXP out_scores_sexp;
  SEXP out_shape_sexp;
  SEXP r_out = PROTECT(allocVector(VECSXP, 3));

  R_API_BEGIN();
  char const *c_json_config = CHAR(asChar(json_config));
  bst_ulong out_n_features;
  char const **out_features;

  bst_ulong out_dim;
  bst_ulong const *out_shape;
  float const *out_scores;

  CHECK_CALL(XGBoosterFeatureScore(R_ExternalPtrAddr(handle), c_json_config,
                                   &out_n_features, &out_features,
                                   &out_dim, &out_shape, &out_scores));
  out_shape_sexp = PROTECT(allocVector(INTSXP, out_dim));
  size_t len = 1;
  int *out_shape_sexp_ = INTEGER(out_shape_sexp);
  for (size_t i = 0; i < out_dim; ++i) {
    out_shape_sexp_[i] = out_shape[i];
    len *= out_shape[i];
  }

  out_features_sexp = PROTECT(allocVector(STRSXP, out_n_features));
  for (size_t i = 0; i < out_n_features; ++i) {
    SET_STRING_ELT(out_features_sexp, i, mkChar(out_features[i]));
  }

  out_scores_sexp = PROTECT(allocVector(REALSXP, len));
  std::copy(out_scores, out_scores + len, REAL(out_scores_sexp));

  SET_VECTOR_ELT(r_out, 0, out_features_sexp);
  SET_VECTOR_ELT(r_out, 1, out_shape_sexp);
  SET_VECTOR_ELT(r_out, 2, out_scores_sexp);

  R_API_END();
  UNPROTECT(4);

  return r_out;
}<|MERGE_RESOLUTION|>--- conflicted
+++ resolved
@@ -13,11 +13,8 @@
 #include <cstdint>
 #include <cstdio>
 #include <cstring>
-<<<<<<< HEAD
 #include <memory>
-=======
 #include <limits>
->>>>>>> fa5e2f6c
 #include <sstream>
 #include <string>
 #include <utility>
