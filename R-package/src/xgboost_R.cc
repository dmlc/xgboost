/**
 * Copyright 2014-2024, XGBoost Contributors
 */
#include <dmlc/common.h>
#include <dmlc/omp.h>
#include <xgboost/c_api.h>
#include <xgboost/context.h>
#include <xgboost/data.h>
#include <xgboost/logging.h>

#include <algorithm>
#include <cmath>
#include <cstdint>
#include <cstdio>
#include <cstring>
#include <limits>
#include <sstream>
#include <string>
#include <utility>
#include <vector>

#include "../../src/c_api/c_api_error.h"
#include "../../src/c_api/c_api_utils.h"  // MakeSparseFromPtr
#include "../../src/common/threading_utils.h"
#include "../../src/data/array_interface.h"  // for ArrayInterface

#include "./xgboost_R.h"  // Must follow other includes.

namespace {
<<<<<<< HEAD

/* Note: this class is used as a throwable exception.
Some xgboost C functions that use callbacks will catch exceptions
that happen inside of the callback execution, hence it purposefully
doesn't inherit from 'std::exception' even if used as such. */
struct ErrorWithUnwind {};
=======
struct ErrorWithUnwind : public std::exception {};
>>>>>>> fa5e2f6c

void ThrowExceptionFromRError(void *, Rboolean jump) {
  if (jump) {
    throw ErrorWithUnwind();
  }
}

struct PtrToConstChar {
  const char *ptr;
};

SEXP WrappedMkChar(void *void_ptr) {
  return Rf_mkChar(static_cast<PtrToConstChar*>(void_ptr)->ptr);
}

SEXP SafeMkChar(const char *c_str, SEXP continuation_token) {
  PtrToConstChar ptr_struct{c_str};
  return R_UnwindProtect(
    WrappedMkChar, static_cast<void*>(&ptr_struct),
    ThrowExceptionFromRError, nullptr,
    continuation_token);
}

<<<<<<< HEAD
struct RFunAndEnv {
  SEXP R_fun;
  SEXP R_calling_env;
};

SEXP WrappedExecFun(void *void_ptr) {
  RFunAndEnv *r_fun_and_env = static_cast<RFunAndEnv*>(void_ptr);
  SEXP f_expr = Rf_protect(Rf_lang1(r_fun_and_env->R_fun));
  SEXP out = Rf_protect(Rf_eval(f_expr, r_fun_and_env->R_calling_env));
  Rf_unprotect(2);
  return out;
}

SEXP SafeExecFun(SEXP R_fun, SEXP R_calling_env, SEXP continuation_token) {
  RFunAndEnv r_fun_and_env{R_fun, R_calling_env};
  return R_UnwindProtect(
    WrappedExecFun, static_cast<void*>(&r_fun_and_env),
=======
SEXP WrappedAllocReal(void *void_ptr) {
  size_t *size = static_cast<size_t*>(void_ptr);
  return Rf_allocVector(REALSXP, *size);
}

SEXP SafeAllocReal(size_t size, SEXP continuation_token) {
  return R_UnwindProtect(
    WrappedAllocReal, static_cast<void*>(&size),
    ThrowExceptionFromRError, nullptr,
    continuation_token);
}

SEXP WrappedAllocInteger(void *void_ptr) {
  size_t *size = static_cast<size_t*>(void_ptr);
  return Rf_allocVector(INTSXP, *size);
}

SEXP SafeAllocInteger(size_t size, SEXP continuation_token) {
  return R_UnwindProtect(
    WrappedAllocInteger, static_cast<void*>(&size),
>>>>>>> fa5e2f6c
    ThrowExceptionFromRError, nullptr,
    continuation_token);
}

[[nodiscard]] std::string MakeArrayInterfaceFromRMat(SEXP R_mat) {
  SEXP mat_dims = Rf_getAttrib(R_mat, R_DimSymbol);
  if (Rf_xlength(mat_dims) > 2) {
    LOG(FATAL) << "Passed input array with more than two dimensions, which is not supported.";
  }
  const int *ptr_mat_dims = INTEGER(mat_dims);

  // Lambda for type dispatch.
  auto make_matrix = [=](auto const *ptr) {
    using namespace xgboost;  // NOLINT
    using T = std::remove_pointer_t<decltype(ptr)>;

    auto m = linalg::MatrixView<T>{
        common::Span{ptr,
          static_cast<std::size_t>(ptr_mat_dims[0]) * static_cast<std::size_t>(ptr_mat_dims[1])},
        {ptr_mat_dims[0], ptr_mat_dims[1]},  // Shape
        DeviceOrd::CPU(),
        linalg::Order::kF  // R uses column-major
    };
    CHECK(m.FContiguous());
    return linalg::ArrayInterfaceStr(m);
  };

  const SEXPTYPE arr_type = TYPEOF(R_mat);
  switch (arr_type) {
    case REALSXP:
      return make_matrix(REAL(R_mat));
    case INTSXP:
      return make_matrix(INTEGER(R_mat));
    case LGLSXP:
      return make_matrix(LOGICAL(R_mat));
    default:
      LOG(FATAL) << "Array or matrix has unsupported type.";
  }

  LOG(FATAL) << "Not reachable";
  return "";
}

[[nodiscard]] std::string MakeArrayInterfaceFromRVector(SEXP R_vec) {
  const size_t vec_len = Rf_xlength(R_vec);

  // Lambda for type dispatch.
  auto make_vec = [=](auto const *ptr) {
    using namespace xgboost;  // NOLINT
    auto v = linalg::MakeVec(ptr, vec_len);
    return linalg::ArrayInterfaceStr(v);
  };

  const SEXPTYPE arr_type = TYPEOF(R_vec);
  switch (arr_type) {
    case REALSXP:
      return make_vec(REAL(R_vec));
    case INTSXP:
      return make_vec(INTEGER(R_vec));
    case LGLSXP:
      return make_vec(LOGICAL(R_vec));
    default:
      LOG(FATAL) << "Array or matrix has unsupported type.";
  }

  LOG(FATAL) << "Not reachable";
  return "";
}

[[nodiscard]] std::string MakeArrayInterfaceFromRDataFrame(SEXP R_df) {
  auto make_vec = [&](auto const *ptr, std::size_t len) {
    auto v = xgboost::linalg::MakeVec(ptr, len);
    return xgboost::linalg::ArrayInterface(v);
  };

  R_xlen_t n_features = Rf_xlength(R_df);
  std::vector<xgboost::Json> array(n_features);
  CHECK_GT(n_features, 0);
  std::size_t len = Rf_xlength(VECTOR_ELT(R_df, 0));

  // The `data.frame` in R actually converts all data into numeric. The other type
  // handlers here are not used. At the moment they are kept as a reference for when we
  // can avoid making data copies during transformation.
  for (R_xlen_t i = 0; i < n_features; ++i) {
    switch (TYPEOF(VECTOR_ELT(R_df, i))) {
      case INTSXP: {
        auto const *ptr = INTEGER(VECTOR_ELT(R_df, i));
        array[i] = make_vec(ptr, len);
        break;
      }
      case REALSXP: {
        auto const *ptr = REAL(VECTOR_ELT(R_df, i));
        array[i] = make_vec(ptr, len);
        break;
      }
      case LGLSXP: {
        auto const *ptr = LOGICAL(VECTOR_ELT(R_df, i));
        array[i] = make_vec(ptr, len);
        break;
      }
      default: {
        LOG(FATAL) << "data.frame has unsupported type.";
      }
    }
  }

  xgboost::Json jinterface{std::move(array)};
  return xgboost::Json::Dump(jinterface);
}

[[nodiscard]] std::string MakeJsonConfigForArray(SEXP missing, SEXP n_threads, SEXPTYPE arr_type) {
  using namespace ::xgboost;  // NOLINT
  Json jconfig{Object{}};

  const SEXPTYPE missing_type = TYPEOF(missing);
  if (Rf_isNull(missing) || (missing_type == REALSXP && ISNAN(Rf_asReal(missing))) ||
      (missing_type == LGLSXP && Rf_asLogical(missing) == R_NaInt) ||
      (missing_type == INTSXP && Rf_asInteger(missing) == R_NaInt)) {
    // missing is not specified
    if (arr_type == REALSXP) {
      jconfig["missing"] = std::numeric_limits<double>::quiet_NaN();
    } else {
      jconfig["missing"] = R_NaInt;
    }
  } else {
    // missing specified
    jconfig["missing"] = Rf_asReal(missing);
  }

  jconfig["nthread"] = Rf_asInteger(n_threads);
  return Json::Dump(jconfig);
}

// Allocate a R vector and copy an array interface encoded object to it.
[[nodiscard]] SEXP CopyArrayToR(const char *array_str, SEXP ctoken) {
  xgboost::ArrayInterface<1> array{xgboost::StringView{array_str}};
  // R supports only int and double.
  bool is_int_type =
      xgboost::DispatchDType(array.type, [](auto t) { return std::is_integral_v<decltype(t)>; });
  bool is_float = xgboost::DispatchDType(
      array.type, [](auto v) { return std::is_floating_point_v<decltype(v)>; });
  CHECK(is_int_type || is_float) << "Internal error: Invalid DType.";
  CHECK(array.is_contiguous) << "Internal error: Return by XGBoost should be contiguous";

  // Note: the only case in which this will receive an integer type is
  // for the 'indptr' part of the quantile cut outputs, which comes
  // in sorted order, so the last element contains the maximum value.
  bool fits_into_C_int = xgboost::DispatchDType(array.type, [&](auto t) {
    using T = decltype(t);
    if (!std::is_integral_v<decltype(t)>) {
      return false;
    }
    auto ptr = static_cast<T const *>(array.data);
    T last_elt = ptr[array.n - 1];
    if (last_elt < 0) {
      last_elt = -last_elt;  // no std::abs overload for all possible types
    }
    return last_elt <= std::numeric_limits<int>::max();
  });
  bool use_int = is_int_type && fits_into_C_int;

  // Allocate memory in R
  SEXP out =
      Rf_protect(use_int ? SafeAllocInteger(array.n, ctoken) : SafeAllocReal(array.n, ctoken));

  xgboost::DispatchDType(array.type, [&](auto t) {
    using T = decltype(t);
    auto in_ptr = static_cast<T const *>(array.data);
    if (use_int) {
      auto out_ptr = INTEGER(out);
      std::copy_n(in_ptr, array.n, out_ptr);
    } else {
      auto out_ptr = REAL(out);
      std::copy_n(in_ptr, array.n, out_ptr);
    }
  });

  Rf_unprotect(1);
  return out;
}
}  // namespace

struct RRNGStateController {
  RRNGStateController() {
    GetRNGstate();
  }

  ~RRNGStateController() {
    PutRNGstate();
  }
};

/*!
 * \brief macro to annotate begin of api
 */
#define R_API_BEGIN()                           \
  try {                                         \
    RRNGStateController rng_controller{};

/* Note: an R error triggers a long jump, hence all C++ objects that
allocated memory through non-R allocators, including the exception
object, need to be destructed before triggering the R error.
In order to preserve the error message, it gets copied to a temporary
buffer, and the R error section is reached through a 'goto' statement
that bypasses usual function control flow. */
char cpp_ex_msg[512];
/*!
 * \brief macro to annotate end of api
 */
#define R_API_END()                             \
  } catch(std::exception &e) {                  \
    std::strncpy(cpp_ex_msg, e.what(), 512);    \
    goto throw_cpp_ex_as_R_err;                 \
  }                                             \
  if (false) {                                  \
    throw_cpp_ex_as_R_err:                      \
    Rf_error("%s", cpp_ex_msg);                 \
  }

/**
 * @brief Macro for checking XGBoost return code.
 */
#define CHECK_CALL(__rc)               \
  if ((__rc) != 0) {                   \
    Rf_error("%s", XGBGetLastError()); \
  }

using dmlc::BeginPtr;

XGB_DLL SEXP XGCheckNullPtr_R(SEXP handle) {
  return ScalarLogical(R_ExternalPtrAddr(handle) == NULL);
}

static void _DMatrixFinalizer(SEXP ext) {
  R_API_BEGIN();
  if (R_ExternalPtrAddr(ext) == NULL) return;
  CHECK_CALL(XGDMatrixFree(R_ExternalPtrAddr(ext)));
  R_ClearExternalPtr(ext);
  R_API_END();
}

XGB_DLL SEXP XGBSetGlobalConfig_R(SEXP json_str) {
  R_API_BEGIN();
  CHECK_CALL(XGBSetGlobalConfig(CHAR(asChar(json_str))));
  R_API_END();
  return R_NilValue;
}

XGB_DLL SEXP XGBGetGlobalConfig_R() {
  const char* json_str;
  R_API_BEGIN();
  CHECK_CALL(XGBGetGlobalConfig(&json_str));
  R_API_END();
  return mkString(json_str);
}

XGB_DLL SEXP XGDMatrixCreateFromFile_R(SEXP fname, SEXP silent) {
  SEXP ret = PROTECT(R_MakeExternalPtr(nullptr, R_NilValue, R_NilValue));
  R_API_BEGIN();
  DMatrixHandle handle;
  CHECK_CALL(XGDMatrixCreateFromFile(CHAR(asChar(fname)), asInteger(silent), &handle));
  R_SetExternalPtrAddr(ret, handle);
  R_RegisterCFinalizerEx(ret, _DMatrixFinalizer, TRUE);
  R_API_END();
  UNPROTECT(1);
  return ret;
}

XGB_DLL SEXP XGDMatrixCreateFromMat_R(SEXP mat, SEXP missing, SEXP n_threads) {
  SEXP ret = PROTECT(R_MakeExternalPtr(nullptr, R_NilValue, R_NilValue));
  R_API_BEGIN();

  DMatrixHandle handle;
  int res_code;
  {
    auto array_str = MakeArrayInterfaceFromRMat(mat);
    auto config_str = MakeJsonConfigForArray(missing, n_threads, TYPEOF(mat));

    res_code = XGDMatrixCreateFromDense(array_str.c_str(), config_str.c_str(), &handle);
  }
  CHECK_CALL(res_code);
  R_SetExternalPtrAddr(ret, handle);
  R_RegisterCFinalizerEx(ret, _DMatrixFinalizer, TRUE);
  R_API_END();
  UNPROTECT(1);
  return ret;
}

XGB_DLL SEXP XGDMatrixCreateFromDF_R(SEXP df, SEXP missing, SEXP n_threads) {
  SEXP ret = Rf_protect(R_MakeExternalPtr(nullptr, R_NilValue, R_NilValue));
  R_API_BEGIN();

  DMatrixHandle handle;
  std::int32_t rc{0};
  {
    std::string sinterface = MakeArrayInterfaceFromRDataFrame(df);
    xgboost::Json jconfig{xgboost::Object{}};
    jconfig["missing"] = asReal(missing);
    jconfig["nthread"] = asInteger(n_threads);
    std::string sconfig = xgboost::Json::Dump(jconfig);

    rc = XGDMatrixCreateFromColumnar(sinterface.c_str(), sconfig.c_str(), &handle);
  }

  CHECK_CALL(rc);
  R_SetExternalPtrAddr(ret, handle);
  R_RegisterCFinalizerEx(ret, _DMatrixFinalizer, TRUE);
  R_API_END();
  Rf_unprotect(1);

  return ret;
}

namespace {
void CreateFromSparse(SEXP indptr, SEXP indices, SEXP data, std::string *indptr_str,
                      std::string *indices_str, std::string *data_str) {
  const int *p_indptr = INTEGER(indptr);
  const int *p_indices = INTEGER(indices);
  const double *p_data = REAL(data);

  auto nindptr = static_cast<std::size_t>(Rf_xlength(indptr));
  auto ndata = static_cast<std::size_t>(Rf_xlength(data));
  CHECK_EQ(ndata, p_indptr[nindptr - 1]);
  xgboost::detail::MakeSparseFromPtr(p_indptr, p_indices, p_data, nindptr, indptr_str, indices_str,
                                     data_str);
}
}  // namespace

XGB_DLL SEXP XGDMatrixCreateFromCSC_R(SEXP indptr, SEXP indices, SEXP data, SEXP num_row,
                                      SEXP missing, SEXP n_threads) {
  SEXP ret = PROTECT(R_MakeExternalPtr(nullptr, R_NilValue, R_NilValue));
  R_API_BEGIN();
  std::int32_t threads = asInteger(n_threads);
  DMatrixHandle handle;

  int res_code;
  {
    using xgboost::Integer;
    using xgboost::Json;
    using xgboost::Object;
    std::string sindptr, sindices, sdata;
    CreateFromSparse(indptr, indices, data, &sindptr, &sindices, &sdata);
    auto nrow = static_cast<std::size_t>(INTEGER(num_row)[0]);

    Json jconfig{Object{}};
    // Construct configuration
    jconfig["nthread"] = Integer{threads};
    jconfig["missing"] = xgboost::Number{asReal(missing)};
    std::string config;
    Json::Dump(jconfig, &config);
    res_code = XGDMatrixCreateFromCSC(sindptr.c_str(), sindices.c_str(), sdata.c_str(), nrow,
                                      config.c_str(), &handle);
  }
  CHECK_CALL(res_code);

  R_SetExternalPtrAddr(ret, handle);
  R_RegisterCFinalizerEx(ret, _DMatrixFinalizer, TRUE);
  R_API_END();
  UNPROTECT(1);
  return ret;
}

XGB_DLL SEXP XGDMatrixCreateFromCSR_R(SEXP indptr, SEXP indices, SEXP data, SEXP num_col,
                                      SEXP missing, SEXP n_threads) {
  SEXP ret = PROTECT(R_MakeExternalPtr(nullptr, R_NilValue, R_NilValue));
  R_API_BEGIN();
  std::int32_t threads = asInteger(n_threads);
  DMatrixHandle handle;

  int res_code;
  {
    using xgboost::Integer;
    using xgboost::Json;
    using xgboost::Object;

    std::string sindptr, sindices, sdata;
    CreateFromSparse(indptr, indices, data, &sindptr, &sindices, &sdata);
    auto ncol = static_cast<std::size_t>(INTEGER(num_col)[0]);

    Json jconfig{Object{}};
    // Construct configuration
    jconfig["nthread"] = Integer{threads};
    jconfig["missing"] = xgboost::Number{asReal(missing)};
    std::string config;
    Json::Dump(jconfig, &config);
    res_code = XGDMatrixCreateFromCSR(sindptr.c_str(), sindices.c_str(), sdata.c_str(), ncol,
                                      config.c_str(), &handle);
  }
  CHECK_CALL(res_code);
  R_SetExternalPtrAddr(ret, handle);
  R_RegisterCFinalizerEx(ret, _DMatrixFinalizer, TRUE);
  R_API_END();
  UNPROTECT(1);
  return ret;
}

XGB_DLL SEXP XGDMatrixSliceDMatrix_R(SEXP handle, SEXP idxset) {
  SEXP ret = PROTECT(R_MakeExternalPtr(nullptr, R_NilValue, R_NilValue));
  R_API_BEGIN();
  R_xlen_t len = Rf_xlength(idxset);
  const int *idxset_ = INTEGER(idxset);
  DMatrixHandle res;

  int res_code;
  {
    std::vector<int> idxvec(len);
    #ifndef _MSC_VER
    #pragma omp simd
    #endif
    for (R_xlen_t i = 0; i < len; ++i) {
      idxvec[i] = idxset_[i] - 1;
    }
    res_code = XGDMatrixSliceDMatrixEx(R_ExternalPtrAddr(handle),
                                       BeginPtr(idxvec), len,
                                       &res,
                                       0);
  }
  CHECK_CALL(res_code);
  R_SetExternalPtrAddr(ret, res);
  R_RegisterCFinalizerEx(ret, _DMatrixFinalizer, TRUE);
  R_API_END();
  UNPROTECT(1);
  return ret;
}

XGB_DLL SEXP XGDMatrixSaveBinary_R(SEXP handle, SEXP fname, SEXP silent) {
  R_API_BEGIN();
  CHECK_CALL(XGDMatrixSaveBinary(R_ExternalPtrAddr(handle),
                                 CHAR(asChar(fname)),
                                 asInteger(silent)));
  R_API_END();
  return R_NilValue;
}

XGB_DLL SEXP XGDMatrixSetInfo_R(SEXP handle, SEXP field, SEXP array) {
  R_API_BEGIN();
  SEXP field_ = PROTECT(Rf_asChar(field));
  SEXP arr_dim = Rf_getAttrib(array, R_DimSymbol);
  int res_code;
  {
    const std::string array_str = Rf_isNull(arr_dim)?
      MakeArrayInterfaceFromRVector(array) : MakeArrayInterfaceFromRMat(array);
    res_code = XGDMatrixSetInfoFromInterface(
      R_ExternalPtrAddr(handle), CHAR(field_), array_str.c_str());
  }
  CHECK_CALL(res_code);
  UNPROTECT(1);
  R_API_END();
  return R_NilValue;
}

XGB_DLL SEXP XGDMatrixSetStrFeatureInfo_R(SEXP handle, SEXP field, SEXP array) {
  R_API_BEGIN();
  size_t len{0};
  if (!isNull(array)) {
    len = Rf_xlength(array);
  }

  SEXP str_info_holder = PROTECT(Rf_allocVector(VECSXP, len));
  for (size_t i = 0; i < len; ++i) {
    SET_VECTOR_ELT(str_info_holder, i, Rf_asChar(VECTOR_ELT(array, i)));
  }

  SEXP field_ = PROTECT(Rf_asChar(field));
  const char *name = CHAR(field_);
  int res_code;
  {
    std::vector<std::string> str_info;
    str_info.reserve(len);
    for (size_t i = 0; i < len; ++i) {
      str_info.emplace_back(CHAR(VECTOR_ELT(str_info_holder, i)));
    }
    std::vector<char const*> vec(len);
    std::transform(str_info.cbegin(), str_info.cend(), vec.begin(),
                   [](std::string const &str) { return str.c_str(); });
    res_code = XGDMatrixSetStrFeatureInfo(R_ExternalPtrAddr(handle), name, vec.data(), len);
  }
  CHECK_CALL(res_code);
  UNPROTECT(2);
  R_API_END();
  return R_NilValue;
}

XGB_DLL SEXP XGDMatrixGetStrFeatureInfo_R(SEXP handle, SEXP field) {
  SEXP ret;
  R_API_BEGIN();
  char const **out_features{nullptr};
  bst_ulong len{0};
  const char *name = CHAR(asChar(field));
  XGDMatrixGetStrFeatureInfo(R_ExternalPtrAddr(handle), name, &len, &out_features);

  if (len > 0) {
    ret = PROTECT(allocVector(STRSXP, len));
    for (size_t i = 0; i < len; ++i) {
      SET_STRING_ELT(ret, i, mkChar(out_features[i]));
    }
  } else {
    ret = PROTECT(R_NilValue);
  }
  R_API_END();
  UNPROTECT(1);
  return ret;
}

XGB_DLL SEXP XGDMatrixGetFloatInfo_R(SEXP handle, SEXP field) {
  SEXP ret;
  R_API_BEGIN();
  bst_ulong olen;
  const float *res;
  CHECK_CALL(XGDMatrixGetFloatInfo(R_ExternalPtrAddr(handle), CHAR(asChar(field)), &olen, &res));
  ret = PROTECT(allocVector(REALSXP, olen));
  std::copy(res, res + olen, REAL(ret));
  R_API_END();
  UNPROTECT(1);
  return ret;
}

XGB_DLL SEXP XGDMatrixGetUIntInfo_R(SEXP handle, SEXP field) {
  SEXP ret;
  R_API_BEGIN();
  bst_ulong olen;
  const unsigned *res;
  CHECK_CALL(XGDMatrixGetUIntInfo(R_ExternalPtrAddr(handle), CHAR(asChar(field)), &olen, &res));
  ret = PROTECT(allocVector(INTSXP, olen));
  std::copy(res, res + olen, INTEGER(ret));
  R_API_END();
  UNPROTECT(1);
  return ret;
}

XGB_DLL SEXP XGDMatrixNumRow_R(SEXP handle) {
  bst_ulong nrow;
  R_API_BEGIN();
  CHECK_CALL(XGDMatrixNumRow(R_ExternalPtrAddr(handle), &nrow));
  R_API_END();
  return ScalarInteger(static_cast<int>(nrow));
}

XGB_DLL SEXP XGDMatrixNumCol_R(SEXP handle) {
  bst_ulong ncol;
  R_API_BEGIN();
  CHECK_CALL(XGDMatrixNumCol(R_ExternalPtrAddr(handle), &ncol));
  R_API_END();
  return ScalarInteger(static_cast<int>(ncol));
}

<<<<<<< HEAD
XGB_DLL SEXP XGProxyDMatrixCreate_R() {
  SEXP out = Rf_protect(R_MakeExternalPtr(nullptr, R_NilValue, R_NilValue));
  R_API_BEGIN();
  DMatrixHandle proxy_dmat_handle;
  CHECK_CALL(XGProxyDMatrixCreate(&proxy_dmat_handle));
  R_SetExternalPtrAddr(out, proxy_dmat_handle);
  R_RegisterCFinalizerEx(out, _DMatrixFinalizer, TRUE);
  Rf_unprotect(1);
  R_API_END();
  return out;
}

XGB_DLL SEXP XGProxyDMatrixSetDataDense_R(SEXP handle, SEXP R_mat) {
  R_API_BEGIN();
  DMatrixHandle proxy_dmat = R_ExternalPtrAddr(handle);
  int res_code;
  {
    std::string array_str = MakeArrayInterfaceFromRMat(R_mat);
    res_code = XGProxyDMatrixSetDataDense(proxy_dmat, array_str.c_str());
  }
  CHECK_CALL(res_code);
  R_API_END();
  return R_NilValue;
}

XGB_DLL SEXP XGProxyDMatrixSetDataCSR_R(SEXP handle, SEXP lst) {
  R_API_BEGIN();
  DMatrixHandle proxy_dmat = R_ExternalPtrAddr(handle);
  int res_code;
  {
    std::string array_str_indptr = MakeArrayInterfaceFromRVector(VECTOR_ELT(lst, 0));
    std::string array_str_indices = MakeArrayInterfaceFromRVector(VECTOR_ELT(lst, 1));
    std::string array_str_data = MakeArrayInterfaceFromRVector(VECTOR_ELT(lst, 2));
    const int ncol = Rf_asInteger(VECTOR_ELT(lst, 3));
    res_code = XGProxyDMatrixSetDataCSR(proxy_dmat,
                                        array_str_indptr.c_str(),
                                        array_str_indices.c_str(),
                                        array_str_data.c_str(),
                                        ncol);
  }
  CHECK_CALL(res_code);
  R_API_END();
  return R_NilValue;
}

XGB_DLL SEXP XGProxyDMatrixSetDataColumnar_R(SEXP handle, SEXP lst) {
  R_API_BEGIN();
  DMatrixHandle proxy_dmat = R_ExternalPtrAddr(handle);
  int res_code;
  {
    std::string sinterface = MakeArrayInterfaceFromRDataFrame(lst);
    res_code = XGProxyDMatrixSetDataColumnar(proxy_dmat, sinterface.c_str());
  }
  CHECK_CALL(res_code);
  R_API_END();
  return R_NilValue;
}

struct _RDataIterator {
  SEXP f_next;
  SEXP f_reset;
  SEXP calling_env;
  SEXP continuation_token;

  _RDataIterator(
    SEXP f_next, SEXP f_reset, SEXP calling_env, SEXP continuation_token) :
  f_next(f_next), f_reset(f_reset), calling_env(calling_env),
  continuation_token(continuation_token) {}

  void reset() {
    SafeExecFun(this->f_reset, this->calling_env, this->continuation_token);
  }

  int next() {
    SEXP R_res = Rf_protect(
      SafeExecFun(this->f_next, this->calling_env, this->continuation_token));
    int res = Rf_asInteger(R_res);
    Rf_unprotect(1);
    return res;
  }
};

static void _reset_RDataIterator(DataIterHandle iter) {
  static_cast<_RDataIterator*>(iter)->reset();
}

static int _next_RDataIterator(DataIterHandle iter) {
  return static_cast<_RDataIterator*>(iter)->next();
}

static SEXP XGDMatrixCreateFromCallbackGeneric_R(
  SEXP f_next, SEXP f_reset, SEXP calling_env, SEXP proxy_dmat,
  SEXP n_threads, SEXP missing, SEXP max_bin, SEXP ref_dmat,
  SEXP cache_prefix, bool as_quantile_dmatrix) {
  SEXP continuation_token = Rf_protect(R_MakeUnwindCont());
  SEXP out = Rf_protect(R_MakeExternalPtr(nullptr, R_NilValue, R_NilValue));
  R_API_BEGIN();
  DMatrixHandle out_dmat;

  int res_code;
  try {
    _RDataIterator data_iterator(f_next, f_reset, calling_env, continuation_token);

    std::string str_cache_prefix;
    xgboost::Json jconfig{xgboost::Object{}};
    jconfig["missing"] = Rf_asReal(missing);
    if (!Rf_isNull(n_threads)) {
      jconfig["nthread"] = Rf_asInteger(n_threads);
    }
    if (as_quantile_dmatrix) {
      if (!Rf_isNull(max_bin)) {
        jconfig["max_bin"] = Rf_asInteger(max_bin);
      }
    } else {
      str_cache_prefix = std::string(CHAR(Rf_asChar(cache_prefix)));
      jconfig["cache_prefix"] = str_cache_prefix;
    }
    std::string json_str = xgboost::Json::Dump(jconfig);

    DMatrixHandle ref_dmat_handle = nullptr;
    if (as_quantile_dmatrix && !Rf_isNull(ref_dmat)) {
      ref_dmat_handle = R_ExternalPtrAddr(ref_dmat);
    }

    if (as_quantile_dmatrix) {
      res_code = XGQuantileDMatrixCreateFromCallback(
        &data_iterator,
        R_ExternalPtrAddr(proxy_dmat),
        ref_dmat_handle,
        _reset_RDataIterator,
        _next_RDataIterator,
        json_str.c_str(),
        &out_dmat);
    } else {
      res_code = XGDMatrixCreateFromCallback(
        &data_iterator,
        R_ExternalPtrAddr(proxy_dmat),
        _reset_RDataIterator,
        _next_RDataIterator,
        json_str.c_str(),
        &out_dmat);
    }
  } catch (ErrorWithUnwind &e) {
    R_ContinueUnwind(continuation_token);
  }
  CHECK_CALL(res_code);

  R_SetExternalPtrAddr(out, out_dmat);
  R_RegisterCFinalizerEx(out, _DMatrixFinalizer, TRUE);
  Rf_unprotect(2);
  R_API_END();
  return out;
}

XGB_DLL SEXP XGQuantileDMatrixCreateFromCallback_R(
  SEXP f_next, SEXP f_reset, SEXP calling_env, SEXP proxy_dmat,
  SEXP n_threads, SEXP missing, SEXP max_bin, SEXP ref_dmat) {
  return XGDMatrixCreateFromCallbackGeneric_R(
    f_next, f_reset, calling_env, proxy_dmat,
    n_threads, missing, max_bin, ref_dmat,
    R_NilValue, true);
}

XGB_DLL SEXP XGDMatrixCreateFromCallback_R(
  SEXP f_next, SEXP f_reset, SEXP calling_env, SEXP proxy_dmat,
  SEXP n_threads, SEXP missing, SEXP cache_prefix) {
  return XGDMatrixCreateFromCallbackGeneric_R(
    f_next, f_reset, calling_env, proxy_dmat,
    n_threads, missing, R_NilValue, R_NilValue,
    cache_prefix, false);
}

XGB_DLL SEXP XGDMatrixFree_R(SEXP proxy_dmat) {
  _DMatrixFinalizer(proxy_dmat);
  return R_NilValue;
}

XGB_DLL SEXP XGGetRNAIntAsDouble() {
  double sentinel_as_double = static_cast<double>(R_NaInt);
  return Rf_ScalarReal(sentinel_as_double);
}

=======
XGB_DLL SEXP XGDMatrixGetQuantileCut_R(SEXP handle) {
  const char *out_names[] = {"indptr", "data", ""};
  SEXP continuation_token = Rf_protect(R_MakeUnwindCont());
  SEXP out = Rf_protect(Rf_mkNamed(VECSXP, out_names));
  R_API_BEGIN();
  const char *out_indptr;
  const char *out_data;
  CHECK_CALL(XGDMatrixGetQuantileCut(R_ExternalPtrAddr(handle), "{}", &out_indptr, &out_data));
  try {
    SET_VECTOR_ELT(out, 0, CopyArrayToR(out_indptr, continuation_token));
    SET_VECTOR_ELT(out, 1, CopyArrayToR(out_data, continuation_token));
  } catch (ErrorWithUnwind &e) {
    R_ContinueUnwind(continuation_token);
  }
  R_API_END();
  Rf_unprotect(2);
  return out;
}

XGB_DLL SEXP XGDMatrixNumNonMissing_R(SEXP handle) {
  SEXP out = Rf_protect(Rf_allocVector(REALSXP, 1));
  R_API_BEGIN();
  bst_ulong out_;
  CHECK_CALL(XGDMatrixNumNonMissing(R_ExternalPtrAddr(handle), &out_));
  REAL(out)[0] = static_cast<double>(out_);
  R_API_END();
  Rf_unprotect(1);
  return out;
}

XGB_DLL SEXP XGDMatrixGetDataAsCSR_R(SEXP handle) {
  const char *out_names[] = {"indptr", "indices", "data", "ncols", ""};
  SEXP out = Rf_protect(Rf_mkNamed(VECSXP, out_names));
  R_API_BEGIN();

  bst_ulong nrows, ncols, nnz;
  CHECK_CALL(XGDMatrixNumRow(R_ExternalPtrAddr(handle), &nrows));
  CHECK_CALL(XGDMatrixNumCol(R_ExternalPtrAddr(handle), &ncols));
  CHECK_CALL(XGDMatrixNumNonMissing(R_ExternalPtrAddr(handle), &nnz));
  if (std::max(nrows, ncols) > std::numeric_limits<int>::max()) {
    Rf_error("%s", "Error: resulting DMatrix data does not fit into R 'dgRMatrix'.");
  }

  SET_VECTOR_ELT(out, 0, Rf_allocVector(INTSXP, nrows + 1));
  SET_VECTOR_ELT(out, 1, Rf_allocVector(INTSXP, nnz));
  SET_VECTOR_ELT(out, 2, Rf_allocVector(REALSXP, nnz));
  SET_VECTOR_ELT(out, 3, Rf_ScalarInteger(ncols));

  std::unique_ptr<bst_ulong[]> indptr(new bst_ulong[nrows + 1]);
  std::unique_ptr<unsigned[]> indices(new unsigned[nnz]);
  std::unique_ptr<float[]> data(new float[nnz]);

  CHECK_CALL(XGDMatrixGetDataAsCSR(R_ExternalPtrAddr(handle),
                                   "{}",
                                   indptr.get(),
                                   indices.get(),
                                   data.get()));

  std::copy(indptr.get(), indptr.get() + nrows + 1, INTEGER(VECTOR_ELT(out, 0)));
  std::copy(indices.get(), indices.get() + nnz, INTEGER(VECTOR_ELT(out, 1)));
  std::copy(data.get(), data.get() + nnz, REAL(VECTOR_ELT(out, 2)));

  R_API_END();
  Rf_unprotect(1);
  return out;
}

>>>>>>> fa5e2f6c
// functions related to booster
void _BoosterFinalizer(SEXP ext) {
  if (R_ExternalPtrAddr(ext) == NULL) return;
  CHECK_CALL(XGBoosterFree(R_ExternalPtrAddr(ext)));
  R_ClearExternalPtr(ext);
}

XGB_DLL SEXP XGBoosterCreate_R(SEXP dmats) {
  SEXP ret = PROTECT(R_MakeExternalPtr(nullptr, R_NilValue, R_NilValue));
  R_API_BEGIN();
  R_xlen_t len = Rf_xlength(dmats);
  BoosterHandle handle;

  int res_code;
  {
    std::vector<void*> dvec(len);
    for (R_xlen_t i = 0; i < len; ++i) {
      dvec[i] = R_ExternalPtrAddr(VECTOR_ELT(dmats, i));
    }
    res_code = XGBoosterCreate(BeginPtr(dvec), dvec.size(), &handle);
  }
  CHECK_CALL(res_code);
  R_SetExternalPtrAddr(ret, handle);
  R_RegisterCFinalizerEx(ret, _BoosterFinalizer, TRUE);
  R_API_END();
  UNPROTECT(1);
  return ret;
}

XGB_DLL SEXP XGBoosterCreateInEmptyObj_R(SEXP dmats, SEXP R_handle) {
  R_API_BEGIN();
  R_xlen_t len = Rf_xlength(dmats);
  BoosterHandle handle;

  int res_code;
  {
    std::vector<void*> dvec(len);
    for (R_xlen_t i = 0; i < len; ++i) {
      dvec[i] = R_ExternalPtrAddr(VECTOR_ELT(dmats, i));
    }
    res_code = XGBoosterCreate(BeginPtr(dvec), dvec.size(), &handle);
  }
  CHECK_CALL(res_code);
  R_SetExternalPtrAddr(R_handle, handle);
  R_RegisterCFinalizerEx(R_handle, _BoosterFinalizer, TRUE);
  R_API_END();
  return R_NilValue;
}

XGB_DLL SEXP XGBoosterSetParam_R(SEXP handle, SEXP name, SEXP val) {
  R_API_BEGIN();
  SEXP name_ = PROTECT(Rf_asChar(name));
  SEXP val_ = PROTECT(Rf_asChar(val));
  CHECK_CALL(XGBoosterSetParam(R_ExternalPtrAddr(handle),
                               CHAR(name_),
                               CHAR(val_)));
  UNPROTECT(2);
  R_API_END();
  return R_NilValue;
}

XGB_DLL SEXP XGBoosterUpdateOneIter_R(SEXP handle, SEXP iter, SEXP dtrain) {
  R_API_BEGIN();
  CHECK_CALL(XGBoosterUpdateOneIter(R_ExternalPtrAddr(handle),
                                  asInteger(iter),
                                  R_ExternalPtrAddr(dtrain)));
  R_API_END();
  return R_NilValue;
}

XGB_DLL SEXP XGBoosterTrainOneIter_R(SEXP handle, SEXP dtrain, SEXP iter, SEXP grad, SEXP hess) {
  R_API_BEGIN();
  CHECK_EQ(Rf_xlength(grad), Rf_xlength(hess)) << "gradient and hess must have same length.";
  SEXP gdim = getAttrib(grad, R_DimSymbol);
  SEXP hdim = getAttrib(hess, R_DimSymbol);

  int res_code;
  {
    const std::string s_grad = Rf_isNull(gdim)?
      MakeArrayInterfaceFromRVector(grad) : MakeArrayInterfaceFromRMat(grad);
    const std::string s_hess = Rf_isNull(hdim)?
      MakeArrayInterfaceFromRVector(hess) : MakeArrayInterfaceFromRMat(hess);
    res_code = XGBoosterTrainOneIter(R_ExternalPtrAddr(handle), R_ExternalPtrAddr(dtrain),
                                     asInteger(iter), s_grad.c_str(), s_hess.c_str());
  }
  CHECK_CALL(res_code);

  R_API_END();
  return R_NilValue;
}

XGB_DLL SEXP XGBoosterEvalOneIter_R(SEXP handle, SEXP iter, SEXP dmats, SEXP evnames) {
  const char *ret;
  R_API_BEGIN();
  CHECK_EQ(Rf_xlength(dmats), Rf_xlength(evnames))
      << "dmats and evnams must have same length";
  R_xlen_t len = Rf_xlength(dmats);
  SEXP evnames_lst = PROTECT(Rf_allocVector(VECSXP, len));
  for (R_xlen_t i = 0; i < len; i++) {
    SET_VECTOR_ELT(evnames_lst, i, Rf_asChar(VECTOR_ELT(evnames, i)));
  }

  int res_code;
  {
    std::vector<void*> vec_dmats(len);
    std::vector<std::string> vec_names;
    vec_names.reserve(len);
    std::vector<const char*> vec_sptr(len);
    for (R_xlen_t i = 0; i < len; ++i) {
      vec_dmats[i] = R_ExternalPtrAddr(VECTOR_ELT(dmats, i));
      vec_names.emplace_back(CHAR(VECTOR_ELT(evnames_lst, i)));
    }
    for (R_xlen_t i = 0; i < len; ++i) {
      vec_sptr[i] = vec_names[i].c_str();
    }
    res_code = XGBoosterEvalOneIter(R_ExternalPtrAddr(handle),
                                    asInteger(iter),
                                    BeginPtr(vec_dmats),
                                    BeginPtr(vec_sptr),
                                    len, &ret);
  }
  CHECK_CALL(res_code);
  UNPROTECT(1);
  R_API_END();
  return mkString(ret);
}

XGB_DLL SEXP XGBoosterPredictFromDMatrix_R(SEXP handle, SEXP dmat, SEXP json_config)  {
  SEXP r_out_shape;
  SEXP r_out_result;
  SEXP r_out = PROTECT(allocVector(VECSXP, 2));
  SEXP json_config_ = PROTECT(Rf_asChar(json_config));

  R_API_BEGIN();
  char const *c_json_config = CHAR(json_config_);

  bst_ulong out_dim;
  bst_ulong const *out_shape;
  float const *out_result;
  CHECK_CALL(XGBoosterPredictFromDMatrix(R_ExternalPtrAddr(handle),
                                         R_ExternalPtrAddr(dmat), c_json_config,
                                         &out_shape, &out_dim, &out_result));

  r_out_shape = PROTECT(allocVector(INTSXP, out_dim));
  size_t len = 1;
  int *r_out_shape_ = INTEGER(r_out_shape);
  for (size_t i = 0; i < out_dim; ++i) {
    r_out_shape_[i] = out_shape[i];
    len *= out_shape[i];
  }
  r_out_result = PROTECT(allocVector(REALSXP, len));
  std::copy(out_result, out_result + len, REAL(r_out_result));

  SET_VECTOR_ELT(r_out, 0, r_out_shape);
  SET_VECTOR_ELT(r_out, 1, r_out_result);

  R_API_END();
  UNPROTECT(4);

  return r_out;
}

XGB_DLL SEXP XGBoosterLoadModel_R(SEXP handle, SEXP fname) {
  R_API_BEGIN();
  CHECK_CALL(XGBoosterLoadModel(R_ExternalPtrAddr(handle), CHAR(asChar(fname))));
  R_API_END();
  return R_NilValue;
}

XGB_DLL SEXP XGBoosterSaveModel_R(SEXP handle, SEXP fname) {
  R_API_BEGIN();
  CHECK_CALL(XGBoosterSaveModel(R_ExternalPtrAddr(handle), CHAR(asChar(fname))));
  R_API_END();
  return R_NilValue;
}

XGB_DLL SEXP XGBoosterLoadModelFromRaw_R(SEXP handle, SEXP raw) {
  R_API_BEGIN();
  CHECK_CALL(XGBoosterLoadModelFromBuffer(R_ExternalPtrAddr(handle),
                                          RAW(raw),
                                          Rf_xlength(raw)));
  R_API_END();
  return R_NilValue;
}

XGB_DLL SEXP XGBoosterSaveModelToRaw_R(SEXP handle, SEXP json_config) {
  SEXP ret;
  R_API_BEGIN();
  bst_ulong olen;
  char const *c_json_config = CHAR(asChar(json_config));
  char const *raw;
  CHECK_CALL(XGBoosterSaveModelToBuffer(R_ExternalPtrAddr(handle), c_json_config, &olen, &raw))
  ret = PROTECT(allocVector(RAWSXP, olen));
  if (olen != 0) {
    std::memcpy(RAW(ret), raw, olen);
  }
  R_API_END();
  UNPROTECT(1);
  return ret;
}

XGB_DLL SEXP XGBoosterSaveJsonConfig_R(SEXP handle) {
  const char* ret;
  R_API_BEGIN();
  bst_ulong len {0};
  CHECK_CALL(XGBoosterSaveJsonConfig(R_ExternalPtrAddr(handle),
                                     &len,
                                     &ret));
  R_API_END();
  return mkString(ret);
}

XGB_DLL SEXP XGBoosterLoadJsonConfig_R(SEXP handle, SEXP value) {
  R_API_BEGIN();
  CHECK_CALL(XGBoosterLoadJsonConfig(R_ExternalPtrAddr(handle), CHAR(asChar(value))));
  R_API_END();
  return R_NilValue;
}

XGB_DLL SEXP XGBoosterSerializeToBuffer_R(SEXP handle) {
  SEXP ret;
  R_API_BEGIN();
  bst_ulong out_len;
  const char *raw;
  CHECK_CALL(XGBoosterSerializeToBuffer(R_ExternalPtrAddr(handle), &out_len, &raw));
  ret = PROTECT(allocVector(RAWSXP, out_len));
  if (out_len != 0) {
    memcpy(RAW(ret), raw, out_len);
  }
  R_API_END();
  UNPROTECT(1);
  return ret;
}

XGB_DLL SEXP XGBoosterUnserializeFromBuffer_R(SEXP handle, SEXP raw) {
  R_API_BEGIN();
  CHECK_CALL(XGBoosterUnserializeFromBuffer(R_ExternalPtrAddr(handle),
                                 RAW(raw),
                                 Rf_xlength(raw)));
  R_API_END();
  return R_NilValue;
}

XGB_DLL SEXP XGBoosterDumpModel_R(SEXP handle, SEXP fmap, SEXP with_stats, SEXP dump_format) {
  SEXP out;
  SEXP continuation_token = PROTECT(R_MakeUnwindCont());
  SEXP dump_format_ = PROTECT(Rf_asChar(dump_format));
  SEXP fmap_ = PROTECT(Rf_asChar(fmap));
  R_API_BEGIN();
  bst_ulong olen;
  const char **res;
  const char *fmt = CHAR(dump_format_);
  CHECK_CALL(XGBoosterDumpModelEx(R_ExternalPtrAddr(handle),
                                CHAR(fmap_),
                                asInteger(with_stats),
                                fmt,
                                &olen, &res));
  out = PROTECT(allocVector(STRSXP, olen));
  try {
    if (!strcmp("json", fmt)) {
      std::stringstream stream;
      stream <<  "[\n";
      for (size_t i = 0; i < olen; ++i) {
        stream << res[i];
        if (i < olen - 1) {
          stream << ",\n";
        } else {
          stream << "\n";
        }
      }
      stream <<  "]";
      const std::string temp_str = stream.str();
      SET_STRING_ELT(out, 0, SafeMkChar(temp_str.c_str(), continuation_token));
    } else {
      for (size_t i = 0; i < olen; ++i) {
        std::stringstream stream;
        stream <<  "booster[" << i <<"]\n" << res[i];
        const std::string temp_str = stream.str();
        SET_STRING_ELT(out, i, SafeMkChar(temp_str.c_str(), continuation_token));
      }
    }
  } catch (ErrorWithUnwind &e) {
    R_ContinueUnwind(continuation_token);
  }
  R_API_END();
  UNPROTECT(4);
  return out;
}

XGB_DLL SEXP XGBoosterGetAttr_R(SEXP handle, SEXP name) {
  SEXP out;
  R_API_BEGIN();
  int success;
  const char *val;
  CHECK_CALL(XGBoosterGetAttr(R_ExternalPtrAddr(handle),
                              CHAR(asChar(name)),
                              &val,
                              &success));
  if (success) {
    out = PROTECT(allocVector(STRSXP, 1));
    SET_STRING_ELT(out, 0, mkChar(val));
  } else {
    out = PROTECT(R_NilValue);
  }
  R_API_END();
  UNPROTECT(1);
  return out;
}

XGB_DLL SEXP XGBoosterSetAttr_R(SEXP handle, SEXP name, SEXP val) {
  R_API_BEGIN();
  const char *v = nullptr;
  SEXP name_ = PROTECT(Rf_asChar(name));
  SEXP val_;
  int n_protected = 1;
  if (!Rf_isNull(val)) {
    val_ = PROTECT(Rf_asChar(val));
    n_protected++;
    v = CHAR(val_);
  }

  CHECK_CALL(XGBoosterSetAttr(R_ExternalPtrAddr(handle),
                              CHAR(name_), v));
  UNPROTECT(n_protected);
  R_API_END();
  return R_NilValue;
}

XGB_DLL SEXP XGBoosterGetAttrNames_R(SEXP handle) {
  SEXP out;
  R_API_BEGIN();
  bst_ulong len;
  const char **res;
  CHECK_CALL(XGBoosterGetAttrNames(R_ExternalPtrAddr(handle),
                                   &len, &res));
  if (len > 0) {
    out = PROTECT(allocVector(STRSXP, len));
    for (size_t i = 0; i < len; ++i) {
      SET_STRING_ELT(out, i, mkChar(res[i]));
    }
  } else {
    out = PROTECT(R_NilValue);
  }
  R_API_END();
  UNPROTECT(1);
  return out;
}

XGB_DLL SEXP XGBoosterFeatureScore_R(SEXP handle, SEXP json_config) {
  SEXP out_features_sexp;
  SEXP out_scores_sexp;
  SEXP out_shape_sexp;
  SEXP r_out = PROTECT(allocVector(VECSXP, 3));

  R_API_BEGIN();
  char const *c_json_config = CHAR(asChar(json_config));
  bst_ulong out_n_features;
  char const **out_features;

  bst_ulong out_dim;
  bst_ulong const *out_shape;
  float const *out_scores;

  CHECK_CALL(XGBoosterFeatureScore(R_ExternalPtrAddr(handle), c_json_config,
                                   &out_n_features, &out_features,
                                   &out_dim, &out_shape, &out_scores));
  out_shape_sexp = PROTECT(allocVector(INTSXP, out_dim));
  size_t len = 1;
  int *out_shape_sexp_ = INTEGER(out_shape_sexp);
  for (size_t i = 0; i < out_dim; ++i) {
    out_shape_sexp_[i] = out_shape[i];
    len *= out_shape[i];
  }

  out_features_sexp = PROTECT(allocVector(STRSXP, out_n_features));
  for (size_t i = 0; i < out_n_features; ++i) {
    SET_STRING_ELT(out_features_sexp, i, mkChar(out_features[i]));
  }

  out_scores_sexp = PROTECT(allocVector(REALSXP, len));
  std::copy(out_scores, out_scores + len, REAL(out_scores_sexp));

  SET_VECTOR_ELT(r_out, 0, out_features_sexp);
  SET_VECTOR_ELT(r_out, 1, out_shape_sexp);
  SET_VECTOR_ELT(r_out, 2, out_scores_sexp);

  R_API_END();
  UNPROTECT(4);

  return r_out;
}<|MERGE_RESOLUTION|>--- conflicted
+++ resolved
@@ -27,16 +27,12 @@
 #include "./xgboost_R.h"  // Must follow other includes.
 
 namespace {
-<<<<<<< HEAD
 
 /* Note: this class is used as a throwable exception.
 Some xgboost C functions that use callbacks will catch exceptions
 that happen inside of the callback execution, hence it purposefully
 doesn't inherit from 'std::exception' even if used as such. */
 struct ErrorWithUnwind {};
-=======
-struct ErrorWithUnwind : public std::exception {};
->>>>>>> fa5e2f6c
 
 void ThrowExceptionFromRError(void *, Rboolean jump) {
   if (jump) {
@@ -60,7 +56,6 @@
     continuation_token);
 }
 
-<<<<<<< HEAD
 struct RFunAndEnv {
   SEXP R_fun;
   SEXP R_calling_env;
@@ -78,7 +73,10 @@
   RFunAndEnv r_fun_and_env{R_fun, R_calling_env};
   return R_UnwindProtect(
     WrappedExecFun, static_cast<void*>(&r_fun_and_env),
-=======
+    ThrowExceptionFromRError, nullptr,
+    continuation_token);
+}
+
 SEXP WrappedAllocReal(void *void_ptr) {
   size_t *size = static_cast<size_t*>(void_ptr);
   return Rf_allocVector(REALSXP, *size);
@@ -99,7 +97,6 @@
 SEXP SafeAllocInteger(size_t size, SEXP continuation_token) {
   return R_UnwindProtect(
     WrappedAllocInteger, static_cast<void*>(&size),
->>>>>>> fa5e2f6c
     ThrowExceptionFromRError, nullptr,
     continuation_token);
 }
@@ -646,7 +643,6 @@
   return ScalarInteger(static_cast<int>(ncol));
 }
 
-<<<<<<< HEAD
 XGB_DLL SEXP XGProxyDMatrixCreate_R() {
   SEXP out = Rf_protect(R_MakeExternalPtr(nullptr, R_NilValue, R_NilValue));
   R_API_BEGIN();
@@ -829,7 +825,6 @@
   return Rf_ScalarReal(sentinel_as_double);
 }
 
-=======
 XGB_DLL SEXP XGDMatrixGetQuantileCut_R(SEXP handle) {
   const char *out_names[] = {"indptr", "data", ""};
   SEXP continuation_token = Rf_protect(R_MakeUnwindCont());
@@ -897,7 +892,6 @@
   return out;
 }
 
->>>>>>> fa5e2f6c
 // functions related to booster
 void _BoosterFinalizer(SEXP ext) {
   if (R_ExternalPtrAddr(ext) == NULL) return;
