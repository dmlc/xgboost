/**
 * Copyright 2014-2024, XGBoost Contributors
 */
#include <dmlc/common.h>
#include <dmlc/omp.h>
#include <xgboost/c_api.h>
#include <xgboost/context.h>
#include <xgboost/data.h>
#include <xgboost/logging.h>

#include <algorithm>
#include <cmath>
#include <cstdint>
#include <cstdio>
#include <cstring>
#include <limits>
#include <sstream>
#include <string>
#include <utility>
#include <vector>

#include "../../src/c_api/c_api_error.h"
#include "../../src/c_api/c_api_utils.h"  // MakeSparseFromPtr
#include "../../src/common/threading_utils.h"
#include "../../src/data/array_interface.h"  // for ArrayInterface

#include "./xgboost_R.h"  // Must follow other includes.

namespace {

/* Note: this class is used as a throwable exception.
Some xgboost C functions that use callbacks will catch exceptions
that happen inside of the callback execution, hence it purposefully
doesn't inherit from 'std::exception' even if used as such. */
struct ErrorWithUnwind {};

void ThrowExceptionFromRError(void *, Rboolean jump) {
  if (jump) {
    throw ErrorWithUnwind();
  }
}

struct PtrToConstChar {
  const char *ptr;
};

SEXP WrappedMkChar(void *void_ptr) {
  return Rf_mkChar(static_cast<PtrToConstChar*>(void_ptr)->ptr);
}

SEXP SafeMkChar(const char *c_str, SEXP continuation_token) {
  PtrToConstChar ptr_struct{c_str};
  return R_UnwindProtect(
    WrappedMkChar, static_cast<void*>(&ptr_struct),
    ThrowExceptionFromRError, nullptr,
    continuation_token);
}

struct RFunAndEnv {
  SEXP R_fun;
  SEXP R_calling_env;
};

SEXP WrappedExecFun(void *void_ptr) {
  RFunAndEnv *r_fun_and_env = static_cast<RFunAndEnv*>(void_ptr);
  SEXP f_expr = Rf_protect(Rf_lang1(r_fun_and_env->R_fun));
  SEXP out = Rf_protect(Rf_eval(f_expr, r_fun_and_env->R_calling_env));
  Rf_unprotect(2);
  return out;
}

SEXP SafeExecFun(SEXP R_fun, SEXP R_calling_env, SEXP continuation_token) {
  RFunAndEnv r_fun_and_env{R_fun, R_calling_env};
  return R_UnwindProtect(
    WrappedExecFun, static_cast<void*>(&r_fun_and_env),
    ThrowExceptionFromRError, nullptr,
    continuation_token);
}

SEXP WrappedAllocReal(void *void_ptr) {
  size_t *size = static_cast<size_t*>(void_ptr);
  return Rf_allocVector(REALSXP, *size);
}

SEXP SafeAllocReal(size_t size, SEXP continuation_token) {
  return R_UnwindProtect(
    WrappedAllocReal, static_cast<void*>(&size),
    ThrowExceptionFromRError, nullptr,
    continuation_token);
}

SEXP WrappedAllocInteger(void *void_ptr) {
  size_t *size = static_cast<size_t*>(void_ptr);
  return Rf_allocVector(INTSXP, *size);
}

SEXP SafeAllocInteger(size_t size, SEXP continuation_token) {
  return R_UnwindProtect(
    WrappedAllocInteger, static_cast<void*>(&size),
    ThrowExceptionFromRError, nullptr,
    continuation_token);
}

[[nodiscard]] std::string MakeArrayInterfaceFromRMat(SEXP R_mat) {
  SEXP mat_dims = Rf_getAttrib(R_mat, R_DimSymbol);
  if (Rf_xlength(mat_dims) > 2) {
    LOG(FATAL) << "Passed input array with more than two dimensions, which is not supported.";
  }
  const int *ptr_mat_dims = INTEGER(mat_dims);

  // Lambda for type dispatch.
  auto make_matrix = [=](auto const *ptr) {
    using namespace xgboost;  // NOLINT
    using T = std::remove_pointer_t<decltype(ptr)>;

    auto m = linalg::MatrixView<T>{
        common::Span{ptr,
          static_cast<std::size_t>(ptr_mat_dims[0]) * static_cast<std::size_t>(ptr_mat_dims[1])},
        {ptr_mat_dims[0], ptr_mat_dims[1]},  // Shape
        DeviceOrd::CPU(),
        linalg::Order::kF  // R uses column-major
    };
    CHECK(m.FContiguous());
    return linalg::ArrayInterfaceStr(m);
  };

  const SEXPTYPE arr_type = TYPEOF(R_mat);
  switch (arr_type) {
    case REALSXP:
      return make_matrix(REAL(R_mat));
    case INTSXP:
      return make_matrix(INTEGER(R_mat));
    case LGLSXP:
      return make_matrix(LOGICAL(R_mat));
    default:
      LOG(FATAL) << "Array or matrix has unsupported type.";
  }

  LOG(FATAL) << "Not reachable";
  return "";
}

[[nodiscard]] std::string MakeArrayInterfaceFromRVector(SEXP R_vec) {
  const size_t vec_len = Rf_xlength(R_vec);

  // Lambda for type dispatch.
  auto make_vec = [=](auto const *ptr) {
    using namespace xgboost;  // NOLINT
    auto v = linalg::MakeVec(ptr, vec_len);
    return linalg::ArrayInterfaceStr(v);
  };

  const SEXPTYPE arr_type = TYPEOF(R_vec);
  switch (arr_type) {
    case REALSXP:
      return make_vec(REAL(R_vec));
    case INTSXP:
      return make_vec(INTEGER(R_vec));
    case LGLSXP:
      return make_vec(LOGICAL(R_vec));
    default:
      LOG(FATAL) << "Array or matrix has unsupported type.";
  }

  LOG(FATAL) << "Not reachable";
  return "";
}

[[nodiscard]] std::string MakeArrayInterfaceFromRDataFrame(SEXP R_df) {
  auto make_vec = [&](auto const *ptr, std::size_t len) {
    auto v = xgboost::linalg::MakeVec(ptr, len);
    return xgboost::linalg::ArrayInterface(v);
  };

  R_xlen_t n_features = Rf_xlength(R_df);
  std::vector<xgboost::Json> array(n_features);
  CHECK_GT(n_features, 0);
  std::size_t len = Rf_xlength(VECTOR_ELT(R_df, 0));

  // The `data.frame` in R actually converts all data into numeric. The other type
  // handlers here are not used. At the moment they are kept as a reference for when we
  // can avoid making data copies during transformation.
  for (R_xlen_t i = 0; i < n_features; ++i) {
    switch (TYPEOF(VECTOR_ELT(R_df, i))) {
      case INTSXP: {
        auto const *ptr = INTEGER(VECTOR_ELT(R_df, i));
        array[i] = make_vec(ptr, len);
        break;
      }
      case REALSXP: {
        auto const *ptr = REAL(VECTOR_ELT(R_df, i));
        array[i] = make_vec(ptr, len);
        break;
      }
      case LGLSXP: {
        auto const *ptr = LOGICAL(VECTOR_ELT(R_df, i));
        array[i] = make_vec(ptr, len);
        break;
      }
      default: {
        LOG(FATAL) << "data.frame has unsupported type.";
      }
    }
  }

  xgboost::Json jinterface{std::move(array)};
  return xgboost::Json::Dump(jinterface);
}

[[nodiscard]] std::string MakeJsonConfigForArray(SEXP missing, SEXP n_threads, SEXPTYPE arr_type) {
  using namespace ::xgboost;  // NOLINT
  Json jconfig{Object{}};

  const SEXPTYPE missing_type = TYPEOF(missing);
  if (Rf_isNull(missing) || (missing_type == REALSXP && ISNAN(Rf_asReal(missing))) ||
      (missing_type == LGLSXP && Rf_asLogical(missing) == R_NaInt) ||
      (missing_type == INTSXP && Rf_asInteger(missing) == R_NaInt)) {
    // missing is not specified
    if (arr_type == REALSXP) {
      jconfig["missing"] = std::numeric_limits<double>::quiet_NaN();
    } else {
      jconfig["missing"] = R_NaInt;
    }
  } else {
    // missing specified
    jconfig["missing"] = Rf_asReal(missing);
  }

  jconfig["nthread"] = Rf_asInteger(n_threads);
  return Json::Dump(jconfig);
}

// Allocate a R vector and copy an array interface encoded object to it.
[[nodiscard]] SEXP CopyArrayToR(const char *array_str, SEXP ctoken) {
  xgboost::ArrayInterface<1> array{xgboost::StringView{array_str}};
  // R supports only int and double.
  bool is_int_type =
      xgboost::DispatchDType(array.type, [](auto t) { return std::is_integral_v<decltype(t)>; });
  bool is_float = xgboost::DispatchDType(
      array.type, [](auto v) { return std::is_floating_point_v<decltype(v)>; });
  CHECK(is_int_type || is_float) << "Internal error: Invalid DType.";
  CHECK(array.is_contiguous) << "Internal error: Return by XGBoost should be contiguous";

  // Note: the only case in which this will receive an integer type is
  // for the 'indptr' part of the quantile cut outputs, which comes
  // in sorted order, so the last element contains the maximum value.
  bool fits_into_C_int = xgboost::DispatchDType(array.type, [&](auto t) {
    using T = decltype(t);
    if (!std::is_integral_v<decltype(t)>) {
      return false;
    }
    auto ptr = static_cast<T const *>(array.data);
    T last_elt = ptr[array.n - 1];
    if (last_elt < 0) {
      last_elt = -last_elt;  // no std::abs overload for all possible types
    }
    return last_elt <= std::numeric_limits<int>::max();
  });
  bool use_int = is_int_type && fits_into_C_int;

  // Allocate memory in R
  SEXP out =
      Rf_protect(use_int ? SafeAllocInteger(array.n, ctoken) : SafeAllocReal(array.n, ctoken));

  xgboost::DispatchDType(array.type, [&](auto t) {
    using T = decltype(t);
    auto in_ptr = static_cast<T const *>(array.data);
    if (use_int) {
      auto out_ptr = INTEGER(out);
      std::copy_n(in_ptr, array.n, out_ptr);
    } else {
      auto out_ptr = REAL(out);
      std::copy_n(in_ptr, array.n, out_ptr);
    }
  });

  Rf_unprotect(1);
  return out;
}
}  // namespace

struct RRNGStateController {
  RRNGStateController() {
    GetRNGstate();
  }

  ~RRNGStateController() {
    PutRNGstate();
  }
};

/*!
 * \brief macro to annotate begin of api
 */
#define R_API_BEGIN()                           \
  try {                                         \
    RRNGStateController rng_controller{};

/* Note: an R error triggers a long jump, hence all C++ objects that
allocated memory through non-R allocators, including the exception
object, need to be destructed before triggering the R error.
In order to preserve the error message, it gets copied to a temporary
buffer, and the R error section is reached through a 'goto' statement
that bypasses usual function control flow. */
char cpp_ex_msg[512];
/*!
 * \brief macro to annotate end of api
 */
#define R_API_END()                             \
  } catch(std::exception &e) {                  \
    std::strncpy(cpp_ex_msg, e.what(), 512);    \
    goto throw_cpp_ex_as_R_err;                 \
  }                                             \
  if (false) {                                  \
    throw_cpp_ex_as_R_err:                      \
    Rf_error("%s", cpp_ex_msg);                 \
  }

/**
 * @brief Macro for checking XGBoost return code.
 */
#define CHECK_CALL(__rc)               \
  if ((__rc) != 0) {                   \
    Rf_error("%s", XGBGetLastError()); \
  }

using dmlc::BeginPtr;

XGB_DLL SEXP XGCheckNullPtr_R(SEXP handle) {
  return Rf_ScalarLogical(R_ExternalPtrAddr(handle) == nullptr);
}

namespace {
<<<<<<< HEAD

=======
>>>>>>> 73b3955d
void _DMatrixFinalizer(SEXP ext) {
  R_API_BEGIN();
  if (R_ExternalPtrAddr(ext) == NULL) return;
  CHECK_CALL(XGDMatrixFree(R_ExternalPtrAddr(ext)));
  R_ClearExternalPtr(ext);
  R_API_END();
}
} /* namespace */

} /* namespace */

XGB_DLL SEXP XGBSetGlobalConfig_R(SEXP json_str) {
  R_API_BEGIN();
  CHECK_CALL(XGBSetGlobalConfig(CHAR(asChar(json_str))));
  R_API_END();
  return R_NilValue;
}

XGB_DLL SEXP XGBGetGlobalConfig_R() {
  const char* json_str;
  R_API_BEGIN();
  CHECK_CALL(XGBGetGlobalConfig(&json_str));
  R_API_END();
  return mkString(json_str);
}

XGB_DLL SEXP XGDMatrixCreateFromFile_R(SEXP fname, SEXP silent) {
  SEXP ret = PROTECT(R_MakeExternalPtr(nullptr, R_NilValue, R_NilValue));
  R_API_BEGIN();
  DMatrixHandle handle;
  CHECK_CALL(XGDMatrixCreateFromFile(CHAR(asChar(fname)), asInteger(silent), &handle));
  R_SetExternalPtrAddr(ret, handle);
  R_RegisterCFinalizerEx(ret, _DMatrixFinalizer, TRUE);
  R_API_END();
  UNPROTECT(1);
  return ret;
}

XGB_DLL SEXP XGDMatrixCreateFromMat_R(SEXP mat, SEXP missing, SEXP n_threads) {
  SEXP ret = PROTECT(R_MakeExternalPtr(nullptr, R_NilValue, R_NilValue));
  R_API_BEGIN();

  DMatrixHandle handle;
  int res_code;
  {
    auto array_str = MakeArrayInterfaceFromRMat(mat);
    auto config_str = MakeJsonConfigForArray(missing, n_threads, TYPEOF(mat));

    res_code = XGDMatrixCreateFromDense(array_str.c_str(), config_str.c_str(), &handle);
  }
  CHECK_CALL(res_code);
  R_SetExternalPtrAddr(ret, handle);
  R_RegisterCFinalizerEx(ret, _DMatrixFinalizer, TRUE);
  R_API_END();
  UNPROTECT(1);
  return ret;
}

XGB_DLL SEXP XGDMatrixCreateFromDF_R(SEXP df, SEXP missing, SEXP n_threads) {
  SEXP ret = Rf_protect(R_MakeExternalPtr(nullptr, R_NilValue, R_NilValue));
  R_API_BEGIN();

  DMatrixHandle handle;
  std::int32_t rc{0};
  {
    std::string sinterface = MakeArrayInterfaceFromRDataFrame(df);
    xgboost::Json jconfig{xgboost::Object{}};
    jconfig["missing"] = asReal(missing);
    jconfig["nthread"] = asInteger(n_threads);
    std::string sconfig = xgboost::Json::Dump(jconfig);

    rc = XGDMatrixCreateFromColumnar(sinterface.c_str(), sconfig.c_str(), &handle);
  }

  CHECK_CALL(rc);
  R_SetExternalPtrAddr(ret, handle);
  R_RegisterCFinalizerEx(ret, _DMatrixFinalizer, TRUE);
  R_API_END();
  Rf_unprotect(1);

  return ret;
}

namespace {
void CreateFromSparse(SEXP indptr, SEXP indices, SEXP data, std::string *indptr_str,
                      std::string *indices_str, std::string *data_str) {
  const int *p_indptr = INTEGER(indptr);
  const int *p_indices = INTEGER(indices);
  const double *p_data = REAL(data);

  auto nindptr = static_cast<std::size_t>(Rf_xlength(indptr));
  auto ndata = static_cast<std::size_t>(Rf_xlength(data));
  CHECK_EQ(ndata, p_indptr[nindptr - 1]);
  xgboost::detail::MakeSparseFromPtr(p_indptr, p_indices, p_data, nindptr, indptr_str, indices_str,
                                     data_str);
}
}  // namespace

XGB_DLL SEXP XGDMatrixCreateFromCSC_R(SEXP indptr, SEXP indices, SEXP data, SEXP num_row,
                                      SEXP missing, SEXP n_threads) {
  SEXP ret = PROTECT(R_MakeExternalPtr(nullptr, R_NilValue, R_NilValue));
  R_API_BEGIN();
  std::int32_t threads = asInteger(n_threads);
  DMatrixHandle handle;

  int res_code;
  {
    using xgboost::Integer;
    using xgboost::Json;
    using xgboost::Object;
    std::string sindptr, sindices, sdata;
    CreateFromSparse(indptr, indices, data, &sindptr, &sindices, &sdata);
    auto nrow = static_cast<std::size_t>(INTEGER(num_row)[0]);

    Json jconfig{Object{}};
    // Construct configuration
    jconfig["nthread"] = Integer{threads};
    jconfig["missing"] = xgboost::Number{asReal(missing)};
    std::string config;
    Json::Dump(jconfig, &config);
    res_code = XGDMatrixCreateFromCSC(sindptr.c_str(), sindices.c_str(), sdata.c_str(), nrow,
                                      config.c_str(), &handle);
  }
  CHECK_CALL(res_code);

  R_SetExternalPtrAddr(ret, handle);
  R_RegisterCFinalizerEx(ret, _DMatrixFinalizer, TRUE);
  R_API_END();
  UNPROTECT(1);
  return ret;
}

XGB_DLL SEXP XGDMatrixCreateFromCSR_R(SEXP indptr, SEXP indices, SEXP data, SEXP num_col,
                                      SEXP missing, SEXP n_threads) {
  SEXP ret = PROTECT(R_MakeExternalPtr(nullptr, R_NilValue, R_NilValue));
  R_API_BEGIN();
  std::int32_t threads = asInteger(n_threads);
  DMatrixHandle handle;

  int res_code;
  {
    using xgboost::Integer;
    using xgboost::Json;
    using xgboost::Object;

    std::string sindptr, sindices, sdata;
    CreateFromSparse(indptr, indices, data, &sindptr, &sindices, &sdata);
    auto ncol = static_cast<std::size_t>(INTEGER(num_col)[0]);

    Json jconfig{Object{}};
    // Construct configuration
    jconfig["nthread"] = Integer{threads};
    jconfig["missing"] = xgboost::Number{asReal(missing)};
    std::string config;
    Json::Dump(jconfig, &config);
    res_code = XGDMatrixCreateFromCSR(sindptr.c_str(), sindices.c_str(), sdata.c_str(), ncol,
                                      config.c_str(), &handle);
  }
  CHECK_CALL(res_code);
  R_SetExternalPtrAddr(ret, handle);
  R_RegisterCFinalizerEx(ret, _DMatrixFinalizer, TRUE);
  R_API_END();
  UNPROTECT(1);
  return ret;
}

XGB_DLL SEXP XGDMatrixSliceDMatrix_R(SEXP handle, SEXP idxset) {
  SEXP ret = PROTECT(R_MakeExternalPtr(nullptr, R_NilValue, R_NilValue));
  R_API_BEGIN();
  R_xlen_t len = Rf_xlength(idxset);
  const int *idxset_ = INTEGER(idxset);
  DMatrixHandle res;

  int res_code;
  {
    std::vector<int> idxvec(len);
    #ifndef _MSC_VER
    #pragma omp simd
    #endif
    for (R_xlen_t i = 0; i < len; ++i) {
      idxvec[i] = idxset_[i] - 1;
    }
    res_code = XGDMatrixSliceDMatrixEx(R_ExternalPtrAddr(handle),
                                       BeginPtr(idxvec), len,
                                       &res,
                                       0);
  }
  CHECK_CALL(res_code);
  R_SetExternalPtrAddr(ret, res);
  R_RegisterCFinalizerEx(ret, _DMatrixFinalizer, TRUE);
  R_API_END();
  UNPROTECT(1);
  return ret;
}

XGB_DLL SEXP XGDMatrixSaveBinary_R(SEXP handle, SEXP fname, SEXP silent) {
  R_API_BEGIN();
  CHECK_CALL(XGDMatrixSaveBinary(R_ExternalPtrAddr(handle),
                                 CHAR(asChar(fname)),
                                 asInteger(silent)));
  R_API_END();
  return R_NilValue;
}

XGB_DLL SEXP XGDMatrixSetInfo_R(SEXP handle, SEXP field, SEXP array) {
  R_API_BEGIN();
  SEXP field_ = PROTECT(Rf_asChar(field));
  SEXP arr_dim = Rf_getAttrib(array, R_DimSymbol);
  int res_code;
  {
    const std::string array_str = Rf_isNull(arr_dim)?
      MakeArrayInterfaceFromRVector(array) : MakeArrayInterfaceFromRMat(array);
    res_code = XGDMatrixSetInfoFromInterface(
      R_ExternalPtrAddr(handle), CHAR(field_), array_str.c_str());
  }
  CHECK_CALL(res_code);
  UNPROTECT(1);
  R_API_END();
  return R_NilValue;
}

XGB_DLL SEXP XGDMatrixSetStrFeatureInfo_R(SEXP handle, SEXP field, SEXP array) {
  R_API_BEGIN();
  size_t len{0};
  if (!isNull(array)) {
    len = Rf_xlength(array);
  }

  SEXP str_info_holder = PROTECT(Rf_allocVector(VECSXP, len));
  if (TYPEOF(array) == STRSXP) {
    for (size_t i = 0; i < len; ++i) {
      SET_VECTOR_ELT(str_info_holder, i, STRING_ELT(array, i));
    }
  } else {
    for (size_t i = 0; i < len; ++i) {
      SET_VECTOR_ELT(str_info_holder, i, Rf_asChar(VECTOR_ELT(array, i)));
    }
  }

  SEXP field_ = PROTECT(Rf_asChar(field));
  const char *name = CHAR(field_);
  int res_code;
  {
    std::vector<std::string> str_info;
    str_info.reserve(len);
    for (size_t i = 0; i < len; ++i) {
      str_info.emplace_back(CHAR(VECTOR_ELT(str_info_holder, i)));
    }
    std::vector<char const*> vec(len);
    std::transform(str_info.cbegin(), str_info.cend(), vec.begin(),
                   [](std::string const &str) { return str.c_str(); });
    res_code = XGDMatrixSetStrFeatureInfo(R_ExternalPtrAddr(handle), name, vec.data(), len);
  }
  CHECK_CALL(res_code);
  UNPROTECT(2);
  R_API_END();
  return R_NilValue;
}

XGB_DLL SEXP XGDMatrixGetStrFeatureInfo_R(SEXP handle, SEXP field) {
  SEXP ret;
  R_API_BEGIN();
  char const **out_features{nullptr};
  bst_ulong len{0};
  const char *name = CHAR(asChar(field));
  XGDMatrixGetStrFeatureInfo(R_ExternalPtrAddr(handle), name, &len, &out_features);

  if (len > 0) {
    ret = PROTECT(allocVector(STRSXP, len));
    for (size_t i = 0; i < len; ++i) {
      SET_STRING_ELT(ret, i, mkChar(out_features[i]));
    }
  } else {
    ret = PROTECT(R_NilValue);
  }
  R_API_END();
  UNPROTECT(1);
  return ret;
}

XGB_DLL SEXP XGDMatrixGetFloatInfo_R(SEXP handle, SEXP field) {
  SEXP ret;
  R_API_BEGIN();
  bst_ulong olen;
  const float *res;
  CHECK_CALL(XGDMatrixGetFloatInfo(R_ExternalPtrAddr(handle), CHAR(asChar(field)), &olen, &res));
  ret = PROTECT(allocVector(REALSXP, olen));
  std::copy(res, res + olen, REAL(ret));
  R_API_END();
  UNPROTECT(1);
  return ret;
}

XGB_DLL SEXP XGDMatrixGetUIntInfo_R(SEXP handle, SEXP field) {
  SEXP ret;
  R_API_BEGIN();
  bst_ulong olen;
  const unsigned *res;
  CHECK_CALL(XGDMatrixGetUIntInfo(R_ExternalPtrAddr(handle), CHAR(asChar(field)), &olen, &res));
  ret = PROTECT(allocVector(INTSXP, olen));
  std::copy(res, res + olen, INTEGER(ret));
  R_API_END();
  UNPROTECT(1);
  return ret;
}

XGB_DLL SEXP XGDMatrixNumRow_R(SEXP handle) {
  bst_ulong nrow;
  R_API_BEGIN();
  CHECK_CALL(XGDMatrixNumRow(R_ExternalPtrAddr(handle), &nrow));
  R_API_END();
  return ScalarInteger(static_cast<int>(nrow));
}

XGB_DLL SEXP XGDMatrixNumCol_R(SEXP handle) {
  bst_ulong ncol;
  R_API_BEGIN();
  CHECK_CALL(XGDMatrixNumCol(R_ExternalPtrAddr(handle), &ncol));
  R_API_END();
  return ScalarInteger(static_cast<int>(ncol));
}

<<<<<<< HEAD
XGB_DLL SEXP XGProxyDMatrixCreate_R() {
  SEXP out = Rf_protect(R_MakeExternalPtr(nullptr, R_NilValue, R_NilValue));
  R_API_BEGIN();
  DMatrixHandle proxy_dmat_handle;
  CHECK_CALL(XGProxyDMatrixCreate(&proxy_dmat_handle));
  R_SetExternalPtrAddr(out, proxy_dmat_handle);
  R_RegisterCFinalizerEx(out, _DMatrixFinalizer, TRUE);
  Rf_unprotect(1);
  R_API_END();
  return out;
}

XGB_DLL SEXP XGProxyDMatrixSetDataDense_R(SEXP handle, SEXP R_mat) {
  R_API_BEGIN();
  DMatrixHandle proxy_dmat = R_ExternalPtrAddr(handle);
  int res_code;
  {
    std::string array_str = MakeArrayInterfaceFromRMat(R_mat);
    res_code = XGProxyDMatrixSetDataDense(proxy_dmat, array_str.c_str());
  }
  CHECK_CALL(res_code);
  R_API_END();
  return R_NilValue;
}

XGB_DLL SEXP XGProxyDMatrixSetDataCSR_R(SEXP handle, SEXP lst) {
  R_API_BEGIN();
  DMatrixHandle proxy_dmat = R_ExternalPtrAddr(handle);
  int res_code;
  {
    std::string array_str_indptr = MakeArrayInterfaceFromRVector(VECTOR_ELT(lst, 0));
    std::string array_str_indices = MakeArrayInterfaceFromRVector(VECTOR_ELT(lst, 1));
    std::string array_str_data = MakeArrayInterfaceFromRVector(VECTOR_ELT(lst, 2));
    const int ncol = Rf_asInteger(VECTOR_ELT(lst, 3));
    res_code = XGProxyDMatrixSetDataCSR(proxy_dmat,
                                        array_str_indptr.c_str(),
                                        array_str_indices.c_str(),
                                        array_str_data.c_str(),
                                        ncol);
  }
  CHECK_CALL(res_code);
  R_API_END();
  return R_NilValue;
}

XGB_DLL SEXP XGProxyDMatrixSetDataColumnar_R(SEXP handle, SEXP lst) {
  R_API_BEGIN();
  DMatrixHandle proxy_dmat = R_ExternalPtrAddr(handle);
  int res_code;
  {
    std::string sinterface = MakeArrayInterfaceFromRDataFrame(lst);
    res_code = XGProxyDMatrixSetDataColumnar(proxy_dmat, sinterface.c_str());
  }
  CHECK_CALL(res_code);
  R_API_END();
  return R_NilValue;
}

struct _RDataIterator {
  SEXP f_next;
  SEXP f_reset;
  SEXP calling_env;
  SEXP continuation_token;

  _RDataIterator(
    SEXP f_next, SEXP f_reset, SEXP calling_env, SEXP continuation_token) :
  f_next(f_next), f_reset(f_reset), calling_env(calling_env),
  continuation_token(continuation_token) {}

  void reset() {
    SafeExecFun(this->f_reset, this->calling_env, this->continuation_token);
  }

  int next() {
    SEXP R_res = Rf_protect(
      SafeExecFun(this->f_next, this->calling_env, this->continuation_token));
    int res = Rf_asInteger(R_res);
    Rf_unprotect(1);
    return res;
  }
};

namespace {

void _reset_RDataIterator(DataIterHandle iter) {
  static_cast<_RDataIterator*>(iter)->reset();
}

int _next_RDataIterator(DataIterHandle iter) {
  return static_cast<_RDataIterator*>(iter)->next();
}

SEXP XGDMatrixCreateFromCallbackGeneric_R(
  SEXP f_next, SEXP f_reset, SEXP calling_env, SEXP proxy_dmat,
  SEXP n_threads, SEXP missing, SEXP max_bin, SEXP ref_dmat,
  SEXP cache_prefix, bool as_quantile_dmatrix) {
  SEXP continuation_token = Rf_protect(R_MakeUnwindCont());
  SEXP out = Rf_protect(R_MakeExternalPtr(nullptr, R_NilValue, R_NilValue));
  R_API_BEGIN();
  DMatrixHandle out_dmat;

  int res_code;
  try {
    _RDataIterator data_iterator(f_next, f_reset, calling_env, continuation_token);

    std::string str_cache_prefix;
    xgboost::Json jconfig{xgboost::Object{}};
    jconfig["missing"] = Rf_asReal(missing);
    if (!Rf_isNull(n_threads)) {
      jconfig["nthread"] = Rf_asInteger(n_threads);
    }
    if (as_quantile_dmatrix) {
      if (!Rf_isNull(max_bin)) {
        jconfig["max_bin"] = Rf_asInteger(max_bin);
      }
    } else {
      str_cache_prefix = std::string(CHAR(Rf_asChar(cache_prefix)));
      jconfig["cache_prefix"] = str_cache_prefix;
    }
    std::string json_str = xgboost::Json::Dump(jconfig);

    DMatrixHandle ref_dmat_handle = nullptr;
    if (as_quantile_dmatrix && !Rf_isNull(ref_dmat)) {
      ref_dmat_handle = R_ExternalPtrAddr(ref_dmat);
    }

    if (as_quantile_dmatrix) {
      res_code = XGQuantileDMatrixCreateFromCallback(
        &data_iterator,
        R_ExternalPtrAddr(proxy_dmat),
        ref_dmat_handle,
        _reset_RDataIterator,
        _next_RDataIterator,
        json_str.c_str(),
        &out_dmat);
    } else {
      res_code = XGDMatrixCreateFromCallback(
        &data_iterator,
        R_ExternalPtrAddr(proxy_dmat),
        _reset_RDataIterator,
        _next_RDataIterator,
        json_str.c_str(),
        &out_dmat);
    }
  } catch (ErrorWithUnwind &e) {
    R_ContinueUnwind(continuation_token);
  }
  CHECK_CALL(res_code);

  R_SetExternalPtrAddr(out, out_dmat);
  R_RegisterCFinalizerEx(out, _DMatrixFinalizer, TRUE);
  Rf_unprotect(2);
  R_API_END();
  return out;
}

} /* namespace */

XGB_DLL SEXP XGQuantileDMatrixCreateFromCallback_R(
  SEXP f_next, SEXP f_reset, SEXP calling_env, SEXP proxy_dmat,
  SEXP n_threads, SEXP missing, SEXP max_bin, SEXP ref_dmat) {
  return XGDMatrixCreateFromCallbackGeneric_R(
    f_next, f_reset, calling_env, proxy_dmat,
    n_threads, missing, max_bin, ref_dmat,
    R_NilValue, true);
}

XGB_DLL SEXP XGDMatrixCreateFromCallback_R(
  SEXP f_next, SEXP f_reset, SEXP calling_env, SEXP proxy_dmat,
  SEXP n_threads, SEXP missing, SEXP cache_prefix) {
  return XGDMatrixCreateFromCallbackGeneric_R(
    f_next, f_reset, calling_env, proxy_dmat,
    n_threads, missing, R_NilValue, R_NilValue,
    cache_prefix, false);
}

XGB_DLL SEXP XGDMatrixFree_R(SEXP proxy_dmat) {
  _DMatrixFinalizer(proxy_dmat);
  return R_NilValue;
}

XGB_DLL SEXP XGGetRNAIntAsDouble() {
  double sentinel_as_double = static_cast<double>(R_NaInt);
  return Rf_ScalarReal(sentinel_as_double);
=======
XGB_DLL SEXP XGDuplicate_R(SEXP obj) {
  return Rf_duplicate(obj);
}

XGB_DLL SEXP XGPointerEqComparison_R(SEXP obj1, SEXP obj2) {
  return Rf_ScalarLogical(R_ExternalPtrAddr(obj1) == R_ExternalPtrAddr(obj2));
>>>>>>> 73b3955d
}

XGB_DLL SEXP XGDMatrixGetQuantileCut_R(SEXP handle) {
  const char *out_names[] = {"indptr", "data", ""};
  SEXP continuation_token = Rf_protect(R_MakeUnwindCont());
  SEXP out = Rf_protect(Rf_mkNamed(VECSXP, out_names));
  R_API_BEGIN();
  const char *out_indptr;
  const char *out_data;
  CHECK_CALL(XGDMatrixGetQuantileCut(R_ExternalPtrAddr(handle), "{}", &out_indptr, &out_data));
  try {
    SET_VECTOR_ELT(out, 0, CopyArrayToR(out_indptr, continuation_token));
    SET_VECTOR_ELT(out, 1, CopyArrayToR(out_data, continuation_token));
  } catch (ErrorWithUnwind &e) {
    R_ContinueUnwind(continuation_token);
  }
  R_API_END();
  Rf_unprotect(2);
  return out;
}

XGB_DLL SEXP XGDMatrixNumNonMissing_R(SEXP handle) {
  SEXP out = Rf_protect(Rf_allocVector(REALSXP, 1));
  R_API_BEGIN();
  bst_ulong out_;
  CHECK_CALL(XGDMatrixNumNonMissing(R_ExternalPtrAddr(handle), &out_));
  REAL(out)[0] = static_cast<double>(out_);
  R_API_END();
  Rf_unprotect(1);
  return out;
}

XGB_DLL SEXP XGDMatrixGetDataAsCSR_R(SEXP handle) {
  const char *out_names[] = {"indptr", "indices", "data", "ncols", ""};
  SEXP out = Rf_protect(Rf_mkNamed(VECSXP, out_names));
  R_API_BEGIN();

  bst_ulong nrows, ncols, nnz;
  CHECK_CALL(XGDMatrixNumRow(R_ExternalPtrAddr(handle), &nrows));
  CHECK_CALL(XGDMatrixNumCol(R_ExternalPtrAddr(handle), &ncols));
  CHECK_CALL(XGDMatrixNumNonMissing(R_ExternalPtrAddr(handle), &nnz));
  if (std::max(nrows, ncols) > std::numeric_limits<int>::max()) {
    Rf_error("%s", "Error: resulting DMatrix data does not fit into R 'dgRMatrix'.");
  }

  SET_VECTOR_ELT(out, 0, Rf_allocVector(INTSXP, nrows + 1));
  SET_VECTOR_ELT(out, 1, Rf_allocVector(INTSXP, nnz));
  SET_VECTOR_ELT(out, 2, Rf_allocVector(REALSXP, nnz));
  SET_VECTOR_ELT(out, 3, Rf_ScalarInteger(ncols));

  std::unique_ptr<bst_ulong[]> indptr(new bst_ulong[nrows + 1]);
  std::unique_ptr<unsigned[]> indices(new unsigned[nnz]);
  std::unique_ptr<float[]> data(new float[nnz]);

  CHECK_CALL(XGDMatrixGetDataAsCSR(R_ExternalPtrAddr(handle),
                                   "{}",
                                   indptr.get(),
                                   indices.get(),
                                   data.get()));

  std::copy(indptr.get(), indptr.get() + nrows + 1, INTEGER(VECTOR_ELT(out, 0)));
  std::copy(indices.get(), indices.get() + nnz, INTEGER(VECTOR_ELT(out, 1)));
  std::copy(data.get(), data.get() + nnz, REAL(VECTOR_ELT(out, 2)));

  R_API_END();
  Rf_unprotect(1);
  return out;
}

// functions related to booster
namespace {
void _BoosterFinalizer(SEXP R_ptr) {
  if (R_ExternalPtrAddr(R_ptr) == NULL) return;
  CHECK_CALL(XGBoosterFree(R_ExternalPtrAddr(R_ptr)));
  R_ClearExternalPtr(R_ptr);
}

/* Booster is represented as an altrep list with one element which
corresponds to an 'externalptr' holding the C object, forbidding
modification by not implementing setters, and adding custom serialization. */
R_altrep_class_t XGBAltrepPointerClass;

R_xlen_t XGBAltrepPointerLength_R(SEXP R_altrepped_obj) {
  return 1;
}

SEXP XGBAltrepPointerGetElt_R(SEXP R_altrepped_obj, R_xlen_t idx) {
  return R_altrep_data1(R_altrepped_obj);
}

SEXP XGBMakeEmptyAltrep() {
  SEXP class_name = Rf_protect(Rf_mkString("xgb.Booster"));
  SEXP elt_names = Rf_protect(Rf_mkString("ptr"));
  SEXP R_ptr = Rf_protect(R_MakeExternalPtr(nullptr, R_NilValue, R_NilValue));
  SEXP R_altrepped_obj = Rf_protect(R_new_altrep(XGBAltrepPointerClass, R_ptr, R_NilValue));
  Rf_setAttrib(R_altrepped_obj, R_NamesSymbol, elt_names);
  Rf_setAttrib(R_altrepped_obj, R_ClassSymbol, class_name);
  Rf_unprotect(4);
  return R_altrepped_obj;
}

/* Note: the idea for separating this function from the one above is to be
able to trigger all R allocations first before doing non-R allocations. */
void XGBAltrepSetPointer(SEXP R_altrepped_obj, BoosterHandle handle) {
  SEXP R_ptr = R_altrep_data1(R_altrepped_obj);
  R_SetExternalPtrAddr(R_ptr, handle);
  R_RegisterCFinalizerEx(R_ptr, _BoosterFinalizer, TRUE);
}

SEXP XGBAltrepSerializer_R(SEXP R_altrepped_obj) {
  R_API_BEGIN();
  BoosterHandle handle = R_ExternalPtrAddr(R_altrep_data1(R_altrepped_obj));
  char const *serialized_bytes;
  bst_ulong serialized_length;
  CHECK_CALL(XGBoosterSerializeToBuffer(
    handle, &serialized_length, &serialized_bytes));
  SEXP R_state = Rf_protect(Rf_allocVector(RAWSXP, serialized_length));
  if (serialized_length != 0) {
    std::memcpy(RAW(R_state), serialized_bytes, serialized_length);
  }
  Rf_unprotect(1);
  return R_state;
  R_API_END();
  return R_NilValue; /* <- should not be reached */
}

SEXP XGBAltrepDeserializer_R(SEXP unused, SEXP R_state) {
  SEXP R_altrepped_obj = Rf_protect(XGBMakeEmptyAltrep());
  R_API_BEGIN();
  BoosterHandle handle = nullptr;
  CHECK_CALL(XGBoosterCreate(nullptr, 0, &handle));
  int res_code = XGBoosterUnserializeFromBuffer(handle,
                                                RAW(R_state),
                                                Rf_xlength(R_state));
  if (res_code != 0) {
    XGBoosterFree(handle);
  }
  CHECK_CALL(res_code);
  XGBAltrepSetPointer(R_altrepped_obj, handle);
  R_API_END();
  Rf_unprotect(1);
  return R_altrepped_obj;
}

// https://purrple.cat/blog/2018/10/14/altrep-and-cpp/
Rboolean XGBAltrepInspector_R(
  SEXP x, int pre, int deep, int pvec,
  void (*inspect_subtree)(SEXP, int, int, int)) {
  Rprintf("Altrepped external pointer [address:%p]\n",
          R_ExternalPtrAddr(R_altrep_data1(x)));
  return TRUE;
}

SEXP XGBAltrepDuplicate_R(SEXP R_altrepped_obj, Rboolean deep) {
  R_API_BEGIN();
  if (!deep) {
    SEXP out = Rf_protect(XGBMakeEmptyAltrep());
    R_set_altrep_data1(out, R_altrep_data1(R_altrepped_obj));
    Rf_unprotect(1);
    return out;
  } else {
    SEXP out = Rf_protect(XGBMakeEmptyAltrep());
    char const *serialized_bytes;
    bst_ulong serialized_length;
    CHECK_CALL(XGBoosterSerializeToBuffer(
      R_ExternalPtrAddr(R_altrep_data1(R_altrepped_obj)),
      &serialized_length, &serialized_bytes));
    BoosterHandle new_handle = nullptr;
    CHECK_CALL(XGBoosterCreate(nullptr, 0, &new_handle));
    int res_code = XGBoosterUnserializeFromBuffer(new_handle,
                                                  serialized_bytes,
                                                  serialized_length);
    if (res_code != 0) {
      XGBoosterFree(new_handle);
    }
    CHECK_CALL(res_code);
    XGBAltrepSetPointer(out, new_handle);
    Rf_unprotect(1);
    return out;
  }
  R_API_END();
  return R_NilValue; /* <- should not be reached */
}

} /* namespace */

XGB_DLL void XGBInitializeAltrepClass_R(DllInfo *dll) {
  XGBAltrepPointerClass = R_make_altlist_class("XGBAltrepPointerClass", "xgboost", dll);
  R_set_altrep_Length_method(XGBAltrepPointerClass, XGBAltrepPointerLength_R);
  R_set_altlist_Elt_method(XGBAltrepPointerClass, XGBAltrepPointerGetElt_R);
  R_set_altrep_Inspect_method(XGBAltrepPointerClass, XGBAltrepInspector_R);
  R_set_altrep_Serialized_state_method(XGBAltrepPointerClass, XGBAltrepSerializer_R);
  R_set_altrep_Unserialize_method(XGBAltrepPointerClass, XGBAltrepDeserializer_R);
  R_set_altrep_Duplicate_method(XGBAltrepPointerClass, XGBAltrepDuplicate_R);
}

XGB_DLL SEXP XGBoosterCreate_R(SEXP dmats) {
  SEXP out = Rf_protect(XGBMakeEmptyAltrep());
  R_API_BEGIN();
  R_xlen_t len = Rf_xlength(dmats);
  BoosterHandle handle;

  int res_code;
  {
    std::vector<void*> dvec(len);
    for (R_xlen_t i = 0; i < len; ++i) {
      dvec[i] = R_ExternalPtrAddr(VECTOR_ELT(dmats, i));
    }
    res_code = XGBoosterCreate(BeginPtr(dvec), dvec.size(), &handle);
  }
  CHECK_CALL(res_code);
  XGBAltrepSetPointer(out, handle);
  R_API_END();
  Rf_unprotect(1);
  return out;
}

XGB_DLL SEXP XGBoosterCopyInfoFromDMatrix_R(SEXP booster, SEXP dmat) {
  R_API_BEGIN();
  char const **feature_names;
  bst_ulong len_feature_names = 0;
  CHECK_CALL(XGDMatrixGetStrFeatureInfo(R_ExternalPtrAddr(dmat),
                                        "feature_name",
                                        &len_feature_names,
                                        &feature_names));
  if (len_feature_names) {
    CHECK_CALL(XGBoosterSetStrFeatureInfo(R_ExternalPtrAddr(booster),
                                          "feature_name",
                                          feature_names,
                                          len_feature_names));
  }

  char const **feature_types;
  bst_ulong len_feature_types = 0;
  CHECK_CALL(XGDMatrixGetStrFeatureInfo(R_ExternalPtrAddr(dmat),
                                        "feature_type",
                                        &len_feature_types,
                                        &feature_types));
  if (len_feature_types) {
    CHECK_CALL(XGBoosterSetStrFeatureInfo(R_ExternalPtrAddr(booster),
                                          "feature_type",
                                          feature_types,
                                          len_feature_types));
  }
  R_API_END();
  return R_NilValue;
}

XGB_DLL SEXP XGBoosterSetStrFeatureInfo_R(SEXP handle, SEXP field, SEXP features) {
  R_API_BEGIN();
  SEXP field_char = Rf_protect(Rf_asChar(field));
  bst_ulong len_features = Rf_xlength(features);

  int res_code;
  {
    std::vector<const char*> str_arr(len_features);
    for (bst_ulong idx = 0; idx < len_features; idx++) {
      str_arr[idx] = CHAR(STRING_ELT(features, idx));
    }
    res_code = XGBoosterSetStrFeatureInfo(R_ExternalPtrAddr(handle),
                                          CHAR(field_char),
                                          str_arr.data(),
                                          len_features);
  }
  CHECK_CALL(res_code);
  Rf_unprotect(1);
  R_API_END();
  return R_NilValue;
}

XGB_DLL SEXP XGBoosterGetStrFeatureInfo_R(SEXP handle, SEXP field) {
  R_API_BEGIN();
  bst_ulong len;
  const char **out_features;
  SEXP field_char = Rf_protect(Rf_asChar(field));
  CHECK_CALL(XGBoosterGetStrFeatureInfo(R_ExternalPtrAddr(handle),
                                        CHAR(field_char), &len, &out_features));
  SEXP out = Rf_protect(Rf_allocVector(STRSXP, len));
  for (bst_ulong idx = 0; idx < len; idx++) {
    SET_STRING_ELT(out, idx, Rf_mkChar(out_features[idx]));
  }
  Rf_unprotect(2);
  return out;
  R_API_END();
  return R_NilValue; /* <- should not be reached */
}

XGB_DLL SEXP XGBoosterBoostedRounds_R(SEXP handle) {
  SEXP out = Rf_protect(Rf_allocVector(INTSXP, 1));
  R_API_BEGIN();
  CHECK_CALL(XGBoosterBoostedRounds(R_ExternalPtrAddr(handle), INTEGER(out)));
  R_API_END();
  Rf_unprotect(1);
  return out;
}

/* Note: R's integer class is 32-bit-and-signed only, while xgboost
supports more, so it returns it as a floating point instead */
XGB_DLL SEXP XGBoosterGetNumFeature_R(SEXP handle) {
  SEXP out = Rf_protect(Rf_allocVector(REALSXP, 1));
  R_API_BEGIN();
  bst_ulong res;
  CHECK_CALL(XGBoosterGetNumFeature(R_ExternalPtrAddr(handle), &res));
  REAL(out)[0] = static_cast<double>(res);
  R_API_END();
  Rf_unprotect(1);
  return out;
}

XGB_DLL SEXP XGBoosterSetParam_R(SEXP handle, SEXP name, SEXP val) {
  R_API_BEGIN();
  SEXP name_ = PROTECT(Rf_asChar(name));
  SEXP val_ = PROTECT(Rf_asChar(val));
  CHECK_CALL(XGBoosterSetParam(R_ExternalPtrAddr(handle),
                               CHAR(name_),
                               CHAR(val_)));
  UNPROTECT(2);
  R_API_END();
  return R_NilValue;
}

XGB_DLL SEXP XGBoosterUpdateOneIter_R(SEXP handle, SEXP iter, SEXP dtrain) {
  R_API_BEGIN();
  CHECK_CALL(XGBoosterUpdateOneIter(R_ExternalPtrAddr(handle),
                                    Rf_asInteger(iter),
                                    R_ExternalPtrAddr(dtrain)));
  R_API_END();
  return R_NilValue;
}

XGB_DLL SEXP XGBoosterTrainOneIter_R(SEXP handle, SEXP dtrain, SEXP iter, SEXP grad, SEXP hess) {
  R_API_BEGIN();
  CHECK_EQ(Rf_xlength(grad), Rf_xlength(hess)) << "gradient and hess must have same length.";
  SEXP gdim = getAttrib(grad, R_DimSymbol);
  SEXP hdim = getAttrib(hess, R_DimSymbol);

  int res_code;
  {
    const std::string s_grad = Rf_isNull(gdim)?
      MakeArrayInterfaceFromRVector(grad) : MakeArrayInterfaceFromRMat(grad);
    const std::string s_hess = Rf_isNull(hdim)?
      MakeArrayInterfaceFromRVector(hess) : MakeArrayInterfaceFromRMat(hess);
    res_code = XGBoosterTrainOneIter(R_ExternalPtrAddr(handle), R_ExternalPtrAddr(dtrain),
                                     asInteger(iter), s_grad.c_str(), s_hess.c_str());
  }
  CHECK_CALL(res_code);

  R_API_END();
  return R_NilValue;
}

XGB_DLL SEXP XGBoosterEvalOneIter_R(SEXP handle, SEXP iter, SEXP dmats, SEXP evnames) {
  const char *ret;
  R_API_BEGIN();
  CHECK_EQ(Rf_xlength(dmats), Rf_xlength(evnames))
      << "dmats and evnams must have same length";
  R_xlen_t len = Rf_xlength(dmats);
  SEXP evnames_lst = PROTECT(Rf_allocVector(VECSXP, len));
  for (R_xlen_t i = 0; i < len; i++) {
    SET_VECTOR_ELT(evnames_lst, i, Rf_asChar(VECTOR_ELT(evnames, i)));
  }

  int res_code;
  {
    std::vector<void*> vec_dmats(len);
    std::vector<std::string> vec_names;
    vec_names.reserve(len);
    std::vector<const char*> vec_sptr(len);
    for (R_xlen_t i = 0; i < len; ++i) {
      vec_dmats[i] = R_ExternalPtrAddr(VECTOR_ELT(dmats, i));
      vec_names.emplace_back(CHAR(VECTOR_ELT(evnames_lst, i)));
    }
    for (R_xlen_t i = 0; i < len; ++i) {
      vec_sptr[i] = vec_names[i].c_str();
    }
    res_code = XGBoosterEvalOneIter(R_ExternalPtrAddr(handle),
                                    asInteger(iter),
                                    BeginPtr(vec_dmats),
                                    BeginPtr(vec_sptr),
                                    len, &ret);
  }
  CHECK_CALL(res_code);
  UNPROTECT(1);
  R_API_END();
  return mkString(ret);
}

XGB_DLL SEXP XGBoosterPredictFromDMatrix_R(SEXP handle, SEXP dmat, SEXP json_config)  {
  SEXP r_out_shape;
  SEXP r_out_result;
  SEXP r_out = PROTECT(allocVector(VECSXP, 2));
  SEXP json_config_ = PROTECT(Rf_asChar(json_config));

  R_API_BEGIN();
  char const *c_json_config = CHAR(json_config_);

  bst_ulong out_dim;
  bst_ulong const *out_shape;
  float const *out_result;
  CHECK_CALL(XGBoosterPredictFromDMatrix(R_ExternalPtrAddr(handle),
                                         R_ExternalPtrAddr(dmat), c_json_config,
                                         &out_shape, &out_dim, &out_result));

  r_out_shape = PROTECT(allocVector(INTSXP, out_dim));
  size_t len = 1;
  int *r_out_shape_ = INTEGER(r_out_shape);
  for (size_t i = 0; i < out_dim; ++i) {
    r_out_shape_[i] = out_shape[i];
    len *= out_shape[i];
  }
  r_out_result = PROTECT(allocVector(REALSXP, len));
  std::copy(out_result, out_result + len, REAL(r_out_result));

  SET_VECTOR_ELT(r_out, 0, r_out_shape);
  SET_VECTOR_ELT(r_out, 1, r_out_result);

  R_API_END();
  UNPROTECT(4);

  return r_out;
}

XGB_DLL SEXP XGBoosterLoadModel_R(SEXP handle, SEXP fname) {
  R_API_BEGIN();
  CHECK_CALL(XGBoosterLoadModel(R_ExternalPtrAddr(handle), CHAR(asChar(fname))));
  R_API_END();
  return R_NilValue;
}

XGB_DLL SEXP XGBoosterSaveModel_R(SEXP handle, SEXP fname) {
  R_API_BEGIN();
  CHECK_CALL(XGBoosterSaveModel(R_ExternalPtrAddr(handle), CHAR(asChar(fname))));
  R_API_END();
  return R_NilValue;
}

XGB_DLL SEXP XGBoosterLoadModelFromRaw_R(SEXP handle, SEXP raw) {
  R_API_BEGIN();
  CHECK_CALL(XGBoosterLoadModelFromBuffer(R_ExternalPtrAddr(handle),
                                          RAW(raw),
                                          Rf_xlength(raw)));
  R_API_END();
  return R_NilValue;
}

XGB_DLL SEXP XGBoosterSaveModelToRaw_R(SEXP handle, SEXP json_config) {
  SEXP ret;
  R_API_BEGIN();
  bst_ulong olen;
  char const *c_json_config = CHAR(asChar(json_config));
  char const *raw;
  CHECK_CALL(XGBoosterSaveModelToBuffer(R_ExternalPtrAddr(handle), c_json_config, &olen, &raw))
  ret = PROTECT(allocVector(RAWSXP, olen));
  if (olen != 0) {
    std::memcpy(RAW(ret), raw, olen);
  }
  R_API_END();
  UNPROTECT(1);
  return ret;
}

XGB_DLL SEXP XGBoosterSaveJsonConfig_R(SEXP handle) {
  const char* ret;
  R_API_BEGIN();
  bst_ulong len {0};
  CHECK_CALL(XGBoosterSaveJsonConfig(R_ExternalPtrAddr(handle),
                                     &len,
                                     &ret));
  R_API_END();
  return mkString(ret);
}

XGB_DLL SEXP XGBoosterLoadJsonConfig_R(SEXP handle, SEXP value) {
  R_API_BEGIN();
  CHECK_CALL(XGBoosterLoadJsonConfig(R_ExternalPtrAddr(handle), CHAR(asChar(value))));
  R_API_END();
  return R_NilValue;
}

XGB_DLL SEXP XGBoosterSerializeToBuffer_R(SEXP handle) {
  SEXP ret;
  R_API_BEGIN();
  bst_ulong out_len;
  const char *raw;
  CHECK_CALL(XGBoosterSerializeToBuffer(R_ExternalPtrAddr(handle), &out_len, &raw));
  ret = PROTECT(allocVector(RAWSXP, out_len));
  if (out_len != 0) {
    memcpy(RAW(ret), raw, out_len);
  }
  R_API_END();
  UNPROTECT(1);
  return ret;
}

XGB_DLL SEXP XGBoosterUnserializeFromBuffer_R(SEXP handle, SEXP raw) {
  R_API_BEGIN();
  CHECK_CALL(XGBoosterUnserializeFromBuffer(R_ExternalPtrAddr(handle),
                                 RAW(raw),
                                 Rf_xlength(raw)));
  R_API_END();
  return R_NilValue;
}

XGB_DLL SEXP XGBoosterDumpModel_R(SEXP handle, SEXP fmap, SEXP with_stats, SEXP dump_format) {
  SEXP out;
  SEXP continuation_token = PROTECT(R_MakeUnwindCont());
  SEXP dump_format_ = PROTECT(Rf_asChar(dump_format));
  SEXP fmap_ = PROTECT(Rf_asChar(fmap));
  R_API_BEGIN();
  bst_ulong olen;
  const char **res;
  const char *fmt = CHAR(dump_format_);
  CHECK_CALL(XGBoosterDumpModelEx(R_ExternalPtrAddr(handle),
                                CHAR(fmap_),
                                asInteger(with_stats),
                                fmt,
                                &olen, &res));
  out = PROTECT(allocVector(STRSXP, olen));
  try {
    if (!strcmp("json", fmt)) {
      std::stringstream stream;
      stream <<  "[\n";
      for (size_t i = 0; i < olen; ++i) {
        stream << res[i];
        if (i < olen - 1) {
          stream << ",\n";
        } else {
          stream << "\n";
        }
      }
      stream <<  "]";
      const std::string temp_str = stream.str();
      SET_STRING_ELT(out, 0, SafeMkChar(temp_str.c_str(), continuation_token));
    } else {
      for (size_t i = 0; i < olen; ++i) {
        std::stringstream stream;
        stream <<  "booster[" << i <<"]\n" << res[i];
        const std::string temp_str = stream.str();
        SET_STRING_ELT(out, i, SafeMkChar(temp_str.c_str(), continuation_token));
      }
    }
  } catch (ErrorWithUnwind &e) {
    R_ContinueUnwind(continuation_token);
  }
  R_API_END();
  UNPROTECT(4);
  return out;
}

XGB_DLL SEXP XGBoosterGetAttr_R(SEXP handle, SEXP name) {
  SEXP out;
  R_API_BEGIN();
  int success;
  const char *val;
  CHECK_CALL(XGBoosterGetAttr(R_ExternalPtrAddr(handle),
                              CHAR(asChar(name)),
                              &val,
                              &success));
  if (success) {
    out = PROTECT(allocVector(STRSXP, 1));
    SET_STRING_ELT(out, 0, mkChar(val));
  } else {
    out = PROTECT(R_NilValue);
  }
  R_API_END();
  UNPROTECT(1);
  return out;
}

XGB_DLL SEXP XGBoosterSetAttr_R(SEXP handle, SEXP name, SEXP val) {
  R_API_BEGIN();
  const char *v = nullptr;
  SEXP name_ = PROTECT(Rf_asChar(name));
  SEXP val_;
  int n_protected = 1;
  if (!Rf_isNull(val)) {
    val_ = PROTECT(Rf_asChar(val));
    n_protected++;
    v = CHAR(val_);
  }

  CHECK_CALL(XGBoosterSetAttr(R_ExternalPtrAddr(handle),
                              CHAR(name_), v));
  UNPROTECT(n_protected);
  R_API_END();
  return R_NilValue;
}

XGB_DLL SEXP XGBoosterGetAttrNames_R(SEXP handle) {
  SEXP out;
  R_API_BEGIN();
  bst_ulong len;
  const char **res;
  CHECK_CALL(XGBoosterGetAttrNames(R_ExternalPtrAddr(handle),
                                   &len, &res));
  if (len > 0) {
    out = PROTECT(allocVector(STRSXP, len));
    for (size_t i = 0; i < len; ++i) {
      SET_STRING_ELT(out, i, mkChar(res[i]));
    }
  } else {
    out = PROTECT(R_NilValue);
  }
  R_API_END();
  UNPROTECT(1);
  return out;
}

XGB_DLL SEXP XGBoosterFeatureScore_R(SEXP handle, SEXP json_config) {
  SEXP out_features_sexp;
  SEXP out_scores_sexp;
  SEXP out_shape_sexp;
  SEXP r_out = PROTECT(allocVector(VECSXP, 3));

  R_API_BEGIN();
  char const *c_json_config = CHAR(asChar(json_config));
  bst_ulong out_n_features;
  char const **out_features;

  bst_ulong out_dim;
  bst_ulong const *out_shape;
  float const *out_scores;

  CHECK_CALL(XGBoosterFeatureScore(R_ExternalPtrAddr(handle), c_json_config,
                                   &out_n_features, &out_features,
                                   &out_dim, &out_shape, &out_scores));
  out_shape_sexp = PROTECT(allocVector(INTSXP, out_dim));
  size_t len = 1;
  int *out_shape_sexp_ = INTEGER(out_shape_sexp);
  for (size_t i = 0; i < out_dim; ++i) {
    out_shape_sexp_[i] = out_shape[i];
    len *= out_shape[i];
  }

  out_features_sexp = PROTECT(allocVector(STRSXP, out_n_features));
  for (size_t i = 0; i < out_n_features; ++i) {
    SET_STRING_ELT(out_features_sexp, i, mkChar(out_features[i]));
  }

  out_scores_sexp = PROTECT(allocVector(REALSXP, len));
  std::copy(out_scores, out_scores + len, REAL(out_scores_sexp));

  SET_VECTOR_ELT(r_out, 0, out_features_sexp);
  SET_VECTOR_ELT(r_out, 1, out_shape_sexp);
  SET_VECTOR_ELT(r_out, 2, out_scores_sexp);

  R_API_END();
  UNPROTECT(4);

  return r_out;
}<|MERGE_RESOLUTION|>--- conflicted
+++ resolved
@@ -331,10 +331,6 @@
 }
 
 namespace {
-<<<<<<< HEAD
-
-=======
->>>>>>> 73b3955d
 void _DMatrixFinalizer(SEXP ext) {
   R_API_BEGIN();
   if (R_ExternalPtrAddr(ext) == NULL) return;
@@ -342,8 +338,6 @@
   R_ClearExternalPtr(ext);
   R_API_END();
 }
-} /* namespace */
-
 } /* namespace */
 
 XGB_DLL SEXP XGBSetGlobalConfig_R(SEXP json_str) {
@@ -657,7 +651,6 @@
   return ScalarInteger(static_cast<int>(ncol));
 }
 
-<<<<<<< HEAD
 XGB_DLL SEXP XGProxyDMatrixCreate_R() {
   SEXP out = Rf_protect(R_MakeExternalPtr(nullptr, R_NilValue, R_NilValue));
   R_API_BEGIN();
@@ -716,6 +709,8 @@
   return R_NilValue;
 }
 
+namespace {
+
 struct _RDataIterator {
   SEXP f_next;
   SEXP f_reset;
@@ -739,8 +734,6 @@
     return res;
   }
 };
-
-namespace {
 
 void _reset_RDataIterator(DataIterHandle iter) {
   static_cast<_RDataIterator*>(iter)->reset();
@@ -842,14 +835,14 @@
 XGB_DLL SEXP XGGetRNAIntAsDouble() {
   double sentinel_as_double = static_cast<double>(R_NaInt);
   return Rf_ScalarReal(sentinel_as_double);
-=======
+}
+
 XGB_DLL SEXP XGDuplicate_R(SEXP obj) {
   return Rf_duplicate(obj);
 }
 
 XGB_DLL SEXP XGPointerEqComparison_R(SEXP obj1, SEXP obj2) {
   return Rf_ScalarLogical(R_ExternalPtrAddr(obj1) == R_ExternalPtrAddr(obj2));
->>>>>>> 73b3955d
 }
 
 XGB_DLL SEXP XGDMatrixGetQuantileCut_R(SEXP handle) {
