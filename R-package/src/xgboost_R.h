/*!
 * Copyright 2014-2022 by XGBoost Contributors
 * \file xgboost_R.h
 * \author Tianqi Chen
 * \brief R wrapper of xgboost
 */
#ifndef XGBOOST_R_H_ // NOLINT(*)
#define XGBOOST_R_H_ // NOLINT(*)


#include <Rinternals.h>
#include <R_ext/Random.h>
#include <Rmath.h>

#include <xgboost/c_api.h>

/*!
 * \brief check whether a handle is NULL
 * \param handle
 * \return whether it is null ptr
 */
XGB_DLL SEXP XGCheckNullPtr_R(SEXP handle);

/*!
 * \brief Set global configuration
 * \param json_str a JSON string representing the list of key-value pairs
 * \return R_NilValue
 */
XGB_DLL SEXP XGBSetGlobalConfig_R(SEXP json_str);

/*!
 * \brief Get global configuration
 * \return JSON string
 */
XGB_DLL SEXP XGBGetGlobalConfig_R();

/*!
 * \brief load a data matrix
 * \param fname name of the content
 * \param silent whether print messages
 * \return a loaded data matrix
 */
XGB_DLL SEXP XGDMatrixCreateFromFile_R(SEXP fname, SEXP silent);

/*!
 * \brief create matrix content from dense matrix
 * This assumes the matrix is stored in column major format
 * \param data R Matrix object
 * \param missing which value to represent missing value
 * \param n_threads Number of threads used to construct DMatrix from dense matrix.
 * \return created dmatrix
 */
XGB_DLL SEXP XGDMatrixCreateFromMat_R(SEXP mat,
                                      SEXP missing,
                                      SEXP n_threads);

/**
 * @brief Create matrix content from a data frame.
 * @param data R data.frame object
 * @param missing which value to represent missing value
 * @param n_threads Number of threads used to construct DMatrix from dense matrix.
 * @return created dmatrix
 */
XGB_DLL SEXP XGDMatrixCreateFromDF_R(SEXP df, SEXP missing, SEXP n_threads);

/*!
 * \brief create a matrix content from CSC format
 * \param indptr pointer to column headers
 * \param indices row indices
 * \param data content of the data
 * \param num_row numer of rows (when it's set to 0, then guess from data)
 * \param missing which value to represent missing value
 * \param n_threads Number of threads used to construct DMatrix from csc matrix.
 * \return created dmatrix
 */
XGB_DLL SEXP XGDMatrixCreateFromCSC_R(SEXP indptr, SEXP indices, SEXP data, SEXP num_row,
                                      SEXP missing, SEXP n_threads);

/*!
 * \brief create a matrix content from CSR format
 * \param indptr pointer to row headers
 * \param indices column indices
 * \param data content of the data
 * \param num_col numer of columns (when it's set to 0, then guess from data)
 * \param missing which value to represent missing value
 * \param n_threads Number of threads used to construct DMatrix from csr matrix.
 * \return created dmatrix
 */
XGB_DLL SEXP XGDMatrixCreateFromCSR_R(SEXP indptr, SEXP indices, SEXP data, SEXP num_col,
                                      SEXP missing, SEXP n_threads);

/*!
 * \brief create a new dmatrix from sliced content of existing matrix
 * \param handle instance of data matrix to be sliced
 * \param idxset index set
 * \return a sliced new matrix
 */
XGB_DLL SEXP XGDMatrixSliceDMatrix_R(SEXP handle, SEXP idxset);

/*!
 * \brief load a data matrix into binary file
 * \param handle a instance of data matrix
 * \param fname file name
 * \param silent print statistics when saving
 * \return R_NilValue
 */
XGB_DLL SEXP XGDMatrixSaveBinary_R(SEXP handle, SEXP fname, SEXP silent);

/*!
 * \brief set information to dmatrix
 * \param handle a instance of data matrix
 * \param field field name, can be label, weight
 * \param array pointer to float vector
 * \return R_NilValue
 */
XGB_DLL SEXP XGDMatrixSetInfo_R(SEXP handle, SEXP field, SEXP array);

/*!
 * \brief get info vector (float type) from matrix
 * \param handle a instance of data matrix
 * \param field field name
 * \return info vector
 */
XGB_DLL SEXP XGDMatrixGetFloatInfo_R(SEXP handle, SEXP field);

/*!
 * \brief get info vector (uint type) from matrix
 * \param handle a instance of data matrix
 * \param field field name
 * \return info vector
 */
XGB_DLL SEXP XGDMatrixGetUIntInfo_R(SEXP handle, SEXP field);

/*!
 * \brief return number of rows
 * \param handle an instance of data matrix
 */
XGB_DLL SEXP XGDMatrixNumRow_R(SEXP handle);

/*!
 * \brief return number of columns
 * \param handle an instance of data matrix
 */
XGB_DLL SEXP XGDMatrixNumCol_R(SEXP handle);

/*!
<<<<<<< HEAD
 * \brief create a ProxyDMatrix and get an R externalptr object for it
 */
XGB_DLL SEXP XGProxyDMatrixCreate_R();

/*!
 * \brief Set dense matrix data on a proxy dmatrix
 * \param handle R externalptr pointing to a ProxyDMatrix
 * \param R_mat R matrix to set in the proxy dmatrix
 */
XGB_DLL SEXP XGProxyDMatrixSetDataDense_R(SEXP handle, SEXP R_mat);

/*!
 * \brief Set dense matrix data on a proxy dmatrix
 * \param handle R externalptr pointing to a ProxyDMatrix
 * \param lst R list containing, in this order:
 * 1. 'p' or 'indptr' vector of the CSR matrix.
 * 2. 'j' or 'indices' vector of the CSR matrix.
 * 3. 'x' or 'data' vector of the CSR matrix.
 * 4. Number of columns in the CSR matrix.
 */
XGB_DLL SEXP XGProxyDMatrixSetDataCSR_R(SEXP handle, SEXP lst);

/*!
 * \brief Set dense matrix data on a proxy dmatrix
 * \param handle R externalptr pointing to a ProxyDMatrix
 * \param lst R list or data.frame object containing its columns as numeric vectors
 */
XGB_DLL SEXP XGProxyDMatrixSetDataColumnar_R(SEXP handle, SEXP lst);

/*!
 * \brief Create a DMatrix from a DataIter with callbacks
 * \param expr_f_next expression for function(env, proxy_dmat) that sets the data on the proxy
 * dmatrix and returns either zero (end of batch) or one (batch continues).
 * \param expr_f_reset expression for function(env) that resets the data iterator to
 * the beginning (first batch).
 * \param calling_env R environment where to evaluate the expressions above
 * \param proxy_dmat R externalptr holding a ProxyDMatrix.
 * \param n_threads number of parallel threads to use for constructing the DMatrix.
 * \param missing which value to represent missing value.
 * \param cache_prefix path of cache file
 * \return handle R externalptr holding the resulting DMatrix.
 */
XGB_DLL SEXP XGDMatrixCreateFromCallback_R(
  SEXP expr_f_next, SEXP expr_f_reset, SEXP calling_env, SEXP proxy_dmat,
  SEXP n_threads, SEXP missing, SEXP cache_prefix);

/*!
 * \brief Create a QuantileDMatrix from a DataIter with callbacks
 * \param expr_f_next expression for function(env, proxy_dmat) that sets the data on the proxy
 * dmatrix and returns either zero (end of batch) or one (batch continues).
 * \param expr_f_reset expression for function(env) that resets the data iterator to
 * the beginning (first batch).
 * \param calling_env R environment where to evaluate the expressions above
 * \param proxy_dmat R externalptr holding a ProxyDMatrix.
 * \param n_threads number of parallel threads to use for constructing the QuantileDMatrix.
 * \param missing which value to represent missing value.
 * \param max_bin maximum number of bins to have in the resulting QuantileDMatrix.
 * \param ref_dmat an optional reference DMatrix from which to get the bin boundaries.
 * \return handle R externalptr holding the resulting QuantileDMatrix.
 */
XGB_DLL SEXP XGQuantileDMatrixCreateFromCallback_R(
  SEXP expr_f_next, SEXP expr_f_reset, SEXP calling_env, SEXP proxy_dmat,
  SEXP n_threads, SEXP missing, SEXP max_bin, SEXP ref_dmat);

/*!
 * \brief Frees a ProxyDMatrix and empties out the R externalptr object that holds it
 * \param proxy_dmat R externalptr containing a ProxyDMatrix
 * \return NULL
 */
XGB_DLL SEXP XGDMatrixFree_R(SEXP proxy_dmat);

/*!
 * \brief Get the value that represents missingness in R integers as a numeric non-missing value.
 */
XGB_DLL SEXP XGGetRNAIntAsDouble();
=======
 * \brief return the quantile cuts used for the histogram method
 * \param handle an instance of data matrix
 * \return A list with entries 'indptr' and 'data'
 */
XGB_DLL SEXP XGDMatrixGetQuantileCut_R(SEXP handle);

/*!
 * \brief get the number of non-missing entries in a dmatrix
 * \param handle an instance of data matrix
 * \return the number of non-missing entries
 */
XGB_DLL SEXP XGDMatrixNumNonMissing_R(SEXP handle);

/*!
 * \brief get the data in a dmatrix in CSR format
 * \param handle an instance of data matrix
 * \return R list with the following entries in this order:
 * - 'indptr
 * - 'indices
 * - 'data'
 * - 'ncol'
 */
XGB_DLL SEXP XGDMatrixGetDataAsCSR_R(SEXP handle);
>>>>>>> fa5e2f6c

/*!
 * \brief create xgboost learner
 * \param dmats a list of dmatrix handles that will be cached
 */
XGB_DLL SEXP XGBoosterCreate_R(SEXP dmats);


/*!
 * \brief create xgboost learner, saving the pointer into an existing R object
 * \param dmats a list of dmatrix handles that will be cached
 * \param R_handle a clean R external pointer (not holding any object)
 */
XGB_DLL SEXP XGBoosterCreateInEmptyObj_R(SEXP dmats, SEXP R_handle);

/*!
 * \brief set parameters
 * \param handle handle
 * \param name  parameter name
 * \param val value of parameter
 * \return R_NilValue
 */
XGB_DLL SEXP XGBoosterSetParam_R(SEXP handle, SEXP name, SEXP val);

/*!
 * \brief update the model in one round using dtrain
 * \param handle handle
 * \param iter current iteration rounds
 * \param dtrain training data
 * \return R_NilValue
 */
XGB_DLL SEXP XGBoosterUpdateOneIter_R(SEXP ext, SEXP iter, SEXP dtrain);

/*!
 * \brief update the model, by directly specify gradient and second order gradient,
 *        this can be used to replace UpdateOneIter, to support customized loss function
 * \param handle handle
 * \param iter The current training iteration.
 * \param dtrain training data
 * \param grad gradient statistics
 * \param hess second order gradient statistics
 * \return R_NilValue
 */
XGB_DLL SEXP XGBoosterTrainOneIter_R(SEXP handle, SEXP dtrain, SEXP iter, SEXP grad, SEXP hess);

/*!
 * \brief get evaluation statistics for xgboost
 * \param handle handle
 * \param iter current iteration rounds
 * \param dmats list of handles to dmatrices
 * \param evname name of evaluation
 * \return the string containing evaluation stats
 */
XGB_DLL SEXP XGBoosterEvalOneIter_R(SEXP handle, SEXP iter, SEXP dmats, SEXP evnames);

/*!
 * \brief Run prediction on DMatrix, replacing `XGBoosterPredict_R`
 * \param handle handle
 * \param dmat data matrix
 * \param json_config See `XGBoosterPredictFromDMatrix` in xgboost c_api.h
 *
 * \return A list containing 2 vectors, first one for shape while second one for prediction result.
 */
XGB_DLL SEXP XGBoosterPredictFromDMatrix_R(SEXP handle, SEXP dmat, SEXP json_config);
/*!
 * \brief load model from existing file
 * \param handle handle
 * \param fname file name
 * \return R_NilValue
 */
XGB_DLL SEXP XGBoosterLoadModel_R(SEXP handle, SEXP fname);

/*!
 * \brief save model into existing file
 * \param handle handle
 * \param fname file name
 * \return R_NilValue
 */
XGB_DLL SEXP XGBoosterSaveModel_R(SEXP handle, SEXP fname);

/*!
 * \brief load model from raw array
 * \param handle handle
 * \return R_NilValue
 */
XGB_DLL SEXP XGBoosterLoadModelFromRaw_R(SEXP handle, SEXP raw);

/*!
 * \brief Save model into R's raw array
 *
 * \param handle handle
 * \param json_config JSON encoded string storing parameters for the function.  Following
 *                    keys are expected in the JSON document:
 *
 *     "format": str
 *       - json: Output booster will be encoded as JSON.
 *       - ubj:  Output booster will be encoded as Univeral binary JSON.
 *       - deprecated: Output booster will be encoded as old custom binary format.  Do now use
 *         this format except for compatibility reasons.
 *
 * \return Raw array
 */
XGB_DLL SEXP XGBoosterSaveModelToRaw_R(SEXP handle, SEXP json_config);

/*!
 * \brief Save internal parameters as a JSON string
 * \param handle handle
 * \return JSON string
 */

XGB_DLL SEXP XGBoosterSaveJsonConfig_R(SEXP handle);
/*!
 * \brief Load the JSON string returnd by XGBoosterSaveJsonConfig_R
 * \param handle handle
 * \param value JSON string
 * \return R_NilValue
 */
XGB_DLL SEXP XGBoosterLoadJsonConfig_R(SEXP handle, SEXP value);

/*!
  * \brief Memory snapshot based serialization method.  Saves everything states
  *        into buffer.
  * \param handle handle to booster
  */
XGB_DLL SEXP XGBoosterSerializeToBuffer_R(SEXP handle);

/*!
 * \brief Memory snapshot based serialization method.  Loads the buffer returned
 *        from `XGBoosterSerializeToBuffer'.
 * \param handle handle to booster
 * \return raw byte array
 */
XGB_DLL SEXP XGBoosterUnserializeFromBuffer_R(SEXP handle, SEXP raw);

/*!
 * \brief dump model into a string
 * \param handle handle
 * \param fmap  name to fmap can be empty string
 * \param with_stats whether dump statistics of splits
 * \param dump_format the format to dump the model in
 */
XGB_DLL SEXP XGBoosterDumpModel_R(SEXP handle, SEXP fmap, SEXP with_stats, SEXP dump_format);

/*!
 * \brief get learner attribute value
 * \param handle handle
 * \param name  attribute name
 * \return character containing attribute value
 */
XGB_DLL SEXP XGBoosterGetAttr_R(SEXP handle, SEXP name);

/*!
 * \brief set learner attribute value
 * \param handle handle
 * \param name  attribute name
 * \param val attribute value; NULL value would delete an attribute
 * \return R_NilValue
 */
XGB_DLL SEXP XGBoosterSetAttr_R(SEXP handle, SEXP name, SEXP val);

/*!
 * \brief get the names of learner attributes
 * \return string vector containing attribute names
 */
XGB_DLL SEXP XGBoosterGetAttrNames_R(SEXP handle);

/*!
 * \brief Get feature scores from the model.
 * \param json_config See `XGBoosterFeatureScore` in xgboost c_api.h
 * \return A vector with the first element as feature names, second element as shape of
 *         feature scores and thrid element as feature scores.
 */
XGB_DLL SEXP XGBoosterFeatureScore_R(SEXP handle, SEXP json_config);

#endif  // XGBOOST_WRAPPER_R_H_ // NOLINT(*)<|MERGE_RESOLUTION|>--- conflicted
+++ resolved
@@ -144,7 +144,6 @@
 XGB_DLL SEXP XGDMatrixNumCol_R(SEXP handle);
 
 /*!
-<<<<<<< HEAD
  * \brief create a ProxyDMatrix and get an R externalptr object for it
  */
 XGB_DLL SEXP XGProxyDMatrixCreate_R();
@@ -220,7 +219,8 @@
  * \brief Get the value that represents missingness in R integers as a numeric non-missing value.
  */
 XGB_DLL SEXP XGGetRNAIntAsDouble();
-=======
+
+/*!
  * \brief return the quantile cuts used for the histogram method
  * \param handle an instance of data matrix
  * \return A list with entries 'indptr' and 'data'
@@ -244,7 +244,6 @@
  * - 'ncol'
  */
 XGB_DLL SEXP XGDMatrixGetDataAsCSR_R(SEXP handle);
->>>>>>> fa5e2f6c
 
 /*!
  * \brief create xgboost learner
