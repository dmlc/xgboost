--- conflicted
+++ resolved
@@ -146,7 +146,6 @@
 XGB_DLL SEXP XGDMatrixNumCol_R(SEXP handle);
 
 /*!
-<<<<<<< HEAD
  * \brief Call R C-level function 'duplicate'
  * \param obj Object to duplicate
  */
@@ -171,7 +170,8 @@
  * \param dll DLL info as provided by R_init
  */
 XGB_DLL void XGBInitializeAltrepClass(DllInfo *dll);
-=======
+
+/*!
  * \brief return the quantile cuts used for the histogram method
  * \param handle an instance of data matrix
  * \return A list with entries 'indptr' and 'data'
@@ -195,7 +195,6 @@
  * - 'ncol'
  */
 XGB_DLL SEXP XGDMatrixGetDataAsCSR_R(SEXP handle);
->>>>>>> 3c004a41
 
 /*!
  * \brief create xgboost learner
