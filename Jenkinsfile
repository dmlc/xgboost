#!/usr/bin/groovy
// -*- mode: groovy -*-
// Jenkins pipeline
// See documents at https://jenkins.io/doc/book/pipeline/jenkinsfile/

// Command to run command inside a docker container
dockerRun = 'tests/ci_build/ci_build.sh'

import groovy.transform.Field

@Field
def commit_id   // necessary to pass a variable from one stage to another

pipeline {
  // Each stage specify its own agent
  agent none

  environment {
    DOCKER_CACHE_ECR_ID = '492475357299'
    DOCKER_CACHE_ECR_REGION = 'us-west-2'
  }

  // Setup common job properties
  options {
    ansiColor('xterm')
    timestamps()
    timeout(time: 240, unit: 'MINUTES')
    buildDiscarder(logRotator(numToKeepStr: '10'))
    preserveStashes()
  }

  // Build stages
  stages {
    stage('Jenkins Linux: Initialize') {
      agent { label 'job_initializer' }
      steps {
        script {
          checkoutSrcs()
          commit_id = "${GIT_COMMIT}"
        }
        sh 'python3 tests/jenkins_get_approval.py'
        stash name: 'srcs'
        milestone ordinal: 1
      }
    }
    stage('Jenkins Linux: Formatting Check') {
      agent none
      steps {
        script {
          parallel ([
            'clang-tidy': { ClangTidy() },
            'lint': { Lint() },
            'sphinx-doc': { SphinxDoc() },
            'doxygen': { Doxygen() }
          ])
        }
        milestone ordinal: 2
      }
    }
    stage('Jenkins Linux: Build') {
      agent none
      steps {
        script {
          parallel ([
            'build-cpu': { BuildCPU() },
            'build-cpu-rabit-mock': { BuildCPUMock() },
            'build-cpu-non-omp': { BuildCPUNonOmp() },
            'build-gpu-cuda10.0': { BuildCUDA(cuda_version: '10.0') },
            'build-gpu-cuda10.1': { BuildCUDA(cuda_version: '10.1') },
            'build-jvm-packages': { BuildJVMPackages(spark_version: '2.4.3') },
            'build-jvm-doc': { BuildJVMDoc() }
          ])
        }
        milestone ordinal: 3
      }
    }
    stage('Jenkins Linux: Test') {
      agent none
      steps {
        script {
          parallel ([
            'test-python-cpu': { TestPythonCPU() },
            'test-python-gpu-cuda10.0': { TestPythonGPU(cuda_version: '10.0') },
            'test-python-gpu-cuda10.1': { TestPythonGPU(cuda_version: '10.1') },
            'test-python-mgpu-cuda10.1': { TestPythonGPU(cuda_version: '10.1', multi_gpu: true) },
            'test-cpp-gpu': { TestCppGPU(cuda_version: '10.1') },
            'test-cpp-mgpu': { TestCppGPU(cuda_version: '10.1', multi_gpu: true) },
            'test-jvm-jdk8': { CrossTestJVMwithJDK(jdk_version: '8', spark_version: '2.4.3') },
            'test-jvm-jdk11': { CrossTestJVMwithJDK(jdk_version: '11') },
            'test-jvm-jdk12': { CrossTestJVMwithJDK(jdk_version: '12') },
            'test-r-3.5.3': { TestR(use_r35: true) }
          ])
        }
        milestone ordinal: 4
      }
    }
    stage('Jenkins Linux: Deploy') {
      agent none
      steps {
        script {
          parallel ([
            'deploy-jvm-packages': { DeployJVMPackages(spark_version: '2.4.3') }
          ])
        }
        milestone ordinal: 5
      }
    }
  }
}

// check out source code from git
def checkoutSrcs() {
  retry(5) {
    try {
      timeout(time: 2, unit: 'MINUTES') {
        checkout scm
        sh 'git submodule update --init'
      }
    } catch (exc) {
      deleteDir()
      error "Failed to fetch source codes"
    }
  }
}

def ClangTidy() {
  node('linux && cpu') {
    unstash name: 'srcs'
    echo "Running clang-tidy job..."
    def container_type = "clang_tidy"
    def docker_binary = "docker"
    def dockerArgs = "--build-arg CUDA_VERSION=10.1"
    sh """
    ${dockerRun} ${container_type} ${docker_binary} ${dockerArgs} python3 tests/ci_build/tidy.py
    """
    deleteDir()
  }
}

def Lint() {
  node('linux && cpu') {
    unstash name: 'srcs'
    echo "Running lint..."
    def container_type = "cpu"
    def docker_binary = "docker"
    sh """
    ${dockerRun} ${container_type} ${docker_binary} make lint
    """
    deleteDir()
  }
}

def SphinxDoc() {
  node('linux && cpu') {
    unstash name: 'srcs'
    echo "Running sphinx-doc..."
    def container_type = "cpu"
    def docker_binary = "docker"
    def docker_extra_params = "CI_DOCKER_EXTRA_PARAMS_INIT='-e SPHINX_GIT_BRANCH=${BRANCH_NAME}'"
    sh """#!/bin/bash
    ${docker_extra_params} ${dockerRun} ${container_type} ${docker_binary} make -C doc html
    """
    deleteDir()
  }
}

def Doxygen() {
  node('linux && cpu') {
    unstash name: 'srcs'
    echo "Running doxygen..."
    def container_type = "cpu"
    def docker_binary = "docker"
    sh """
    ${dockerRun} ${container_type} ${docker_binary} tests/ci_build/doxygen.sh ${BRANCH_NAME}
    """
    echo 'Uploading doc...'
    s3Upload file: "build/${BRANCH_NAME}.tar.bz2", bucket: 'xgboost-docs', acl: 'PublicRead', path: "doxygen/${BRANCH_NAME}.tar.bz2"
    deleteDir()
  }
}

def BuildCPU() {
  node('linux && cpu') {
    unstash name: 'srcs'
    echo "Build CPU"
    def container_type = "cpu"
    def docker_binary = "docker"
    sh """
    ${dockerRun} ${container_type} ${docker_binary} rm -fv dmlc-core/include/dmlc/build_config_default.h
      # This step is not necessary, but here we include it, to ensure that DMLC_CORE_USE_CMAKE flag is correctly propagated
      # We want to make sure that we use the configured header build/dmlc/build_config.h instead of include/dmlc/build_config_default.h.
      # See discussion at https://github.com/dmlc/xgboost/issues/5510
<<<<<<< HEAD
    ${dockerRun} ${container_type} ${docker_binary} tests/ci_build/build_via_cmake.sh -DCMAKE_BUILD_TYPE=Release
=======
    ${dockerRun} ${container_type} ${docker_binary} tests/ci_build/build_via_cmake.sh -DPLUGIN_LZ4=ON -DPLUGIN_DENSE_PARSER=ON
>>>>>>> 3cae287d
    ${dockerRun} ${container_type} ${docker_binary} build/testxgboost
    """
    // Sanitizer test
    def docker_extra_params = "CI_DOCKER_EXTRA_PARAMS_INIT='-e ASAN_SYMBOLIZER_PATH=/usr/bin/llvm-symbolizer -e ASAN_OPTIONS=symbolize=1 -e UBSAN_OPTIONS=print_stacktrace=1:log_path=ubsan_error.log --cap-add SYS_PTRACE'"
    sh """
    ${dockerRun} ${container_type} ${docker_binary} tests/ci_build/build_via_cmake.sh -DUSE_SANITIZER=ON -DENABLED_SANITIZERS="address;leak;undefined" \
      -DCMAKE_BUILD_TYPE=Debug -DSANITIZER_PATH=/usr/lib/x86_64-linux-gnu/
    ${docker_extra_params} ${dockerRun} ${container_type} ${docker_binary} build/testxgboost
    """

    stash name: 'xgboost_cli', includes: 'xgboost'
    deleteDir()
  }
}

def BuildCPUMock() {
  node('linux && cpu') {
    unstash name: 'srcs'
    echo "Build CPU with rabit mock"
    def container_type = "cpu"
    def docker_binary = "docker"
    sh """
    ${dockerRun} ${container_type} ${docker_binary} tests/ci_build/build_mock_cmake.sh
    """
    echo 'Stashing rabit C++ test executable (xgboost)...'
    stash name: 'xgboost_rabit_tests', includes: 'xgboost'
    deleteDir()
  }
}

def BuildCPUNonOmp() {
  node('linux && cpu') {
    unstash name: 'srcs'
    echo "Build CPU without OpenMP"
    def container_type = "cpu"
    def docker_binary = "docker"
    sh """
    ${dockerRun} ${container_type} ${docker_binary} tests/ci_build/build_via_cmake.sh -DUSE_OPENMP=OFF -DCMAKE_BUILD_TYPE=Release
    """
    echo "Running Non-OpenMP C++ test..."
    sh """
    ${dockerRun} ${container_type} ${docker_binary} build/testxgboost
    """
    deleteDir()
  }
}

def BuildCUDA(args) {
  node('linux && cpu') {
    unstash name: 'srcs'
    echo "Build with CUDA ${args.cuda_version}"
    def container_type = "gpu_build"
    def docker_binary = "docker"
    def docker_args = "--build-arg CUDA_VERSION=${args.cuda_version}"
    sh """
    ${dockerRun} ${container_type} ${docker_binary} ${docker_args} tests/ci_build/build_via_cmake.sh -DUSE_CUDA=ON -DUSE_NCCL=ON -DOPEN_MP:BOOL=ON -DHIDE_CXX_SYMBOLS=ON -DCMAKE_BUILD_TYPE=Release
    ${dockerRun} ${container_type} ${docker_binary} ${docker_args} bash -c "cd python-package && rm -rf dist/* && python setup.py bdist_wheel --universal"
    ${dockerRun} ${container_type} ${docker_binary} ${docker_args} python3 tests/ci_build/rename_whl.py python-package/dist/*.whl ${commit_id} manylinux2010_x86_64
    """
    // Stash wheel for CUDA 10.0 target
    if (args.cuda_version == '10.0') {
      echo 'Stashing Python wheel...'
      stash name: 'xgboost_whl_cuda10', includes: 'python-package/dist/*.whl'
      path = ("${BRANCH_NAME}" == 'master') ? '' : "${BRANCH_NAME}/"
      s3Upload bucket: 'xgboost-nightly-builds', path: path, acl: 'PublicRead', workingDir: 'python-package/dist', includePathPattern:'**/*.whl'
      echo 'Stashing C++ test executable (testxgboost)...'
      stash name: 'xgboost_cpp_tests', includes: 'build/testxgboost'
    }
    deleteDir()
  }
}

def BuildJVMPackages(args) {
  node('linux && cpu') {
    unstash name: 'srcs'
    echo "Build XGBoost4J-Spark with Spark ${args.spark_version}"
    def container_type = "jvm"
    def docker_binary = "docker"
    // Use only 4 CPU cores
    def docker_extra_params = "CI_DOCKER_EXTRA_PARAMS_INIT='--cpuset-cpus 0-3'"
    sh """
    ${docker_extra_params} ${dockerRun} ${container_type} ${docker_binary} tests/ci_build/build_jvm_packages.sh ${args.spark_version}
    """
    echo 'Stashing XGBoost4J JAR...'
    stash name: 'xgboost4j_jar', includes: "jvm-packages/xgboost4j/target/*.jar,jvm-packages/xgboost4j-spark/target/*.jar,jvm-packages/xgboost4j-example/target/*.jar"
    deleteDir()
  }
}

def BuildJVMDoc() {
  node('linux && cpu') {
    unstash name: 'srcs'
    echo "Building JVM doc..."
    def container_type = "jvm"
    def docker_binary = "docker"
    sh """
    ${dockerRun} ${container_type} ${docker_binary} tests/ci_build/build_jvm_doc.sh ${BRANCH_NAME}
    """
    echo 'Uploading doc...'
    s3Upload file: "jvm-packages/${BRANCH_NAME}.tar.bz2", bucket: 'xgboost-docs', acl: 'PublicRead', path: "${BRANCH_NAME}.tar.bz2"
    deleteDir()
  }
}

def TestPythonCPU() {
  node('linux && cpu') {
    unstash name: 'xgboost_whl_cuda10'
    unstash name: 'srcs'
    unstash name: 'xgboost_cli'
    echo "Test Python CPU"
    def container_type = "cpu"
    def docker_binary = "docker"
    sh """
    ${dockerRun} ${container_type} ${docker_binary} tests/ci_build/test_python.sh cpu
    """
    deleteDir()
  }
}

def TestPythonGPU(args) {
  nodeReq = (args.multi_gpu) ? 'linux && mgpu' : 'linux && gpu'
  node(nodeReq) {
    unstash name: 'xgboost_whl_cuda10'
    unstash name: 'xgboost_cpp_tests'
    unstash name: 'srcs'
    echo "Test Python GPU: CUDA ${args.cuda_version}"
    def container_type = "gpu"
    def docker_binary = "nvidia-docker"
    def docker_args = "--build-arg CUDA_VERSION=${args.cuda_version}"
    if (args.multi_gpu) {
      echo "Using multiple GPUs"
      sh """
      ${dockerRun} ${container_type} ${docker_binary} ${docker_args} tests/ci_build/test_python.sh mgpu
      """
    } else {
      echo "Using a single GPU"
      sh """
      ${dockerRun} ${container_type} ${docker_binary} ${docker_args} tests/ci_build/test_python.sh gpu
      """
    }
    deleteDir()
  }
}

def TestCppRabit() {
  node(nodeReq) {
    unstash name: 'xgboost_rabit_tests'
    unstash name: 'srcs'
    echo "Test C++, rabit mock on"
    def container_type = "cpu"
    def docker_binary = "docker"
    sh """
    ${dockerRun} ${container_type} ${docker_binary} tests/ci_build/runxgb.sh xgboost tests/ci_build/approx.conf.in
    """
    deleteDir()
  }
}

def TestCppGPU(args) {
  nodeReq = (args.multi_gpu) ? 'linux && mgpu' : 'linux && gpu'
  node(nodeReq) {
    unstash name: 'xgboost_cpp_tests'
    unstash name: 'srcs'
    echo "Test C++, CUDA ${args.cuda_version}"
    def container_type = "gpu"
    def docker_binary = "nvidia-docker"
    def docker_args = "--build-arg CUDA_VERSION=${args.cuda_version}"
    if (args.multi_gpu) {
      echo "Using multiple GPUs"
      sh "${dockerRun} ${container_type} ${docker_binary} ${docker_args} build/testxgboost --gtest_filter=*.MGPU_*"
    } else {
      echo "Using a single GPU"
      sh "${dockerRun} ${container_type} ${docker_binary} ${docker_args} build/testxgboost --gtest_filter=-*.MGPU_*"
    }
    deleteDir()
  }
}

def CrossTestJVMwithJDK(args) {
  node('linux && cpu') {
    unstash name: 'xgboost4j_jar'
    unstash name: 'srcs'
    if (args.spark_version != null) {
      echo "Test XGBoost4J on a machine with JDK ${args.jdk_version}, Spark ${args.spark_version}"
    } else {
      echo "Test XGBoost4J on a machine with JDK ${args.jdk_version}"
    }
    def container_type = "jvm_cross"
    def docker_binary = "docker"
    def spark_arg = (args.spark_version != null) ? "--build-arg SPARK_VERSION=${args.spark_version}" : ""
    def docker_args = "--build-arg JDK_VERSION=${args.jdk_version} ${spark_arg}"
    // Run integration tests only when spark_version is given
    def docker_extra_params = (args.spark_version != null) ? "CI_DOCKER_EXTRA_PARAMS_INIT='-e RUN_INTEGRATION_TEST=1'" : ""
    sh """
    ${docker_extra_params} ${dockerRun} ${container_type} ${docker_binary} ${docker_args} tests/ci_build/test_jvm_cross.sh
    """
    deleteDir()
  }
}

def TestR(args) {
  node('linux && cpu') {
    unstash name: 'srcs'
    echo "Test R package"
    def container_type = "rproject"
    def docker_binary = "docker"
    def use_r35_flag = (args.use_r35) ? "1" : "0"
    def docker_args = "--build-arg USE_R35=${use_r35_flag}"
    sh """
    ${dockerRun} ${container_type} ${docker_binary} ${docker_args} tests/ci_build/build_test_rpkg.sh || tests/ci_build/print_r_stacktrace.sh
    """
    deleteDir()
  }
}

def DeployJVMPackages(args) {
  node('linux && cpu') {
    unstash name: 'srcs'
    if (env.BRANCH_NAME == 'master' || env.BRANCH_NAME.startsWith('release')) {
      echo 'Deploying to xgboost-maven-repo S3 repo...'
      def container_type = "jvm"
      def docker_binary = "docker"
      sh """
      ${dockerRun} ${container_type} ${docker_binary} tests/ci_build/deploy_jvm_packages.sh ${args.spark_version}
      """
    }
    deleteDir()
  }
}<|MERGE_RESOLUTION|>--- conflicted
+++ resolved
@@ -190,11 +190,7 @@
       # This step is not necessary, but here we include it, to ensure that DMLC_CORE_USE_CMAKE flag is correctly propagated
       # We want to make sure that we use the configured header build/dmlc/build_config.h instead of include/dmlc/build_config_default.h.
       # See discussion at https://github.com/dmlc/xgboost/issues/5510
-<<<<<<< HEAD
-    ${dockerRun} ${container_type} ${docker_binary} tests/ci_build/build_via_cmake.sh -DCMAKE_BUILD_TYPE=Release
-=======
-    ${dockerRun} ${container_type} ${docker_binary} tests/ci_build/build_via_cmake.sh -DPLUGIN_LZ4=ON -DPLUGIN_DENSE_PARSER=ON
->>>>>>> 3cae287d
+    ${dockerRun} ${container_type} ${docker_binary} tests/ci_build/build_via_cmake.sh -DPLUGIN_LZ4=ON -DPLUGIN_DENSE_PARSER=ON -DCMAKE_BUILD_TYPE=Release
     ${dockerRun} ${container_type} ${docker_binary} build/testxgboost
     """
     // Sanitizer test
