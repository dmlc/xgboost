#!/usr/bin/groovy
// -*- mode: groovy -*-
// Jenkins pipeline
// See documents at https://jenkins.io/doc/book/pipeline/jenkinsfile/

// Command to run command inside a docker container
dockerRun = 'tests/ci_build/ci_build.sh'

// Which CUDA version to use when building reference distribution wheel
ref_cuda_ver = '10.0'

import groovy.transform.Field

@Field
def commit_id   // necessary to pass a variable from one stage to another

pipeline {
  // Each stage specify its own agent
  agent none

  environment {
    DOCKER_CACHE_ECR_ID = '492475357299'
    DOCKER_CACHE_ECR_REGION = 'us-west-2'
  }

  // Setup common job properties
  options {
    ansiColor('xterm')
    timestamps()
    timeout(time: 240, unit: 'MINUTES')
    buildDiscarder(logRotator(numToKeepStr: '10'))
    preserveStashes()
  }

  // Build stages
  stages {
    stage('Jenkins Linux: Initialize') {
      agent { label 'job_initializer' }
      steps {
        script {
          checkoutSrcs()
          commit_id = "${GIT_COMMIT}"
        }
        sh 'python3 tests/jenkins_get_approval.py'
        stash name: 'srcs'
        milestone ordinal: 1
      }
    }
    stage('Jenkins Linux: Formatting Check') {
      agent none
      steps {
        script {
          parallel ([
            'clang-tidy': { ClangTidy() },
            'lint': { Lint() },
            'sphinx-doc': { SphinxDoc() },
            'doxygen': { Doxygen() }
          ])
        }
        milestone ordinal: 2
      }
    }
    stage('Jenkins Linux: Build') {
      agent none
      steps {
        script {
          parallel ([
            'build-cpu': { BuildCPU() },
            'build-cpu-rabit-mock': { BuildCPUMock() },
            'build-cpu-non-omp': { BuildCPUNonOmp() },
            // Build reference, distribution-ready Python wheel with CUDA 10.0
            // using CentOS 6 image
            'build-gpu-cuda10.0': { BuildCUDA(cuda_version: '10.0') },
            // The build-gpu-* builds below use Ubuntu image
            'build-gpu-cuda10.1': { BuildCUDA(cuda_version: '10.1') },
<<<<<<< HEAD
            'build-gpu-rmm-cuda10.2': { BuildCUDAWithRMM(cuda_version: '10.2') },
            'build-jvm-packages': { BuildJVMPackages(spark_version: '2.4.3') },
=======
            'build-gpu-cuda10.2': { BuildCUDA(cuda_version: '10.2') },
            'build-gpu-cuda11.0': { BuildCUDA(cuda_version: '11.0') },
            'build-jvm-packages': { BuildJVMPackages(spark_version: '3.0.0') },
>>>>>>> 9b688aca
            'build-jvm-doc': { BuildJVMDoc() }
          ])
        }
        milestone ordinal: 3
      }
    }
    stage('Jenkins Linux: Test') {
      agent none
      steps {
        script {
          parallel ([
            'test-python-cpu': { TestPythonCPU() },
<<<<<<< HEAD
            'test-python-gpu-cuda10.0': { TestPythonGPU(cuda_version: '10.0') },
            'test-python-gpu-cuda10.1': { TestPythonGPU(cuda_version: '10.1') },
            'test-python-mgpu-cuda10.1': { TestPythonGPU(cuda_version: '10.1', multi_gpu: true) },
            'test-cpp-gpu': { TestCppGPU(cuda_version: '10.1') },
            'test-cpp-mgpu': { TestCppGPU(cuda_version: '10.1', multi_gpu: true) },
            'test-rmm-cpp-gpu': { TestCppGPUWithRMM(cuda_version: '10.2') },
            'test-jvm-jdk8': { CrossTestJVMwithJDK(jdk_version: '8', spark_version: '2.4.3') },
=======
            'test-python-gpu-cuda10.0': { TestPythonGPU(host_cuda_version: '10.0') },
            'test-python-gpu-cuda10.2': { TestPythonGPU(host_cuda_version: '10.2') },
            'test-python-gpu-cuda11.0': { TestPythonGPU(artifact_cuda_version: '11.0', host_cuda_version: '11.0') },
            'test-python-mgpu-cuda10.2': { TestPythonGPU(host_cuda_version: '10.2', multi_gpu: true) },
            'test-cpp-gpu-cuda10.2': { TestCppGPU(artifact_cuda_version: '10.2', host_cuda_version: '10.2') },
            'test-cpp-gpu-cuda11.0': { TestCppGPU(artifact_cuda_version: '11.0', host_cuda_version: '11.0') },
            'test-jvm-jdk8': { CrossTestJVMwithJDK(jdk_version: '8', spark_version: '3.0.0') },
>>>>>>> 9b688aca
            'test-jvm-jdk11': { CrossTestJVMwithJDK(jdk_version: '11') },
            'test-jvm-jdk12': { CrossTestJVMwithJDK(jdk_version: '12') },
            'test-r-3.5.3': { TestR(use_r35: true) }
          ])
        }
        milestone ordinal: 4
      }
    }
    stage('Jenkins Linux: Deploy') {
      agent none
      steps {
        script {
          parallel ([
            'deploy-jvm-packages': { DeployJVMPackages(spark_version: '3.0.0') }
          ])
        }
        milestone ordinal: 5
      }
    }
  }
}

// check out source code from git
def checkoutSrcs() {
  retry(5) {
    try {
      timeout(time: 2, unit: 'MINUTES') {
        checkout scm
        sh 'git submodule update --init'
      }
    } catch (exc) {
      deleteDir()
      error "Failed to fetch source codes"
    }
  }
}

def GetCUDABuildContainerType(cuda_version) {
  return (cuda_version == ref_cuda_ver) ? 'gpu_build_centos6' : 'gpu_build'
}

def ClangTidy() {
  node('linux && cpu_build') {
    unstash name: 'srcs'
    echo "Running clang-tidy job..."
    def container_type = "clang_tidy"
    def docker_binary = "docker"
    def dockerArgs = "--build-arg CUDA_VERSION=10.1"
    sh """
    ${dockerRun} ${container_type} ${docker_binary} ${dockerArgs} python3 tests/ci_build/tidy.py
    """
    deleteDir()
  }
}

def Lint() {
  node('linux && cpu') {
    unstash name: 'srcs'
    echo "Running lint..."
    def container_type = "cpu"
    def docker_binary = "docker"
    sh """
    ${dockerRun} ${container_type} ${docker_binary} make lint
    """
    deleteDir()
  }
}

def SphinxDoc() {
  node('linux && cpu') {
    unstash name: 'srcs'
    echo "Running sphinx-doc..."
    def container_type = "cpu"
    def docker_binary = "docker"
    def docker_extra_params = "CI_DOCKER_EXTRA_PARAMS_INIT='-e SPHINX_GIT_BRANCH=${BRANCH_NAME}'"
    sh """#!/bin/bash
    ${docker_extra_params} ${dockerRun} ${container_type} ${docker_binary} make -C doc html
    """
    deleteDir()
  }
}

def Doxygen() {
  node('linux && cpu') {
    unstash name: 'srcs'
    echo "Running doxygen..."
    def container_type = "cpu"
    def docker_binary = "docker"
    sh """
    ${dockerRun} ${container_type} ${docker_binary} tests/ci_build/doxygen.sh ${BRANCH_NAME}
    """
    if (env.BRANCH_NAME == 'master' || env.BRANCH_NAME.startsWith('release')) {
      echo 'Uploading doc...'
      s3Upload file: "build/${BRANCH_NAME}.tar.bz2", bucket: 'xgboost-docs', acl: 'PublicRead', path: "doxygen/${BRANCH_NAME}.tar.bz2"
    }
    deleteDir()
  }
}

def BuildCPU() {
  node('linux && cpu') {
    unstash name: 'srcs'
    echo "Build CPU"
    def container_type = "cpu"
    def docker_binary = "docker"
    sh """
    ${dockerRun} ${container_type} ${docker_binary} rm -fv dmlc-core/include/dmlc/build_config_default.h
      # This step is not necessary, but here we include it, to ensure that DMLC_CORE_USE_CMAKE flag is correctly propagated
      # We want to make sure that we use the configured header build/dmlc/build_config.h instead of include/dmlc/build_config_default.h.
      # See discussion at https://github.com/dmlc/xgboost/issues/5510
    ${dockerRun} ${container_type} ${docker_binary} tests/ci_build/build_via_cmake.sh -DPLUGIN_LZ4=ON -DPLUGIN_DENSE_PARSER=ON
    ${dockerRun} ${container_type} ${docker_binary} build/testxgboost
    """
    // Sanitizer test
    def docker_extra_params = "CI_DOCKER_EXTRA_PARAMS_INIT='-e ASAN_SYMBOLIZER_PATH=/usr/bin/llvm-symbolizer -e ASAN_OPTIONS=symbolize=1 -e UBSAN_OPTIONS=print_stacktrace=1:log_path=ubsan_error.log --cap-add SYS_PTRACE'"
    sh """
    ${dockerRun} ${container_type} ${docker_binary} tests/ci_build/build_via_cmake.sh -DUSE_SANITIZER=ON -DENABLED_SANITIZERS="address;leak;undefined" \
      -DCMAKE_BUILD_TYPE=Debug -DSANITIZER_PATH=/usr/lib/x86_64-linux-gnu/
    ${docker_extra_params} ${dockerRun} ${container_type} ${docker_binary} build/testxgboost
    """

    stash name: 'xgboost_cli', includes: 'xgboost'
    deleteDir()
  }
}

def BuildCPUMock() {
  node('linux && cpu') {
    unstash name: 'srcs'
    echo "Build CPU with rabit mock"
    def container_type = "cpu"
    def docker_binary = "docker"
    sh """
    ${dockerRun} ${container_type} ${docker_binary} tests/ci_build/build_mock_cmake.sh
    """
    echo 'Stashing rabit C++ test executable (xgboost)...'
    stash name: 'xgboost_rabit_tests', includes: 'xgboost'
    deleteDir()
  }
}

def BuildCPUNonOmp() {
  node('linux && cpu') {
    unstash name: 'srcs'
    echo "Build CPU without OpenMP"
    def container_type = "cpu"
    def docker_binary = "docker"
    sh """
    ${dockerRun} ${container_type} ${docker_binary} tests/ci_build/build_via_cmake.sh -DUSE_OPENMP=OFF
    """
    echo "Running Non-OpenMP C++ test..."
    sh """
    ${dockerRun} ${container_type} ${docker_binary} build/testxgboost
    """
    deleteDir()
  }
}

def BuildCUDA(args) {
  node('linux && cpu_build') {
    unstash name: 'srcs'
    echo "Build with CUDA ${args.cuda_version}"
    def container_type = GetCUDABuildContainerType(args.cuda_version)
    def docker_binary = "docker"
    def docker_args = "--build-arg CUDA_VERSION=${args.cuda_version}"
    def arch_flag = ""
    if (env.BRANCH_NAME != 'master' && !(env.BRANCH_NAME.startsWith('release'))) {
      arch_flag = "-DGPU_COMPUTE_VER=75"
    }
    sh """
    ${dockerRun} ${container_type} ${docker_binary} ${docker_args} tests/ci_build/build_via_cmake.sh -DUSE_CUDA=ON -DUSE_NCCL=ON -DOPEN_MP:BOOL=ON -DHIDE_CXX_SYMBOLS=ON ${arch_flag}
    ${dockerRun} ${container_type} ${docker_binary} ${docker_args} bash -c "cd python-package && rm -rf dist/* && python setup.py bdist_wheel --universal"
    ${dockerRun} ${container_type} ${docker_binary} ${docker_args} python tests/ci_build/rename_whl.py python-package/dist/*.whl ${commit_id} manylinux2010_x86_64
    """
    echo 'Stashing Python wheel...'
    stash name: "xgboost_whl_cuda${args.cuda_version}", includes: 'python-package/dist/*.whl'
    if (args.cuda_version == ref_cuda_ver && (env.BRANCH_NAME == 'master' || env.BRANCH_NAME.startsWith('release'))) {
      echo 'Uploading Python wheel...'
      path = ("${BRANCH_NAME}" == 'master') ? '' : "${BRANCH_NAME}/"
      s3Upload bucket: 'xgboost-nightly-builds', path: path, acl: 'PublicRead', workingDir: 'python-package/dist', includePathPattern:'**/*.whl'
    }
    echo 'Stashing C++ test executable (testxgboost)...'
    stash name: "xgboost_cpp_tests_cuda${args.cuda_version}", includes: 'build/testxgboost'
    deleteDir()
  }
}

def BuildCUDAWithRMM(args) {
  node('linux && cpu_build') {
    unstash name: 'srcs'
    echo "Build with CUDA ${args.cuda_version} and RMM"
    def container_type = "rmm"
    def docker_binary = "docker"
    def docker_args = "--build-arg CUDA_VERSION=${args.cuda_version}"
    sh """
    ${dockerRun} ${container_type} ${docker_binary} ${docker_args} tests/ci_build/build_via_cmake.sh --conda-env=rmm_test -DUSE_CUDA=ON -DUSE_RMM=ON
    """
    echo 'Stashing C++ test executable (testxgboost)...'
    stash name: 'xgboost_rmm_cpp_tests', includes: 'build/testxgboost'
    deleteDir()
  }
}

def BuildJVMPackages(args) {
  node('linux && cpu') {
    unstash name: 'srcs'
    echo "Build XGBoost4J-Spark with Spark ${args.spark_version}"
    def container_type = "jvm"
    def docker_binary = "docker"
    // Use only 4 CPU cores
    def docker_extra_params = "CI_DOCKER_EXTRA_PARAMS_INIT='--cpuset-cpus 0-3'"
    sh """
    ${docker_extra_params} ${dockerRun} ${container_type} ${docker_binary} tests/ci_build/build_jvm_packages.sh ${args.spark_version}
    """
    echo 'Stashing XGBoost4J JAR...'
    stash name: 'xgboost4j_jar', includes: "jvm-packages/xgboost4j/target/*.jar,jvm-packages/xgboost4j-spark/target/*.jar,jvm-packages/xgboost4j-example/target/*.jar"
    deleteDir()
  }
}

def BuildJVMDoc() {
  node('linux && cpu') {
    unstash name: 'srcs'
    echo "Building JVM doc..."
    def container_type = "jvm"
    def docker_binary = "docker"
    sh """
    ${dockerRun} ${container_type} ${docker_binary} tests/ci_build/build_jvm_doc.sh ${BRANCH_NAME}
    """
    if (env.BRANCH_NAME == 'master' || env.BRANCH_NAME.startsWith('release')) {
      echo 'Uploading doc...'
      s3Upload file: "jvm-packages/${BRANCH_NAME}.tar.bz2", bucket: 'xgboost-docs', acl: 'PublicRead', path: "${BRANCH_NAME}.tar.bz2"
    }
    deleteDir()
  }
}

def TestPythonCPU() {
  node('linux && cpu') {
    unstash name: "xgboost_whl_cuda${ref_cuda_ver}"
    unstash name: 'srcs'
    unstash name: 'xgboost_cli'
    echo "Test Python CPU"
    def container_type = "cpu"
    def docker_binary = "docker"
    sh """
    ${dockerRun} ${container_type} ${docker_binary} tests/ci_build/test_python.sh cpu
    """
    deleteDir()
  }
}

def TestPythonGPU(args) {
  def nodeReq = (args.multi_gpu) ? 'linux && mgpu' : 'linux && gpu'
  def artifact_cuda_version = (args.artifact_cuda_version) ?: ref_cuda_ver
  node(nodeReq) {
    unstash name: "xgboost_whl_cuda${artifact_cuda_version}"
    unstash name: "xgboost_cpp_tests_cuda${artifact_cuda_version}"
    unstash name: 'srcs'
    echo "Test Python GPU: CUDA ${args.host_cuda_version}"
    def container_type = "gpu"
    def docker_binary = "nvidia-docker"
    def docker_args = "--build-arg CUDA_VERSION=${args.host_cuda_version}"
    if (args.multi_gpu) {
      echo "Using multiple GPUs"
      sh """
      ${dockerRun} ${container_type} ${docker_binary} ${docker_args} tests/ci_build/test_python.sh mgpu
      """
    } else {
      echo "Using a single GPU"
      sh """
      ${dockerRun} ${container_type} ${docker_binary} ${docker_args} tests/ci_build/test_python.sh gpu
      """
    }
    deleteDir()
  }
}

def TestCppRabit() {
  node(nodeReq) {
    unstash name: 'xgboost_rabit_tests'
    unstash name: 'srcs'
    echo "Test C++, rabit mock on"
    def container_type = "cpu"
    def docker_binary = "docker"
    sh """
    ${dockerRun} ${container_type} ${docker_binary} tests/ci_build/runxgb.sh xgboost tests/ci_build/approx.conf.in
    """
    deleteDir()
  }
}

def TestCppGPU(args) {
  def nodeReq = 'linux && mgpu'
  def artifact_cuda_version = (args.artifact_cuda_version) ?: ref_cuda_ver
  node(nodeReq) {
    unstash name: "xgboost_cpp_tests_cuda${artifact_cuda_version}"
    unstash name: 'srcs'
    echo "Test C++, CUDA ${args.host_cuda_version}"
    def container_type = "gpu"
    def docker_binary = "nvidia-docker"
    def docker_args = "--build-arg CUDA_VERSION=${args.host_cuda_version}"
    sh "${dockerRun} ${container_type} ${docker_binary} ${docker_args} build/testxgboost"
    deleteDir()
  }
}

def TestCppGPUWithRMM(args) {
  node('linux && gpu') {
    unstash name: 'xgboost_rmm_cpp_tests'
    unstash name: 'srcs'
    echo "Test C++, CUDA ${args.cuda_version} with RMM"
    def container_type = "rmm"
    def docker_binary = "nvidia-docker"
    def docker_args = "--build-arg CUDA_VERSION=${args.cuda_version}"
    echo "Using a single GPU"
    sh """
    ${dockerRun} ${container_type} ${docker_binary} ${docker_args} bash -c "source activate rmm_test && build/testxgboost --gtest_filter=-*.MGPU_*:*DeathTest.*"
    """
    deleteDir()
  }
}

def CrossTestJVMwithJDK(args) {
  node('linux && cpu') {
    unstash name: 'xgboost4j_jar'
    unstash name: 'srcs'
    if (args.spark_version != null) {
      echo "Test XGBoost4J on a machine with JDK ${args.jdk_version}, Spark ${args.spark_version}"
    } else {
      echo "Test XGBoost4J on a machine with JDK ${args.jdk_version}"
    }
    def container_type = "jvm_cross"
    def docker_binary = "docker"
    def spark_arg = (args.spark_version != null) ? "--build-arg SPARK_VERSION=${args.spark_version}" : ""
    def docker_args = "--build-arg JDK_VERSION=${args.jdk_version} ${spark_arg}"
    // Run integration tests only when spark_version is given
    def docker_extra_params = (args.spark_version != null) ? "CI_DOCKER_EXTRA_PARAMS_INIT='-e RUN_INTEGRATION_TEST=1'" : ""
    sh """
    ${docker_extra_params} ${dockerRun} ${container_type} ${docker_binary} ${docker_args} tests/ci_build/test_jvm_cross.sh
    """
    deleteDir()
  }
}

def TestR(args) {
  node('linux && cpu') {
    unstash name: 'srcs'
    echo "Test R package"
    def container_type = "rproject"
    def docker_binary = "docker"
    def use_r35_flag = (args.use_r35) ? "1" : "0"
    def docker_args = "--build-arg USE_R35=${use_r35_flag}"
    sh """
    ${dockerRun} ${container_type} ${docker_binary} ${docker_args} tests/ci_build/build_test_rpkg.sh || tests/ci_build/print_r_stacktrace.sh
    """
    deleteDir()
  }
}

def DeployJVMPackages(args) {
  node('linux && cpu') {
    unstash name: 'srcs'
    if (env.BRANCH_NAME == 'master' || env.BRANCH_NAME.startsWith('release')) {
      echo 'Deploying to xgboost-maven-repo S3 repo...'
      def container_type = "jvm"
      def docker_binary = "docker"
      sh """
      ${dockerRun} ${container_type} ${docker_binary} tests/ci_build/deploy_jvm_packages.sh ${args.spark_version}
      """
    }
    deleteDir()
  }
}<|MERGE_RESOLUTION|>--- conflicted
+++ resolved
@@ -73,14 +73,9 @@
             'build-gpu-cuda10.0': { BuildCUDA(cuda_version: '10.0') },
             // The build-gpu-* builds below use Ubuntu image
             'build-gpu-cuda10.1': { BuildCUDA(cuda_version: '10.1') },
-<<<<<<< HEAD
-            'build-gpu-rmm-cuda10.2': { BuildCUDAWithRMM(cuda_version: '10.2') },
-            'build-jvm-packages': { BuildJVMPackages(spark_version: '2.4.3') },
-=======
-            'build-gpu-cuda10.2': { BuildCUDA(cuda_version: '10.2') },
+            'build-gpu-cuda10.2': { BuildCUDA(cuda_version: '10.2', build_rmm: true) },
             'build-gpu-cuda11.0': { BuildCUDA(cuda_version: '11.0') },
             'build-jvm-packages': { BuildJVMPackages(spark_version: '3.0.0') },
->>>>>>> 9b688aca
             'build-jvm-doc': { BuildJVMDoc() }
           ])
         }
@@ -93,23 +88,13 @@
         script {
           parallel ([
             'test-python-cpu': { TestPythonCPU() },
-<<<<<<< HEAD
-            'test-python-gpu-cuda10.0': { TestPythonGPU(cuda_version: '10.0') },
-            'test-python-gpu-cuda10.1': { TestPythonGPU(cuda_version: '10.1') },
-            'test-python-mgpu-cuda10.1': { TestPythonGPU(cuda_version: '10.1', multi_gpu: true) },
-            'test-cpp-gpu': { TestCppGPU(cuda_version: '10.1') },
-            'test-cpp-mgpu': { TestCppGPU(cuda_version: '10.1', multi_gpu: true) },
-            'test-rmm-cpp-gpu': { TestCppGPUWithRMM(cuda_version: '10.2') },
-            'test-jvm-jdk8': { CrossTestJVMwithJDK(jdk_version: '8', spark_version: '2.4.3') },
-=======
             'test-python-gpu-cuda10.0': { TestPythonGPU(host_cuda_version: '10.0') },
             'test-python-gpu-cuda10.2': { TestPythonGPU(host_cuda_version: '10.2') },
             'test-python-gpu-cuda11.0': { TestPythonGPU(artifact_cuda_version: '11.0', host_cuda_version: '11.0') },
             'test-python-mgpu-cuda10.2': { TestPythonGPU(host_cuda_version: '10.2', multi_gpu: true) },
-            'test-cpp-gpu-cuda10.2': { TestCppGPU(artifact_cuda_version: '10.2', host_cuda_version: '10.2') },
+            'test-cpp-gpu-cuda10.2': { TestCppGPU(artifact_cuda_version: '10.2', host_cuda_version: '10.2', test_rmm: true) },
             'test-cpp-gpu-cuda11.0': { TestCppGPU(artifact_cuda_version: '11.0', host_cuda_version: '11.0') },
             'test-jvm-jdk8': { CrossTestJVMwithJDK(jdk_version: '8', spark_version: '3.0.0') },
->>>>>>> 9b688aca
             'test-jvm-jdk11': { CrossTestJVMwithJDK(jdk_version: '11') },
             'test-jvm-jdk12': { CrossTestJVMwithJDK(jdk_version: '12') },
             'test-r-3.5.3': { TestR(use_r35: true) }
@@ -293,22 +278,18 @@
     }
     echo 'Stashing C++ test executable (testxgboost)...'
     stash name: "xgboost_cpp_tests_cuda${args.cuda_version}", includes: 'build/testxgboost'
-    deleteDir()
-  }
-}
-
-def BuildCUDAWithRMM(args) {
-  node('linux && cpu_build') {
-    unstash name: 'srcs'
-    echo "Build with CUDA ${args.cuda_version} and RMM"
-    def container_type = "rmm"
-    def docker_binary = "docker"
-    def docker_args = "--build-arg CUDA_VERSION=${args.cuda_version}"
-    sh """
-    ${dockerRun} ${container_type} ${docker_binary} ${docker_args} tests/ci_build/build_via_cmake.sh --conda-env=rmm_test -DUSE_CUDA=ON -DUSE_RMM=ON
-    """
-    echo 'Stashing C++ test executable (testxgboost)...'
-    stash name: 'xgboost_rmm_cpp_tests', includes: 'build/testxgboost'
+    if (args.build_rmm) {
+      echo "Build with CUDA ${args.cuda_version} and RMM"
+      def container_type = "rmm"
+      def docker_binary = "docker"
+      def docker_args = "--build-arg CUDA_VERSION=${args.cuda_version}"
+      sh """
+      rm -rf build/
+      ${dockerRun} ${container_type} ${docker_binary} ${docker_args} tests/ci_build/build_via_cmake.sh --conda-env=rmm_test -DUSE_CUDA=ON -DUSE_RMM=ON ${arch_flag}
+      """
+      echo 'Stashing C++ test executable (testxgboost)...'
+      stash name: "xgboost_cpp_tests_rmm_cuda${args.cuda_version}", includes: 'build/testxgboost'
+    }
     deleteDir()
   }
 }
@@ -413,22 +394,24 @@
     def docker_binary = "nvidia-docker"
     def docker_args = "--build-arg CUDA_VERSION=${args.host_cuda_version}"
     sh "${dockerRun} ${container_type} ${docker_binary} ${docker_args} build/testxgboost"
+    if (args.test_rmm) {
+      sh "rm -rfv build/"
+      unstash name: "xgboost_cpp_tests_rmm_cuda${artifact_cuda_version}"
+      echo "Test C++, CUDA ${args.host_cuda_version} with RMM"
+      def container_type = "rmm"
+      def docker_binary = "nvidia-docker"
+      def docker_args = "--build-arg CUDA_VERSION=${args.host_cuda_version}"
+      echo "Using a single GPU"
+      sh """
+      ${dockerRun} ${container_type} ${docker_binary} ${docker_args} bash -c "source activate rmm_test && build/testxgboost --gtest_filter=-*DeathTest.*"
+      """
+    }
     deleteDir()
   }
 }
 
 def TestCppGPUWithRMM(args) {
   node('linux && gpu') {
-    unstash name: 'xgboost_rmm_cpp_tests'
-    unstash name: 'srcs'
-    echo "Test C++, CUDA ${args.cuda_version} with RMM"
-    def container_type = "rmm"
-    def docker_binary = "nvidia-docker"
-    def docker_args = "--build-arg CUDA_VERSION=${args.cuda_version}"
-    echo "Using a single GPU"
-    sh """
-    ${dockerRun} ${container_type} ${docker_binary} ${docker_args} bash -c "source activate rmm_test && build/testxgboost --gtest_filter=-*.MGPU_*:*DeathTest.*"
-    """
     deleteDir()
   }
 }
