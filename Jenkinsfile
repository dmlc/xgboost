--- conflicted
+++ resolved
@@ -57,15 +57,8 @@
             'clang-tidy': { ClangTidy() },
             'build-cpu': { BuildCPU() },
             'build-cpu-rabit-mock': { BuildCPUMock() },
-<<<<<<< HEAD
-            'build-cpu-non-omp': { BuildCPUNonOmp() },
-<<<<<<< HEAD
-=======
-=======
->>>>>>> 927c316a
             // Build reference, distribution-ready Python wheel with CUDA 10.0
             // using CentOS 6 image
->>>>>>> upstream/release_1.2.0
             'build-gpu-cuda10.0': { BuildCUDA(cuda_version: '10.0') },
             // The build-gpu-* builds below use Ubuntu image
             'build-gpu-cuda10.1': { BuildCUDA(cuda_version: '10.1') },
@@ -88,13 +81,8 @@
             'test-python-gpu-cuda10.2': { TestPythonGPU(artifact_cuda_version: '10.0', host_cuda_version: '10.2', test_rmm: true) },
             'test-python-gpu-cuda11.0-cross': { TestPythonGPU(artifact_cuda_version: '10.0', host_cuda_version: '11.0') },
             'test-python-gpu-cuda11.0': { TestPythonGPU(artifact_cuda_version: '11.0', host_cuda_version: '11.0') },
-<<<<<<< HEAD
-            'test-python-mgpu-cuda10.2': { TestPythonGPU(artifact_cuda_version: '10.0', host_cuda_version: '10.2', multi_gpu: true) },
-            'test-cpp-gpu-cuda10.2': { TestCppGPU(artifact_cuda_version: '10.2', host_cuda_version: '10.2') },
-=======
             'test-python-mgpu-cuda10.2': { TestPythonGPU(artifact_cuda_version: '10.0', host_cuda_version: '10.2', multi_gpu: true, test_rmm: true) },
             'test-cpp-gpu-cuda10.2': { TestCppGPU(artifact_cuda_version: '10.2', host_cuda_version: '10.2', test_rmm: true) },
->>>>>>> 927c316a
             'test-cpp-gpu-cuda11.0': { TestCppGPU(artifact_cuda_version: '11.0', host_cuda_version: '11.0') },
             'test-jvm-jdk8': { CrossTestJVMwithJDK(jdk_version: '8', spark_version: '3.0.0') },
             'test-jvm-jdk11': { CrossTestJVMwithJDK(jdk_version: '11') },
@@ -207,17 +195,10 @@
     ${dockerRun} ${container_type} ${docker_binary} ${docker_args} bash -c "cd python-package && rm -rf dist/* && python setup.py bdist_wheel --universal"
     ${dockerRun} ${container_type} ${docker_binary} ${docker_args} python tests/ci_build/rename_whl.py python-package/dist/*.whl ${commit_id} manylinux2010_x86_64
     """
-<<<<<<< HEAD
-    // Stash wheel for CUDA 10.0 target
-    if (args.cuda_version == '10.0') {
-      echo 'Stashing Python wheel...'
-      stash name: 'xgboost_whl_cuda10', includes: 'python-package/dist/*.whl'
-=======
     echo 'Stashing Python wheel...'
     stash name: "xgboost_whl_cuda${args.cuda_version}", includes: 'python-package/dist/*.whl'
     if (args.cuda_version == ref_cuda_ver && (env.BRANCH_NAME == 'master' || env.BRANCH_NAME.startsWith('release'))) {
       echo 'Uploading Python wheel...'
->>>>>>> upstream/release_1.2.0
       path = ("${BRANCH_NAME}" == 'master') ? '' : "${BRANCH_NAME}/"
       s3Upload bucket: 'xgboost-nightly-builds', path: path, acl: 'PublicRead', workingDir: 'python-package/dist', includePathPattern:'**/*.whl'
     }
@@ -393,15 +374,8 @@
     if (env.BRANCH_NAME == 'master' || env.BRANCH_NAME.startsWith('release')) {
       echo 'Deploying to xgboost-maven-repo S3 repo...'
       sh """
-<<<<<<< HEAD
-      ${dockerRun} jvm docker tests/ci_build/deploy_jvm_packages.sh ${args.spark_version} 0
+      ${dockerRun} jvm_gpu_build docker --build-arg CUDA_VERSION_ARG=10.0 tests/ci_build/deploy_jvm_packages.sh ${args.spark_version}
       """
-      sh """
-      ${dockerRun} jvm_gpu_build docker --build-arg CUDA_VERSION=10.0 tests/ci_build/deploy_jvm_packages.sh ${args.spark_version} 1
-=======
-      ${dockerRun} jvm_gpu_build docker --build-arg CUDA_VERSION_ARG=10.0 tests/ci_build/deploy_jvm_packages.sh ${args.spark_version}
->>>>>>> 927c316a
-      """
     }
     deleteDir()
   }
